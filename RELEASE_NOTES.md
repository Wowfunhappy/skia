Skia Graphics Release Notes

This file includes a list of high level updates for each milestone release.

<<<<<<< HEAD
=======
Milestone 116
-------------
  * `SkPromiseImageTexture` has been removed from the public API, as well as
    `SkImages::PromiseTextureFrom` and `SkImages::PromiseTextureFromYUVA`, public consumers of that
    data type.
  * `SkDeferredDisplayList`, `SkDeferredDisplayListRecorder`, and `SkSurfaceCharacterization` have
    been removed from the public API.
  * The intermediate color computed by `SkBlenders::Arithmetic` is now always clamped to between 0 and 1 (inclusive), and then `enforcePremul` is applied when that parameter is true.
  * Added a new public type, `SkColorTable`, to own the lookup tables passed into `SkColorFilters::Table`, which allows clients and the returned `SkColorFilter` to share the table memory instead of having to duplicate it in any wrapper types that lazily create Skia representations.
  * The deprecated `SkImageFilters::Magnifier` factory that did *not* take a lens bounds parameter has been removed.
  * `SkImageFilters::RuntimeShader` has variations that take a maximum sample radius, which is used to provide padded input images to the runtime effect so that boundary conditions are avoided.
  * `SkImageFilters::AlphaThreshold` has been removed. Its only use was in ChromeOS and that usage has been replaced with a `Blend(kSrcIn, input, Picture(region))` filter graph to achieve the same effect.
  * The single-argument `SkImageFilters::Image(sk_sp<SkImage>)` factory is removed. The `SkSamplingOptions` to use when rendering the image during filtering must be provided. `SkFilterMode::kLinear` is recommended over the previous bicubic default.
  * `GrTextureGenerator` now has a subclass `GrExternalTextureGenerator` which can be subclassed by
    clients and used with `SkImages::DeferredFromTextureGenerator` in order to create images from
    textures that were created outside of skia. `GrTextureGenerator` has been removed from the public
    API in favor of `GrExternalTextureGenerator`.
  * SkPoint now uses float for its coordinates. This starts the process of removing SkScalar from Skia.
    SkScalar was a typedef for float, so this has no practical impact on code that uses Skia.
  * `SkSamplingOptions(SkFilterMode)` and `SkSamplingOptions(SkCubicResampler)` are no longer marked `explicit` so that samplings can be created inline more succinctly.
  * `SkShaders` is now a namespace (was previously a non-constructable class with only static
    functions). `SkPerlinNoiseShader::MakeFractalNoise` and `SkPerlinNoiseShader::MakeTurbulence` have
    been moved to the `SkShaders` namespace and `SkPerlinNoiseShader` (the public non-constructable
    class) has been slated for moving into private internals of Skia.
    There are no functional differences in the moved functions, however the change of some #includes
    in `include/core/SkShader.h`, `include/effects/SkGradientShader.h`, and
    `include/effects/SkPerlinNoiseShader.h` may cause clients who were depending on the transitive
    dependencies to now fail to compile.
  * The following methods have been removed from SkSurface and relocated to other methods/functions:
      - `SkSurface::asImage` -> `SkSurfaces::AsImage` (include/gpu/graphite/Surface.h)
      - `SkSurface::flushAndSubmit` -> `GrDirectContext::flushAndSubmit`
      - `SkSurface::flush` -> `GrDirectContext::flush`
      - `SkSurface::makeImageCopy` -> `SkSurfaces::AsImageCopy` (include/gpu/graphite/Surface.h)
      - `SkSurface::resolveMSAA` -> `SkSurfaces::ResolveMSAA()` (include/gpu/ganesh/SkSurfaceGanesh.h)

    Additionally, `SkSurface::BackendSurfaceAccess` is now in the `SkSurfaces` namespace.
  * The deprecated `SkTableColorFilter` class and its methods have been removed. Clients should use
    `SkColorFilters::Table` and `SkColorFilters::TableARGB` (defined in include/core/SkColorFilter.h).
  * The `SkYUVAPixmapInfo::SupportedDataTypes(const GrImageContext&)` constructor has been removed from
    the public API.

* * *

>>>>>>> 1c42b12f
Milestone 115
-------------
  * Clients now need to register codecs which Skia should use to decode raw bytes. For example:
    `SkCodecs::Register(SkJpegDecoder::Decoder());`. Skia still provides many supported formats
    (see `include/codec/*Decoder.h`). Clients are free to specify their own, either supplementing
    the existing set or using a custom version instead of the one previously provided by default
    by Skia. See `SkCodecs::Decoder` for the necessary data to provide when using a custom decoder
    (in `include/codec/SkCodec.h`).

    To ease the transition, Skia will continue (for a short while) to register codecs unless
    `SK_DISABLE_LEGACY_INIT_DECODERS` is defined.
  * `SkDrawable::newPictureSnapshot` is removed. Instead, call `SkDrawable::makePictureSnapshot`.
    The old method returned a bare (but ref-counted) pointer, which was easy for clients to get wrong.
    The new method returns an `sk_sp<SkPicture>`, which is easier to handle, and consistent with the
    rest of skia.
  * `SkGraphics::PurgePinnedFontCache()` has been added to allow clients to
    explicitly trigger `SkStrikeCache` purge checks for `SkStrikes` with
    pinners. Defining `SK_STRIKE_CACHE_DOESNT_AUTO_CHECK_PINNERS` in the
    user configuration now disables automatic purge checking of strikes with
    pinners.
  * The following SkImage factories have been moved to `include/gpu/graphite/Image.h`:
     - `SkImage::MakeGraphiteFromBackendTexture -> SkImages::AdoptTextureFrom`
     - `SkImage::MakeGraphiteFromYUVABackendTextures -> SkImages::TextureFromYUVATextures`
     - `SkImage::MakeGraphiteFromYUVAPixmaps -> SkImages::TextureFromYUVAPixmaps`
     - `SkImage::MakeGraphitePromiseTexture -> SkImages::PromiseTextureFrom`

    The SkImage method `makeTextureImage` has been moved to `SkImages::TextureFromImage`.

    `SkImage::RequiredImageProperties` has been renamed to `SkImage::RequiredProperties`,
    with fMipmapped turned into a boolean instead of the GPU enum.
  * `SkImage::makeColorSpace` and `SkImage::makeColorTypeAndColorSpace` now take a `GrDirectContext`
    as the first parameter. This should be supplied when dealing with texture-backed images and can
    be `nullptr` otherwise.
  * `SkImage::subset` now takes a `GrDirectContext*` as its first parameter (this can be `nullptr` for
    non-gpu backed images. Images which are backed by a codec or picture will not be turned into a GPU
    texture before being read. This should only impact picture-backed images, which may not be read
    correctly if the picture contain nested texture-backed images itself. To force a conversion to
    a texture, clients should call `SkImages::TextureFromImage`, passing in the image, and then call
    subset on the result. Documentation has been clarified that `SkImage::subset` will return a raster-
    backed image if the source is not backed by a texture, and texture-otherwise.

    `SkImages::SubsetTextureFrom` has been added to subset an image and explicitly return a texture-
    backed image. This allows some optimizations, especially for large images that exceed a maximum
    texture size of a GPU.

    `SkImage::makeRasterImage` and `SkImage::makeNonTextureImage` now take a `GrDirectContext*` which
    clients should supply for reading-back pixels from texture-backed images.
  * `SkImageFilters::Image` now returns a non-null image filter if the input `sk_sp<SkImage>` is
    null or the src rectangle is empty or does not overlap the image. The returned filter evaluates to
    transparent black, which is equivalent to a null or empty image. Previously, returning a null image
    filter would mean that the dynamic source image could be surprisingly injected into the filter
    evaluation where it might not have been intended.
  * `SkImageFilters::Magnifier(srcRect, inset)` is deprecated. These parameters do not provide enough
    information for the implementation to correctly respond to canvas transform or participate accurately
    in layer bounds planning.

    A new `SkImageFilters::Magnifier` function is added that takes additional parameters: the outer
    lens bounds and the actual zoom amount (instead of inconsistently reconstructing the target zoom
    amount, which was the prior behavior). Additionally, the new factory accepts an SkSamplingOptions
    to control the sampling quality.
  * `SkImageFilters::Picture` now returns a non-null image filter if the input `sk_sp<SkPicture>` is
    null. The returned filter evaluates to transparent black, which is equivalent to a null or empty
    picture. Previously, returning a null image filter would mean that the dynamic source image could
    be surprisingly injected into the filter evaluation where it might not have been intended.
  * `SkImageFilters::Shader` now returns a non-null image filter if the input `sk_sp<SkShader>` is
    null. The returned filter evaluates to transparent black, which is equivalent to a null or empty
    shader. Previously, returning a null image filter would mean that the dynamic source image could
    be surprisingly injected into the filter evaluation where it might not have been intended.
  * `SkImageGenerator::MakeFromEncoded` has been removed from the public API.
    `SkImage::DeferredFromEncoded` or `SkCodec::MakeFromData` should be used instead.
  * `SkSurface::getBackendTexture` and `SkSurface::getBackendRenderTarget` have been deprecated and
    replaced with `SkSurfaces::GetBackendTexture` and `SkSurfaces::GetBackendRenderTarget` respectively.
    These are found in `include/gpu/ganesh/SkSurfaceGanesh.h`. The supporting enum `BackendHandleAccess`
    has also been moved to `SkSurfaces::BackendHandleAccess` as an enum class, with shorter member
    names.
  * SkSurface factory methods have been moved to the SkSurfaces namespace. Many have been renamed to
    be more succinct or self-consistent. Factory methods specific to the Ganesh GPU backend are
    defined publicly in include/gpu/ganesh/SkSurfaceGanesh.h. The Metal Ganesh backend has some
    specific factories in include/gpu/ganesh/mtl/SkSurfaceMetal.h.
      * SkSurface::MakeFromAHardwareBuffer -> SkSurfaces::WrapAndroidHardwareBuffer
      * SkSurface::MakeFromBackendRenderTarget -> SkSurfaces::WrapBackendRenderTarget
      * SkSurface::MakeFromBackendTexture -> SkSurfaces::WrapBackendTexture
      * SkSurface::MakeFromCAMetalLayer -> SkSurfaces::WrapCAMetalLayer
      * SkSurface::MakeFromMTKView -> SkSurfaces::WrapMTKView
      * SkSurface::MakeGraphite -> SkSurfaces::RenderTarget
      * SkSurface::MakeGraphiteFromBackendTexture -> SkSurfaces::WrapBackendTexture
      * SkSurface::MakeNull -> SkSurfaces::Null
      * SkSurface::MakeRaster -> SkSurfaces::Raster
      * SkSurface::MakeRasterDirect -> SkSurfaces::WrapPixels
      * SkSurface::MakeRasterDirectReleaseProc -> SkSurfaces::WrapPixels
      * SkSurface::MakeRasterN32Premul -> SkSurfaces::Raster (clients should make SkImageInfo)
      * SkSurface::MakeRenderTarget -> SkSurfaces::RenderTarget

* * *

Milestone 114
-------------
  * The CPU backend for Runtime Effects has been rewritten. This may cause slight differences in
    performance and image quality when runtime effects are painted onto a raster surface.
  * Gradient shaders support interpolation in several different color spaces, by passing a
    `SkGradientShader::Interpolation` struct to the shader factory functions. The color space and
    hue method options are based on the CSS Color Level 4 specfication:
    * https://www.w3.org/TR/css-color-4/#interpolation-space
    * https://www.w3.org/TR/css-color-4/#hue-interpolation
  * `SkImages::GetBackendTextureFromImage` has been renamed `SkImages::MakeBackendTextureFromImage`.
  * `SkImage::getBackendTexture()` has been moved to `SkImages::GetBackendTextureFromImage()` in
    `SkImageGanesh.h`.
  * `SkImage::makeTextureImage()` has been moved to `SkImages::TextureFromImage()` in
    `SkImageGanesh.h`.
  * `SkImage::flush()` and `SkImage::flushAndSubmit()` has been moved to
    `GrDirectContext::flush()` and `GrDirectContext::flushAndSubmit()` in `SkImageGanesh.h`.
  * `SkSurfaceProperties::kAlwaysDither_Flag` added to globally enable dithering for a specific
    `SkSurface` target.
  * `SkSerialImageProc` and `SkDeserialImageProc` are now also used to encode/decode the SkMipmap
    layers of certain SkImages.
  * The defines `SK_USE_WIC_ENCODER` and `SK_USE_CG_ENCODER` have been removed, as well as the code
    to use the Windows Image Codecs and Core Graphics as a way to have Skia encode files in PNG,
    JPEG, and WEBP format. Skia continues to support use of the NDK codecs on Android, as well
    as using external C++ libraries (e.g. libpng, libjpeg-turbo) to *encode* images. WIC and CG
    are still used to *decode* images on the appropriate platforms.
  * `SkImage::encodeToData` has been deprecated. Clients should use `refEncodedData` if the image
    was from an encoded bytestream or one of `SkPngEncoder::Encode`, `SkJpegEncoder::Encode`,
    `SkWebpEncoder::Encode` directly.
  * The following defines no longer do anything. GN clients should instead set the provided
    arguments (from gn/skia.gni) as necessary:
      - `SK_ENCODE_PNG` -> `skia_use_libjpeg_turbo_encode`
      - `SK_ENCODE_JPEG` -> `skia_use_libpng_encode`
      - `SK_ENCODE_WEBP` -> `skia_use_libwebp_encode`
    Other clients should make sure the appropriate `*EncoderImpl.cpp` files from `src/encode` are
    included in the build.
  * `SkImageEncoder` has been removed. Clients should use one of `SkPngEncoder::Encode`,
    `SkJpegEncoder::Encode` or `SkWebpEncoder::Encode` directly.
  * `SkImageGenerator` has a new subclass `GrTextureGenerator` which can be used if clients want to
    provide specialized ways of making Ganesh texture-backed Images.
  * `SkImageGenerator::MakeFromPicture` has been removed from the public API. Clients should be
    drawing the picture directly instead of turning it into an image first.


* * *

Milestone 113
-------------
  * The define SK_SUPPORT_GPU is now SK_GANESH. It is no longer detected as a 0 or 1, but
    as the absence or presence of that define. As a result, it defaults to off (not defined) if
    not defined (SK_SUPPORT_GPU would default to SK_SUPPORT_GPU=1 if not defined).
  * SkStrSplit is no longer part of the public API.
  * SkImage::encodeToData now takes a GrDirectContext. The versions which do not have that are
    deprecated and will be removed at some point.
  * SkMatrix::Scale, preScale, setScale, etc. with any scale factor of 0 correctly no longer
    return true from rectStaysRect(), consistent with rectStaysRect() implying a non-zero scale.
  * `SkImage::CompressionType` has been renamed to `SkTextureCompressionType` and moved to
    `include/core/SkTextureCompressionType.h`
  * `SkEncodedImageFormat.h` and `SkPngChunkReader.h` are now in include/codec
  * `SkICC.h` is now in include/encode
  * SkImage factory methods have been moved to the SkImages namespace. Many have been renamed to
    be more succinct or self-consistent. Factory methods specific to the Ganesh GPU backend are
    defined publicly in include/gpu/ganesh/SkImageGanesh.h.
      * SkImage::MakeBackendTextureFromSkImage -> SkImages::GetBackendTextureFromImage
      * SkImage::MakeCrossContextFromPixmap -> SkImages::CrossContextTextureFromPixmap
      * SkImage::MakeFromAdoptedTexture -> SkImages::AdoptTextureFrom
      * SkImage::MakeFromBitmap -> SkImages::RasterFromBitmap
      * SkImage::MakeFromCompressedTexture -> SkImages::TextureFromCompressedTexture
      * SkImage::MakeFromEncoded -> SkImages::DeferredFromEncodedData
      * SkImage::MakeFromGenerator -> SkImages::DeferredFromGenerator
      * SkImage::MakeFromPicture -> SkImages::DeferredFromPicture
      * SkImage::MakeFromRaster -> SkImages::RasterFromPixmap
      * SkImage::MakeFromTexture -> SkImages::BorrowTextureFrom
      * SkImage::MakeFromYUVAPixmaps -> SkImages::TextureFromYUVAPixmaps
      * SkImage::MakeFromYUVATextures -> SkImages::TextureFromYUVATextures
      * SkImage::MakePromiseTexture -> SkImages::PromiseTextureFrom
      * SkImage::MakePromiseYUVATexture -> SkImages::PromiseTextureFromYUVA
      * SkImage::MakeRasterCopy -> SkImages::RasterFromPixmapCopy
      * SkImage::MakeRasterData -> SkImages::RasterFromData
      * SkImage::MakeRasterFromCompressed -> SkImages::RasterFromCompressedTextureData
      * SkImage::MakeTextureFromCompressed -> SkImages::TextureFromCompressedTextureData
    To help in the transition, there is some temporary bridge code (e.g. aliases) which will
    eventually be removed.

* * *

Milestone 112
-------------
  * SkImage::CubicResampler has been removed. Clients should use SkCubicResampler from
    include/core/SkSamplingOptions.h instead (the former was an alias for the latter).
  * SkRuntimeColorFilterBuilder has been added. This is a helper class for setting up color filters,
    analogous to SkRuntimeShaderBuilder.
  * SkShaders::CoordClamp has been added. It clamps the coords passed used with another
    shader to a rectangle.
  * SkRandom is no longer part of the public API.
  * SK_ARRAY_COUNT is no longer part of the public API. Clients should use std::size.
  * SK_SCALAR_IS_FLOAT is not set anymore. SkScalar is always a float (and has been since 2017).
  * sk_realloc_throw (an internal API) now frees up memory when 0 is passed in as the size.
    This should have no user-facing impacts for clients which use the default allocator, but
    requires custom allocators to also implement this change.
  * The particles module has been deleted.
  * SkJpegEncoder::Options includes a parameter for XMP metadata.
  * SkJpegEncoder includes support for encoding SkYUVAPixmaps directly.

* * *

Milestone 111
-------------
  * SkToBool is no longer part of the public API.
  * A float version of SkCanvas::saveLayerAlpha now exists as SkCanvas::saveLayerAlphaf.
  * SkAbs32 and SkTAbs are no longer part of the public API.
  * SkAlign2, SkAlign4, SkAlign8, SkIsAlign2, SkIsAlign4, SkIsAlign8, SkAlignPtr, SkIsAlignPtr,
    and SkAlignTo are no longer part of the public API.
  * GrContextOptions::fSkipGLErrorChecks no longer stops checking shader compilation and program
    linking success.
  * SkBackingFit is no longer part of the public API.
  * SkBudgeted was moved from include/core/SkTypes.h to include/gpu/GpuTypes.h and moved into the
    skgpu namespace.
  * include/gpu/GrConfig.h has been removed; its contents were folded into other files.
  * SkLeftShift is no longer part of the public API.
  * SK_MaxS32 and related constants are no longer part of the public API.
  * include/core/SkMath.h is no longer part of the public API.

* * *

Milestone 110
-------------
  * SkParsePath::ToSVGString now returns the string, rather than modifying a passed-in string.
  * Removed previously deprecated SkImageFilters::Paint factory. Use SkImageFilters::Shader instead.
  * SkMesh::Make and SkMesh::MakeIndexed now return a SkMesh and error message string.
  * SkPaint::getFillPath has been replaced with skpathutils::FillPathWithPaint from
    include/core/SkPathUtils.h. The functionality should be the same.

* * *

Milestone 109
-------------
  * SkMesh vertex and fragment main() signatures have changed. See docs on SkMeshSpecification.
  * Added SkImage::RescaleMode::kLinear so that the async rescale/readback APIs can scale in a
    single step no matter the total scale factor (faster but lower quality than kRepeatedLinear).
  * SkMesh buffer factories added that make copies of CPU-backed buffers.
  * A utility for minifying Runtime Effect code has been added to Skia. Add the gn argument
    "skia_compile_modules = true" to your gn args, and a new utility called "sksl-minify" will be
    compiled as part of your Skia build. Run the command:
      `skia-minify output-file.sksl input-file.sksl`
    to write a minified version of the runtime shader "input-file.sksl" into a file named
    "output-file.sksl". By default, sksl-minify expects a shader, but you can also pass command
    line options `--colorfilter` or `--blender` if your program is a color-filter or a blender.
    A compile error will be printed to stdout if an error is found in the program.
  * The order of SkShader local matrix concatenation has been reversed. See skbug.com/13749
  * PromiseImages have been added to Graphite. This supports both volatile and non-volatile Promise Images.
    See the comment for SkImage::MakeGraphitePromiseTexture for more details.
  * Graphite has loosened the immutability requirements of SkImages - through a new SkSurface API and careful
    synchronization, clients can now mutate the backend object backing an SkImage. The new API consists of
    SkSurface::asImage and SkSurface::makeImageCopy. We have a document that covers the expected use cases and
    the synchronization required for each one.

* * *

Milestone 108
-------------
  * SkShader::asAGradient() has been removed.
  * SkMesh and SkMeshSpecification has separate sk_sp and bare ptr getters for ref counted types.
  * Add support for specifying a custom ICC profile to SkJpegEncoder, SkPngEncoder, and
    SkWebpEncoder.

* * *

Milestone 107
-------------
  * Exported SkColor4f::toBytes_RGBA() and SkColor4f::FromBytes_RGBA.
  * SkWebpEncoder: Added support for animated WebP image encoding.
  * SkRuntimeEffect shader effects were inadvertently allowing functions with the signature
    `half4 main(float2 coords, half4 color)`. This was disallowed at Milestone 87, but the
    restriction was inadvertently relaxed in later milestones. Going forward, we will only
    accept a shader signature of `half4 main(float2 coords)`.

* * *

Milestone 106
-------------
  * sk_sp is marked with the [[clang::trivial_abi]] attribute where supported.
  * SkMesh API: Allows a user to draw a vertex mesh with custom attributes and
    varyings using SkSL. Mesh data (vertex and index) can be created on a
    GrDirectContext to avoid re-uploading data per draw. Currently does not
    work with SkPicture or any backend but GPU.
  * Added SkColorFilters::Blend(const SkColor4f&, sk_sp<SkColorSpace>, SkBlendMode) to
    complement the existing SkColorFilters::Blend(SkColor, SkBlendMode) factory.
  * The experimental C API was removed.
  * Added support for AVIF decoding using libavif.

* * *

Milestone 104
-------------
  * New functions SkBitmap::getColor4f and SkPixmap::getColor4f return float colors.
  * SkRuntimeEffect takes and returns a const SkData.
  * SkRasterHandleAllocator::MakeCanvas now takes optional SkSurfaceProps.
  * SkImage::MakeFromPicture and SkImageGenerator::MakeFromPicture now take an optional
    SkSurfaceProps to use when rasterizing the picture.
  * SkRuntimeEffect::Uniform now stores the uniform name as a string_view, rather than a
    SkString. Related methods SkRuntimeEffect::findUniform and SkRuntimeEffectBuilder::uniform
    also take std::string_view instead of const char*.
  * SkRuntimeEffect::Child now stores the child name as a string_view, rather than a SkString.
    Related methods SkRuntimeEffect::findChild and SkRuntimeEffectBuilder::child also take
    std::string_view instead of const char*. Also, SkImageFilters::RuntimeShader now takes the
    child name(s) as std::string_view instead of const char*.
  * skcms.h has been relocated to //modules/skcms/skcms.h (was //include/third_party/skcms/skcms.h)
  * New functions SkCanvas::getBaseProps and SkCanvas::getTopProps; SkCanvas::getBaseProps is a
    direct replacement for the (now deprecated) SkCanvas::getProps function, while getTopProps is
    a variant that returns the SkSurfaceProps that are active in the current layer.
  * New function SkEventTracer::newTracingSection(const char* name) enables splitting traces up
    into different sections for a selection of backend tracing frameworks (Perfetto, SkDebugf).

* * *

Milestone 103
-------------
  * SkSamplingOptions now includes anisotropic filtering. Implemented on GPU only.
  * SkBitmap::clear and SkBitmap::clearColor take in SkColor4fs

* * *

Milestone 102
-------------
  * Add glGetFloatv and glSamplerParameterf to GrGLInterface.
  * GrGLCreateNativeInterface is removed. Use GrGLMakeNativeInterface.
  * GrContextOptions::fSharpenMipmappedTextures is removed. MIP LOD is now always
    biased on the GPU backend. The CPU backend implementation is modified to match
    this behavior.
  * Passing SkCanvas::kStrict_SrcRectConstraint disables mipmapping. The old behavior differed
    between GPU and CPU. CPU always computed a new set of mipmap based on the subset. GPU restricted
    the sampling coordinates to the subset in the base level but upper level pixels that map to
    pixels outside the subset in the base level were still used. To get the previous CPU behavior
    use SkImage::makeSubset() to make a subset image and draw that. The previous GPU behavior is
    similar, though not exactly, equivalent to making a mipmapped image shader from the original
    image and applying that to a rectangle.
  * Fully disable experimental support for HW tessellation shaders.
    GrContextOptions::fEnableExperimentalHardwareTessellation is ignored and behaves as if it is
    false. The optimized path renderer no longer requires hardware tessellation at all, and
    is automatically enabled when drawing to an SkSurface created with MSAA, or when
    GrContextOptions::fInternalMultisampleCount is set to a non-zero value.

* * *

Milestone 101
-------------
  * Add maxSurfaceSampleCountForColorType(SkColorType ct) in GrContextThreadSafeProxy
  * Enums SkAlphaType and SkColorType are broken out into their own header files in include/core/

* * *

Milestone 100
-------------
  * Skia now requires C++17 and the corresponding standard library (or newer).
  * Skia on iOS now requires iOS 11 to build; earlier versions of iOS do not support C++17.
  * The skstd::string_view and skstd::optional Skia classes have been replaced with the C++17 native
    std::string_view and std::optional.
  * Added SkSurface::resolveMSAA api to force Skia to resolve MSAA draws. Useful for when
    Skia wraps a client's texture as the resolve target.
  * All of the `makeShader` functions associated with `SkRuntimeEffect` no longer take an
    `isOpaque` parameter. These functions will now make a best effort to determine if your
    shader always produces opaque output, and optimize accordingly. If you definitely want your
    shader to produce opaque output, do so in the shader's SkSL code. This can be done by adjusting
    any `return` statement in your shader with a swizzle: `return color.rgb1;`.
    https://review.skia.org/506462
  * SkRSXform is now exported to DLL/.so files.
* * *

Milestone 99
------------
  * Added two new intrinsic functions to SkSL for use in runtime effects:
      vec3 toLinearSrgb(vec3 color)
      vec3 fromLinearSrgb(vec3 color)
    These convert RGB color values between the working color space (the color space of the
    destination surface) and a known, fixed color space. `toLinearSrgb` converts a color to the
    sRGB color gamut, with a linear transfer function. `fromLinearSrgb` converts a color from that
    same color space. These are helpful for effects that need to work in a specific color space, or
    want to apply effects (like lighting) that work best in a linear color space.
    Note that if the destination surface has no color space (color space is `nullptr`), these
    intrinsics will do no conversion, and return the input color unchanged.
    https://review.skia.org/481416
  * Added a new variant of SkImageFilters::RuntimeShader that supports multiple child nodes.
    https://review.skia.org/489536
  * Add the ability to specify palette overrides in SkFontArguments. Implemented
    for the FreeType-backed SkFontMgrs.

* * *

Milestone 98
------------
  * The following functions and methods are not defined in SkSurface when SK_SUPPORT_GPU is 0:
    MakeFromBackendTexture, MakeFromBackendRenderTarget, MakeRenderTarget,
    getBackendTexture, getBackendRenderTarget, replaceBackendTexture. flush() with parameters
    was removed as well. These were all no-ops anyway when just the CPU backend was compiled in
    (noting that flush() and flushAndSubmit() are still no-ops on the CPU backend).
  * GrBackendSemaphore only includes methods that match the GPU backend that Skia was compiled for.
    For example, initVulkan and vkSemaphore are not defined unless the Vulkan backend is compiled
    into Skia.
  * Surfaces and images are now limited to just under 2GB of total size. Previously, larger images
    could be created, but the CPU backend would fail to index them correctly.
  * SkCanvas::drawVertices and SkCanvas::drawPatch variants that did not take SkBlendMode are
    removed.
  * SkImageFilters::RuntimeShader is a new public API that enables adding RuntimeShaderEffects into
    image filter graph.
  * SkImage::makeRawShader is a new public API that creates "raw" image shaders. makeRawShader
    functions like SkImage::makeShader, but for images that contain non-color data. This includes
    images encoding things like normals, material properties (eg roughness), heightmaps, or any
    other purely mathematical data that happens to be stored in an image. These types of images are
    useful with some programmable shaders (ie SkRuntimeEffect).
    Raw image shaders work like regular image shaders (including filtering and tiling), with a few
    major differences:
      - No color space transformation is ever applied (the color space of the image is ignored).
      - Images with an alpha type of kUnpremul are not automatically premultiplied.
      - Bicubic filtering is not supported. If SkSamplingOptions::useCubic is true, these factories
        will return nullptr.
  * Removed SkCanvas::markCTM and SkCanvas::findMarkedCTM. These were created to be used with other
    features that have since been deleted, so they served no purpose.
  * Added limited JPEGXL support.

* * *

Milestone 97
------------
  * Added basic support for vulkan DRM modifiers. All of these are treated as read only textures
    internally (versus querying specific modifier support). Clients can either pass a flag to Vulkan
    GrBackendFormat to say it uses modifiers or pass the VK_IMAGE_TILING_DRM_FORMAT_MODIFIER_EXT
    to a GrBackendTexture via the GrVkImageInfo struct.
  * The following functions and methods are not defined in SkImage when SK_SUPPORT_GPU is 0:
    MakeTextureFromCompressed, MakeFromTexture, MakeFromCompressedTexture,
    MakeCrossContextFromPixmap, MakeFromAdoptedTexture, MakeFromYUVATextures,
    MakeFromYUVAPixmaps, MakePromiseTexture, MakePromiseYUVATexture, MakeBackendTextureFromSkImage,
    flush, flushAndSubmit, getBackendTexture, makeTextureImage.
    These were all no-ops anyway when just the CPU backend was compiled in.

* * *

Milestone 96
------------
  * SkRuntimeEffect no longer clamps the RGB values of an effect's output to the range 0..A.
    This makes it easier to use a hierarchy of SkSL shaders where intermediate values do not
    represent colors but are, for example, non-color inputs to a lighting model.
    http://review.skia.org/452558

* * *

Milestone 95
------------
  * Minimum supported iOS raised from 8 to 11. Skia may build back to iOS 9 but versions older
    than 11 are not tested. Community contributions to support versions 9 and 10 of iOS may be
    considered, but they may not be complex as they cannot be tested.

* * *

Milestone 94
------------
  * Metal backend has been changed to track command buffer resources manually
    rather than using retained resources.
    https://review.skia.org/432878

  * Added virtual onResetClip() to SkCanvas for Android Framework, to emulate the soon-to-be-removed
    expanding clip ops guarded by SK_SUPPORT_DEPRECATED_CLIPOPS.
    https://review.skia.org/430897

  * Removed SK_SUPPORT_DEPRECATED_CLIPOPS build flag. Clips can only be intersect and difference.
    https://review.skia.org/436565

  * There is a new syntax for invoking (sampling) child effects in SkSL. Previously, children
    (shaders, colorFilters, blenders) were invoked using different overloads of `sample`. That
    syntax is deprecated (but still supported). Now, the child behaves like an object, with a method
    name `eval`. The arguments to these `eval` methods are the same as the arguments in the old
    `sample` intrinsics. For example:
      // Old syntax:
        sample(shader, xy)
        sample(colorFilter, color)
        sample(blender, srcColor, dstColor)
      // New syntax:
        shader.eval(xy)
        colorFilter.eval(color)
        blender.eval(srcColor, dstColor)
    https://review.skia.org/444735

* * *

Milestone 93
------------
  * Removed SkPaint::getHash
    https://review.skia.org/419336

  * Removed SkShaders::Lerp. It was unused (and easy to replicate with SkRuntimeEffect).
    https://review.skia.org/419796

  * The default value of GrContextOptions::fReduceOpsTaskSplitting is now enabled.
    https://review.skia.org/419836

  * Removed SkMatrix44

* * *

Milestone 92
------------
  * Hides SkPathEffect::computeFastBounds() from public API; external subclasses of SkPathEffect
    must implement onComputeFastBounds() but can return false to signal it's not computable.
    https://review.skia.org/406140

  * Add SkM44::RectToRect constructor (SkM44's equivalent to SkMatrix::RectToRect)
    https://review.skia.org/402957

  * Metal support has been removed for versions of iOS older than 10.0 and MacOS older than 10.14.
    https://review.skia.org/401816

  * Removed custom attributes from SkVertices and the corresponding `varying` feature from
    SkRuntimeEffect.
    https://review.skia.org/398222

  * Dropped support for mixed samples. Mixed samples is no longer relevant for Ganesh. DMSAA and the
    new Ganesh architecture both rely on full MSAA, and any platform where mixed samples is
    supported will ultimately not use the old architecture.

  * SkRuntimeEffect::Make has been removed. It is replaced by MakeForShader and MakeForColorFilter.
    These functions do stricter error checking on the SkSL, to ensure it is valid for a particular
    stage of the Skia pipeline.
    https://review.skia.org/402156

* * *

Milestone 91
------------
  * The SkSL DSL API has been moved into public headers, although it is still under active
    development and isn't quite ready for prime time yet.
    https://review.skia.org/378496

  * Skia's GPU backend no longer supports NVPR. Our more recent path renderers are more
    performant and are not limited to nVidia hardware.

  * SkRuntimeEffect now supports uniforms of type int, int2, int3, and int4. Per the OpenGL ES
    Shading Language Version 1.00 specification, there are few guarantees about the representation
    or range of integral types, and operations that assume integral representation (eg, bitwise),
    are not supported.
    https://review.skia.org/391856

  * SkRuntimeEffect requires that 'shader' variables be declared as 'uniform'. The deprecated
    syntax of 'in shader' is no longer supported.
    https://review.skia.org/393081

* * *

Milestone 90
------------
  * Renamed use of sk_cf_obj in external Metal types to sk_cfp.
    https://review.skia.org/372556

  * GrDirectContext::ComputeImageSize() is removed. Use SkImage::textureSize() instead.
    https://review.skia.org/368621
    https://review.skia.org/369317
    https://review.skia.org/371958

  * Remove SkImageFilter::MakeMatrixFilter as it was unused and replaced with
    SkImageFilters::MatrixTransform.
    https://review.skia.org/366318

  * Refactored particle system to use a single code string containing both Effect and Particle code.
    Uniform APIs are now shared for all program entry points, and no longer prefixed with 'Effect'
    or 'Particle'. For example, instead of `SkParticleEffect::effectUniformInfo` and
    `SkParticleEffect::particleUniformInfo`, there is just `SkParticleEffect::uniformInfo`.

  * Remove SkImageFilter::CropRect from the public API as it's no longer usable. All factories
    work with 'SkRect', 'SkIRect', or nullable pointers to 'Sk[I]Rect'.
    https://review.skia.org/361496

  * Remove deprecated SkImageFilter factory functions and supporting types. All default-provided
    SkImageFilters are now only constructed via 'include/effects/SkImageFilters.h'
    https://review.skia.org/357285

  * Added SkRuntimeEffect::makeImage() to capture the output of an SkRuntimeEffect in an SkImage.
    https://review.skia.org/357284

  * Updated SkRuntimeEffect::Make() to take an Options struct. It also now returns a Results struct
    instead of a tuple.
    https://review.skia.org/363785
    https://review.skia.org/367060

  * Changed SkRuntimeEffect::Varying to have lower-case member names, with no 'f' prefix.
    https://review.skia.org/365656

  * Changed SkRuntimeEffect::Uniform to have lower-case member names, with no 'f' prefix.
    https://review.skia.org/365696

  * Deprecate (and ignore) SkAndroidCodec::ExifOrientation
    https://review.skia.org/344763

  * Fix several minor issues in lighting image filters:
    - The spotlight falloff exponent is no longer clamped to [1, 128]. SVG 1.1 requires the specular
      lighting effect's exponent (shininess) to be clamped; not the spotlight's falloff. Any such
      parameter clamping is the client's responsibility, which makes Skia's lighting effect easily
      adaptable to SVG 1.1 (clamp exponent) or SVG 2 (no clamp).
    - Fix spotlight incorrectly scaling light within the cone angle.
    - Move saturation of RGBA to after multiplying lighting intensity with the lighting color, which
      improves rendering when diffuse and specular constants are greater than 1.
    https://review.skia.org/355496

  * SkDeferredDisplayListRecorder::makePromiseTexture has moved to SkImage::MakePromiseTexture.
    New code should use the new entry point – migration CLs will be coming soon.
    https://review.skia.org/373716

* * *

Milestone 89
------------

  * Removed SkYUVAIndex and SkYUVASizeInfo. These were no longer used in any
    public APIs.
    https://review.skia.org/352497

  * Numerous changes to SkRuntimeEffect, aligning the capabilities and restrictions with
    The OpenGL ES Shading Language 1.00 (aka, the shading language of OpenGL ES2 and WebGL 1.0).
    All built-in functions from sections 8.1 through 8.6 implemented & tested on all backends.
    Removed types and features that require newer versions of GLSL:
      https://review.skia.org/346657  [Non-square matrices]
      https://review.skia.org/347046  [uint, short, ushort, byte, ubyte]
      https://review.skia.org/349056  [while and do-while loops]
      https://review.skia.org/350030  [Bitwise operators and integer remainder]

  * Add SkShadowUtils::GetLocalBounds. Generates bounding box for shadows
    relative to path.
    https://review.skia.org/351922

  * Removed SkPerlinNoiseShader::MakeImprovedNoise.
    https://review.skia.org/352057

  * Removed deprecated version of MakeFromYUVATextures. Use the version
    that takes GrYUVABackendTextures instead.
    https://review.skia.org/345174

  * SkAnimatedImage: Always respect exif orientation
    Replace SkPixmapPriv::ShouldSwapWidthHeight with
    SkEncodedOriginSwapsWidthHeight.
    https://review.skia.org/344762

  * Add kDirectionalLight_ShadowFlag support. If enabled, light position represents
    a vector pointing towards the light, and light radius is blur radius at elevation 1.
    https://review.skia.org/321792

  * Support GL_LUMINANCE8_ALPHA8 textures. These can be used with GrBackendTexture APIs
    on GrDirectContext and as planes of YUVA images via GrYUVABackendTextures.
    https://review.skia.org/344761

  * Removed previously deprecated SkImage::MakeFromYUVATexturesCopyToExternal.
    https://review.skia.org/342077

  * Add versions of GrDirectContext::createBackendTexture and updateBackendTexture
    that take a GrSurfaceOrigin. The previous versions are deprecated.
    https://review.skia.org/341005

  * Remove support for deprecated kDontClipToLayer_SaveLayerFlag in SkCanvas::SaveLayerRec
    https://review.skia.org/339988

  * Expose more info in SkCodec::FrameInfo
    https://review.skia.org/339857

  * Added dither control to the SkImageFilters::Shader factory.
    https://review.skia.org/338156

  * Add MTLBinaryArchive parameter to GrMtlBackendContext. This allows
    Skia to cache PipelineStates in the given archive for faster
    shader compiles on future runs. The client must handle loading and
    saving of the archive.
    https://review.skia.org/333758

  * Deprecated enum SkYUVAInfo::PlanarConfig has been removed.
    https://review.skia.org/334161

  * Deprecated SkImage factories have been removed from
    SkDeferredDisplayListRecorder.

  * The following YUV image factories have been removed:
    SkImage::MakeFromYUVTexturesCopyWithExternalBackend
    SkImage::MakeFromNV12TexturesCopyWithExternalBackend
    Replacement pattern outlined below.
        1) Make image using MakeFromYUVATextures
        2) Make a SkSurface around result texture using SkSurface::MakeFromBackendTexture
        3) surface->getCanvas()->drawImage(image, 0, 0);
        4) surface->flushAndSubmit()
        5) Optional: SkImage::MakeFromBackendTexture() to use as SkImage.
    https://review.skia.org/334596

  * Added a new interface for GrDirectContext creation in Metal, using
    a new struct called GrMtlBackendContext. The previous interface taking
    a MTLDevice and MTLCommandQueue is deprecated.
    https://review.skia.org/334426

  * SkCanvas::flush has been deprecated.

* * *

Milestone 88
------------

  * SkYUVAInfo now has separate enums for division of channels among planes and
    the subsampling. The previous combined enum, PlanarConfig, is deprecated.
    https://review.skia.org/334102

  * Simplified SkDeferredDisplayListRecorder promise image API. Removed "release"
    callback and renamed "done" callback to "release". The new "release" proc can
    be null. Added a new SkYUVAInfo-based factory for YUVA promise texture images
    and deprecated the old SkYUVAIndex-based one.
    https://review.skia.org/331836
    https://review.skia.org/333519

  * Limit the types and intrinsics supported in SkRuntimeEffect to GLSL ES 1.00
    https://review.skia.org/332597

  * Add AVIF support to SkHeifCodec.

  * Add support for creating SkSurfaceCharacterizations directly for use by a
    GrVkSecondaryCBDrawContext.
    https://review.skia.org/331877

  * Removed SkSurfaceProps::kLegacyFontHost_InitType, SkFontLCDConfig, and related code.
    The default pixel geometry for SkSurfaceProps is now kUnknown instead of kRGB_H.
    The removal was guarded by the SK_LEGACY_SURFACE_PROPS build flag which was later removed.
    https://review.skia.org/322490
    https://review.skia.org/329364

  * Legacy 8-bit YUV interface removed from SkImageGenerator. Use more flexible SkYUVAPixmaps-
    based interface instead.
    https://review.skia.org/327917

  * New variant of SkImage::MakeFromYUVATextures. Takes a new type GrYUVATextures
    which wraps an SkYUVAInfo and compatible set of GrBackendTextures. The provides
    a more complete and structured specification of the planar configuration. Previous
    version is deprecated.
    Already deprecated MakeFromYUVATexturesCopyToExternal added to replace other deprecated
    APIs. It's not recommended that clients use this and instead use the pattern described
    in the API comment.
    https://review.skia.org/317762
    https://review.skia.org/329956

  * Add field to GrContextOptions to disable mipmap support even if the backend
    supports it.

  * SkTPin() removed from public API.

  * Add new SkImageFilters::Blend factory function, in place of the now deprecated
    SkImageFilters::Xfermode factory function. Behavior is identical, but name better matches
    conventions in SkShader and SkColorFilter.
    https://review.skia.org/324623

  * SkImageFilters::Foo() factory functions now accept SkIRect, SkRect, and optional SkIRect* or
    SkRect*, instead of previously just the optional SkIRect*. Internally, the crop rects are stored
    as floats to allow for fractional crops to be defined in the local coordinate system (before
    transformation by the canvas matrix).
    https://review.skia.org/324622

  * Add new SkImageFilters::Shader factory and deprecate SkImageFilters::Paint factory. All
    supported/valid Paint() filters can be represented more cleanly as a Shader image filter.
    https://review.skia.org/323680

  * GrContext has been replaced by two separate classes: GrDirectContext which is
    the traditional notion of GrContext, and GrRecordingContext which is a context
    that is recording an SkDeferredDisplayList and therefore has reduced functionality.
    Unless you are using SkDeferredDisplayList, migrate directly to GrDirectContext in
    all cases.

  * CPU sync bool added to SkSurface::flushAndSubmit() and GrContext::flushAndSubmit()

  * Removed legacy variant of SkImage::MakeFromYUVAPixmaps. Use the version that
    takes SkYUVAPixmaps instead. It has a more structured description of the
    planar configuration.
    https://review.skia.org/322480

  * Some SkImage YUV image factories have been removed. Replacement patterns
    outlined below.
    SkImage::MakeFromYUVATexturesCopy
        1) Make SkImage from YUVA planes using SkImage::MakeFromYUVATextures
        2) Use Skia to allocate a surface using SkSurface::MakeRenderTarget
        3) surface->getCanvas()->drawImage(image, 0, 0);
        4) surface->makeImageSnapShot() produces RGBA image.
    SkImage::MakeFromYUVATexturesCopyWithExternalBackend
        1) Make image using MakeFromYUVATextures
        2) Make a SkSurface around result texture using SkSurface::MakeFromBackendTexture
        3) surface->getCanvas()->drawImage(image, 0, 0);
        4) surface->flushAndSubmit()
        5) Optional: SkImage::MakeFromBackendTexture() to use as SkImage.
    SkImage::MakeFromNV12TexturesCopy
        Same as SkImage::MakeFromYUVATexturesCopy
    https://review.skia.org/321537

  * GrBackendRenderTargets which are created with a stencilBits param, now require
    the stencilBits to be 0, 8, or 16.
    https://review.skia.org/321545

* * *

Milestone 87
------------

  * GrVkImageInfo now has a field for sample count. GrBackendRenderTarget constructor
    that took both a GrVkImageInfo and separate sample count is deprecated. Use the
    version without sample count instead. Similarly, GrD3DTextureResourceInfo now
    has a sample count field and GrBackendRenderTarget no longer takes a separate
    sample count for Direct3D. The sample count for GrBackendRenderTarget is now
    directly queried from MtlTexture rather than passed separately. The version that
    takes a separate sample count is deprecated and the parameter is ignored.
    https://review.skia.org/320262
    https://review.skia.org/320757
    https://review.skia.org/320956

  * Added deprecation warning for Metal support on MacOS 10.13, iOS 8.3, and older.
    https://review.skia.org/320260

  * GrVkImageInfo now has a field for sample count. GrBackendRenderTarget constructor
    that took both a GrVkImageInfo and separate sample count is deprecated. Use the
    version without sample count instead.

  * Update SkClipOp::kMax_EnumValue to include only intersect and difference when
    SK_SUPPORT_DEPRECATED_CLIPOPS is not defined.
    https://review.skia.org/320064

  * Add support for external allocator for Direct3D 12 backend.
    Defines base classes for an allocation associated with a backend texture and a
    a memory allocator to create such allocations.
    Adds memory allocator to backend context.
    https://review.skia.org/317243

  * Add new optional parameter to GrContext::setBackend[Texture/RenderTarget]State which can
    be used to return the previous GrBackendSurfaceMutableState before the requested change.
    https://review.skia.org/318698

  * New optimized clip stack for GPU backends. Enabled by default but old behavior based on
    SkClipStack can be restored by defining SK_DISABLE_NEW_GR_CLIP_STACK when building. It is not
    compatible with SK_SUPPORT_DEPRECATED_CLIPOPS and we are targeting the removal of support for
    the deprecated, expanding clip ops.
    https://review.skia.org/317209

  * GPU backends now properly honor the SkFilterQuality when calling drawAtlas.
    https://review.skia.org/313081

  * The signature of 'main' used with SkRuntimeEffect SkSL has changed. There is no longer an
    'inout half4 color' parameter, effects must return their color instead.
    Valid signatures are now 'half4 main()' or 'half4 main(float2 coord)'.
    https://review.skia.org/310756

  * New YUVA planar specifications for SkCodec, SkImageGenerator, SkImage::MakeFromYUVAPixmaps.
    Chroma subsampling is specified in more structured way. SkCodec and SkImageGenerator
    don't assume 3 planes with 8bit planar values. Old APIs are deprecated.
    https://review.skia.org/309658
    https://review.skia.org/312886
    https://review.skia.org/314276
    https://review.skia.org/316837
    https://review.skia.org/317097

  * Added VkImageUsageFlags to GrVkImageInfo struct.

* * *

Milestone 86
------------

  * Remove support for 'in' variables from SkRuntimeEffect. API now exclusively refers to inputs
    as 'uniforms'.
    https://review.skia.org/309050

  * Add SkImageGeneratorNDK and SkEncodeImageWithNDK for using Android's NDK APIs to decode and
    encode.
    https://review.skia.org/308185
    https://review.skia.org/308800

  * SkImage:remove DecodeToRaster, DecodeToTexture
    https://review.skia.org/306331

  * Add GrContext api to update compressed backend textures.
    https://review.skia.org/302265

  * Rename GrMipMapped to GrMipmapped for consistency with new APIs.
    Also rename GrBackendTexture::hasMipMaps() to GrBackendTexture::hasMipmaps()
    https://review.skia.org/304576
    https://review.skia.org/304598

  * Add option for clients to own semaphores after wait calls.
    https://review.skia.org/301216

  * Remove obsolete GrFlushFlags.
    https://review.skia.org/298818

  * Adds default flush() calls to SkSurface, SkImage, and GrContext. These calls do
    a basic flush without a submit. If you haven't updated Skia in a couple releases
    and still have flush() calls in your code that you expect to do a flush and
    submit, you should update all those to the previously added flushAndSubmit() calls
    instead.
    https://review.skia.org/299141

  * Enable BackendSemaphores for the Direct3D backend.
    https://review.skia.org/298752

  * Added SkImage:asyncRescaleAndReadPixels and SkImage::asyncRescaleAndReadPixelsYUV420
    https://review.skia.org/299281

  * Ganesh is moving towards replacing GrContext with the GrDirectContext/GrRecordingContext
    pair. GrDirectContexts have _direct_ access to the GPU and are very similar to the old
    GrContext. GrRecordingContexts are less powerful contexts that lack GPU access but provided
    context-like utilities during DDL recording. SkSurfaces and SkCanvas will now only return
    GrRecordingContexts. Clients requiring context features that need GPU access can then
    check (via GrRecordingContext::asDirectContext) if the available recording context is actually
    a direct context.

  * Replace #defined values in SkString with equivalent constexprs.
    http://review.skia.org/306160

* * *

Milestone 85
------------

  * Added GrContext::oomed() which reports whether Skia has seen a GL_OUT_OF_MEMORY
    error from Open GL [ES] or VK_ERROR_OUT_OF_*_MEMORY from Vulkan.
    https://review.skia.org/298216

  * Add option on SkSurface::flush to pass in a GrBackendSurfaceMutableState which
    we will set the gpu backend surface to be at the end of the flush.
    https://review.skia.org/295567

  * Add GrContext function to set mutable state on a backend surface. Currently this
    is only used for setting vulkan VkImage layout and queue family.
    https://review.skia.org/293844

  * SkSurface factores that take GrBackendTexture or GrBackendRenderTarget now always
    call the release proc (if provided) on failure. SkSurface::replaceBackendTexture
    also calls the release proc on failure.
    https://review.skia.org/293762

  * SkSurface::asyncRescaleAndReadPixels and SkSurfaceasyncRescaleAndReadPixelsYUV420
    now require explicit GrContext submit to guarantee finite time before callback
    is invoked.
    https://review.skia.org/292840

  * Add VkSharingMode field to GrVkImageInfo.
    https://review.skia.org/293559

  * Move SkBitmapRegionDecoder into client_utils/android.

  * SkCanvas.clear and SkCanvas.drawColor now accept SkColor4f in addition to SkColor.

  * Remove SkSurface::MakeFromBackendTextureAsRenderTarget.
    This factory existed to work around issues with GL_TEXTURE_RECTANGLE that existed
    in Chrome's command buffer. Those issues have since been resolved. Use
    SkSurface::MakeFromBackendTexutre or SkSurface::MakeFromBackendRenderTarget instead.
    https://review.skia.org/292719

  * Adds submittedProc callback to GrFlushInfo which will be called when the work
    from the flush call is submitted to the GPU. This is specifically useful for knowing
    when semahpores sent with the flush have been submitted and can be waiting on.
    https://review.skia.org/291078

  * GrContext submit is now required to be called in order to send GPU work to the
    actual GPU. The flush calls simply produces 3D API specific objects that are ready
    to be submitted (e.g. command buffers). For the GL backend, the flush will still
    send commands to the driver. However, clients should still assume the must call
    submit which is where any glFlush that is need for sync objects will be called. There,
    are flushAndSubmit() functions of GrContext, SkSurface, and SkImage that will act
    like the previous flush() functions. This will flush the work and immediately call
    submit.
    https://review.skia.org/289033

  * Remove deprecated version of flush calls on GrContext and SkSurface.
    https://review.skia.org/2290540

  * SkCanvas::drawVertices and drawPatch now support mapping an SkShader without explicit
    texture coordinates. If they're not supplied, the local positions (vertex position or
    patch cubic positions) will be directly used to sample the SkShader.
    https://review.skia.org/290130

* * *

Milestone 84
------------

  * Add api on GrContext, updateBackendTexture that will upload new data to a
    GrBackendTexture.
    https://review.skia.org/288909

  * Add GrContext getter to SkSurface.
    https://review.skia.org/289479

  * Deprecate GrContext and SkSurface flush() call and replace ith with flushAndSubmit().
    This only effects the default flush call that takes no parameters.
    https://review.skia.org/289478

  * GrContext::createBackendTexture functions that initialize the texture no longer
    guarantee that all the data has been uploaded and the gpu is done with the texture.
    Instead the client can assume the upload work has been submitted to the gpu and they
    must wait for that work to finish before deleting the texture. This can be done via
    their own synchronization or by passing in a finish proc into the create calls which
    will be called when it is safe to delete the texture (at least in terms of work
    done during the create).
    https://review.skia.org/286517

  * Remove unused SkMaskFilter helpers: compbine, compose
    Note: shadermaskfilter will likely be removed next (clipShader should serve)

  * Add back SkCanvas::kPreserveLCDText_SaveLayerFlag to indicate that saveLayer()
    will preserve LCD-text. All text in the layer must be drawn on opaque background
    to ensure correct rendering.

  * Add the new directory client_utils/ for code that is specific to a single client and
    should be considered separate from Skia proper. Move SkFrontBufferedStream into the
    subdir android/.

  * SkBitmap and SkPixmap's erase() methods now treat their color parameters
    consistently with the rest of Skia, with all SkColors and any untagged
    SkColor4fs interpreted as sRGB, not as a color in the bitmap's color space.
    SkPixmap::erase(SkColor4f) now takes an SkColorSpace, so you can pass
    pixmap.colorSpace() if you want the old behavior.

  * SkCamera.h and SkMatrix44.h are DEPRECATED.
    Use SkM44 if you want to have 3d transformations.

  * Changed Dilate and Erode image filters to take SkScalar for radius instead of int. While
    the image filters themselves are defined in terms of discrete pixels, the radii provided by
    the user are mapped through the CTM so taking ints forced over discretization. After mapping
    through the CTM the radii are now rounded to pixels.
    https://review.skia.org/281731
    https://review.skia.org/282636

  * Updated the contract of GrContext and SkSurface flush calls in regards to semaphores. Made it
    clear that the caller is responsible for deleting any initialized semaphores after the flush
    call regardless if we were able to submit them or not. Also, allows skia to only submit a
    subset of the requested semaphores if we failed to create some.
    https://review.skia.org/282265


  * SkCanvas::drawVertices will now always fill the triangles specified by the vertices. Previously,
    vertices with no colors and no (texture coordinates or shader) would be drawn in wireframe.
    https://review.skia.org/282043

* * *

Milestone 83
------------

  * Remove localmatrix option from SkShaders::[Blend, Lerp]

  * Fill out Direct3D parameters for backend textures and backend rendertargets.

  * SkImage::makeTextureImage() takes an optional SkBudgeted param

  * Made non-GL builds of GPU backend more robust.
    https://review.skia.org/277456

  * MoltenVK support removed. Use Metal backend instead.
    https://review.skia.org/277612

* * *

Milestone 82
------------

  * Removed drawBitmap and related functions from SkDevice; all public drawBitmap functions on
    SkCanvas automatically wrap the bitmap in an SkImage and call the equivalent drawImage function.
    Drawing mutable SkBitmaps will now incur a mandatory copy. Switch to using SkImage directly or
    mark the bitmap as immutable before drawing.

  * Removed "volatile" flag from SkVertices. All SkVertices objects are assumed to be
    volatile (the previous default behavior).

  * Removed exotic legacy bitmap functions from SkCanvas (drawBitmapLattic, drawBitmapNine); the
    exotic SkImage functions still exist.

  * Make it possible to selectively turn on/off individual encoders/decoders,
    using skia_use_(libpng/libjpeg_turbo/libwebp)(decode/encode).

  * Removed GrGpuResource, GrSurface, and GrTexture from public api. These were not
    meant to be public, and we now can move them into src. Also removed getTexture
    function from SkImage.h

  * Removed Bones from SkVertices

  * Added a field to GrContextOptions that controls whether GL errors are checked after
    GL calls that allocate textures, etc. It also controls checking for shader compile
    success, and program linking success.

  * Made SkDeferredDisplayList.h officially part of the public API (i.e., moved it to
    include/core). Also added a ProgramIterator to SkDeferredDisplayList which allows
    clients to pre-compile some of the shaders the DDL requires.

  * Added two new helper methods to SkSurfaceCharacterization: createBackendFormat and
    createFBO0. These make it easier for clients to create new surface characterizations that
    differ only a little from an existing surface characterization.

  * Removed SkTMax and SkTMin.
  * Removed SkTClamp and SkClampMax.
  * Removed SkScalarClampMax and SkScalarPin.
  * Removed SkMax32 and SkMin32.
  * Removed SkMaxScalar and SkMinScalar.

  * SkColorSetA now warns if the result is unused.

  * An SkImageInfo with a null SkColorSpace passed to SkCodec::getPixels() and
    related calls is treated as a request to do no color correction at decode
    time.

  * Add new APIs to add attributes to document structure node when
    creating a tagged PDF.

  * Remove CGFontRef parameter from SkCreateTypefaceFromCTFont.
    Use CTFontManagerCreateFontDescriptorFromData instead of
    CGFontCreateWithDataProvider to create CTFonts to avoid memory use issues.

  * Added SkCodec:: and SkAndroidCodec::getICCProfile for reporting the native
    ICC profile of an encoded image, even if it doesn't map to an SkColorSpace.

  * SkSurface::ReplaceBackendTexture takes ContentChangeMode as a parameter,
    which allow callers to specify whether retain a copy of the current content.

  * Enforce the existing documentation in SkCanvas::saveLayer that it ignores
    any mask filter on the restore SkPaint. The 'coverage' of a layer is
    ill-defined, and masking should be handled by pre-clipping or using the
    auxiliary clip mask image of the SaveLayerRec.

* * *

Milestone 81
------------

  * Added support for GL_NV_fence extension.

  * Make SkImageInfo::validRowBytes require rowBytes to be pixel aligned. This
    makes SkBitmap match the behavior of raster SkSurfaces in rejecting
    non-aligned rowBytes.

  * Added an SkImage::MakeRasterFromCompressed entry point. Also updated
    SkImage::MakeFromCompressed to decompress the compressed image data if
    the GPU doesn't support the specified compression type (i.e., macOS Metal
    doesn't support BC1_RGB8_UNORM so such compressed images will always be
    decompressed on that platform).

  * Added support for BC1 RGBA compressed textures

  * Added CachingHint to SkImage::makeRasterImage

  * Added SkAnimatedImage::getCurrentFrame()

  * Add support to create an SkSurface from an MTKView, with delayed acquisition of
    the MTLDrawable.
    Entry point: SkSurface::MakeFromMTKView

  * Removed SkIRect::EmptyIRect(). Use SkIRect::MakeEmpty() instead.
    https://review.skia.org/262382/

  * Moved SkRuntimeEffect to public API. This is the new (experimental) interface to custom SkSL
    shaders and color filters.

  * Added BC1 compressed format support. Metal and Vulkan seem to only support the BC
    formats on desktop machines.

  * Added compressed format support for backend texture creation API.
    This adds the following new entry points:
    GrContext::compressedBackendFormat
    GrContext::createCompressedBackendTexture
    The latter method comes in variants that allow color-initialized and
    compressed texture data initialized.

  * Added SkMatrix::MakeTrans(SkIVector)
    https://review.skia.org/259804

* * *

Milestone 80
------------

  * For Vulkan backend, we now require that the VkDevice, Queue, and Instance outlive
    either the destruction or abandoning of the GrContext. Additionally, all
    GrBackendTextures created via GrContext::createBackendTexture calls must be deleted
    before destroying or abandoning the GrContext.
    https://review.skia.org/257921

  * Removed SkSize& SkSize::operator=(const SkISize&)
    https://review.skia.org/257880

  * SkISize width() and height() now constexpr
    https://review.skia.org/257680

  * Added SkMatrix::MakeTrans(SkVector) and SkRect::makeOffset(SkVector).
    https://review.skia.org/255782

  * Added SkImageInfo::MakeA8(SkISize) and added optional color space parameter to
    SkImageInfo::MakeN32Premul(SkISize).

  * Added dimensions() and getFrameCount() to SkAnimatedImage
    https://review.skia.org/253542

  * Removed SkMatrix44 version of toXYZD50 from SkColorSpace. Switched to skcms types in
    transferFn, invTrasnferFn, and gamutTransformTo functions.
    https://review.skia.org/252596

  * Removed rotation and YUV support from SkColorMatrix
    https://review.skia.org/252188

  * Added kBT2020_SkYUVColorSpace. This is BT.2020's YCbCr conversion (non-constant-luminance).
    https://review.skia.org/252160

  * Remove old async read pixels APIs
    https://review.skia.org/251198

  * Expose SkBlendModeCoeff and SkBlendMode_AsCoeff for Porter-Duff blend modes.
    https://review.skia.org/252600

* * *

Milestone 79
------------

  * SkTextBlob::Iter to discover the glyph indices and typefaces in each run
    https://skia-review.googlesource.com/246296

  * Added support for PQ and HLG transfer functions to SkColorSpace.
    https://skia-review.googlesource.com/c/skia/+/249000

  * Added new api on GrContext ComputeImageSize. This replaces the hold static helper
    ComputeTextureSize.
    https://skia-review.googlesource.com/c/skia/+/247337

  * New versions of SkSurface async-rescale-and read APIs that allow client to extend
    the lifetime of the result data. Old versions are deprecated.
    https://review.skia.org/245457

  * Add SkColorInfo. It's dimensionless SkImageInfo.
    https://review.skia.org/245261

  * Added SkPixmap-based createBackendTexture method to GrContext. This allows clients to create
    backend resources (initialized with texture data) that Skia/Ganesh doesn't know about/track.
    https://review.skia.org/244676

  * Add explicit src and dst colorspace parameters to SkColorFilter::filterColor4f()
    https://review.skia.org/244882

  * Remove Vulkan/Metal float32 RGBA texture support
    https://review.skia.org/244881

  * Add SkSurface::MakeFromCAMetalLayer
    https://review.skia.org/242563

  * Added kAlpha_F16_SkColorType, kRG_F16_SkColorType and kRGBA_16161616_SkColorType.
    This is intended to help support HDR YUV uses case (e.g., P010 and P016). As such,
    the addition is focused on allowing creation of SkPixmaps and SkImages and not
    SkSurfaces (i.e., who wants to render to render to these?)
    https://review.skia.org/241357

  * Start to move nested SkPath types (e.g. Direction, Verb) up to root level in SkPathTypes.h
    https://review.skia.org/241079

  * Remove isRectContour and ksNestedFillRects from public
    https://review.skia.org/241078

  * Added kRG_88_SkColorType. This is intended to help support YUV uses case (e.g., NV12).
    As such, the addition is focused on allowing creation of SkPixmaps and SkImages and not
    SkSurfaces (i.e., who wants to render to RG?)
    https://review.skia.org/239930
    https://review.skia.org/235797

  * Make the size of program/pipeline caches configurable via
    GrContextOptions::fRuntimeProgramCacheSize
    https://review.skia.org/239756

  * Added kAlpha_16_SkColorType and kRG_1616_SkColorType. This is intended to help support HDR YUV
    uses case (e.g., P010 and P016). As such, the addition is focused on allowing creation of
    SkPixmaps and SkImages and not SkSurfaces (i.e., who wants to render to render to these?)
    https://review.skia.org/239930

  * Add GrContext::precompileShader to allow up-front compilation of previously-cached shaders.
    https://review.skia.org/239438

* * *

Milestone 78
------------

  * SkDrawLooper is no longer supported in SkPaint or SkCanvas.
    https://review.skia.org/230579
    https://review.skia.org/231736

  * SkPath::Iter::next() now ignores its consumDegenerates bools. Those will so
    go away entirely
    https://review.skia.org/235104

  * SkImage: new factories: DecodeToRaster, DecodeToTexture
    https://review.skia.org/234476

  * SkImageFilter API refactor started:
    - Provide new factory API in include/effects/SkImageFilters
    - Consolidated enum types to use SkTileMode and SkColorChannel
    - Hide filter implementation classes
    - Hide previously public functions on SkImageFilter that were intended for
      internal use only
    https://review.skia.org/230198
    https://review.skia.org/230876
    https://review.skia.org/231256

  * SkColorFilters::HSLAMatrix - new matrix color filter operating in HSLA
    space.
    https://review.skia.org/231736

  * Modify GrBackendFormat getters to not return internal pointers. Use an enum
    class for GL formats.
    https://review.skia.org/233160

  * Expose GrContext::dump() when SK_ENABLE_DUMP_GPU is defined.
    https://review.skia.org/233557

  * Vulkan backend now supports YCbCr sampler for I420 Vulkan images that are
    not backed by external images.
    https://review.skia.org/233776

  * Add SkCodec::SelectionPolicy for distinguishing between decoding a still
    image or an image sequence for a container format that has both (e.g. HEIF).
    https://review.skia.org/232839

  * SkImage::makeTextureImage and SkImage::MakeCrossContextFromPixmap no longer
    take an SkColorSpace parameter. It was unused.
    https://review.skia.org/234579
    https://review.skia.org/234912

  * SkImage::reinterpretColorSpace - to reinterpret image contents in a new
    color space.
    https://review.skia.org/234328

  * Removed SkImage::MakeCrossContextFromEncoded.
    https://review.skia.org/234912

  * Add Metal support for GrFence, GrSemaphore, and GrBackendSemaphore
    https://review.skia.org/233416

  * SkMallocPixelRef: remove MakeDirect and MakeWithProc from API.
    https://review.skia.org/234660

  * Remove 4-parameter variant of SkRect::join() and intersect(), and
    noemptycheck variants of intersect().
    https://review.skia.org/235832
    https://review.skia.org/237142

  * Remove unused sk_sp comparison operators.
    https://review.skia.org/236942

  * Add SkColor4f variant to experimental_DrawEdgeAAQuad for SkiaRenderer.
    https://review.skia.org/237492

  * Deprecated maxCount resource cache limit for Ganesh.
    This hasn't been relevant for a long time.

  * Changed GrContextOptions' fDisallowGLSLBinaryCaching to fShaderCacheStrategy,
    and allow caching SkSL.
    https://review.skia.org/238856

  * Use GL_QCOM_TILED_RENDERING to explicitly discard stencil

  * Added RELEASE_NOTES.txt file
    https://review.skia.org/229760

  * Implemented internal support for OpenGL tessellation.<|MERGE_RESOLUTION|>--- conflicted
+++ resolved
@@ -2,8 +2,6 @@
 
 This file includes a list of high level updates for each milestone release.
 
-<<<<<<< HEAD
-=======
 Milestone 116
 -------------
   * `SkPromiseImageTexture` has been removed from the public API, as well as
@@ -47,7 +45,6 @@
 
 * * *
 
->>>>>>> 1c42b12f
 Milestone 115
 -------------
   * Clients now need to register codecs which Skia should use to decode raw bytes. For example:
