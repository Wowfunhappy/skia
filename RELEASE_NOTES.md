Skia Graphics Release Notes

This file includes a list of high level updates for each milestone release.

<<<<<<< HEAD
=======
Milestone 121
-------------
  * `SkFontConfigInterface::makeTypeface` now has a required `sk_sp<SkFontMgr>` parameter to be used for
    parsing the font data from the stream.
  * `skgpu::graphite::ContextOptions` has a new field, `fNeverYieldToWebGPU`. This new option
    is only valid with the Dawn backend. It indicates that `skgpu::graphite::Context` should never yield
    to Dawn. In native this means `wgpu::Device::Tick()` is never called. In Emscripten it
    means `Context` never yields to the main thread event loop.

    When the option is enabled, `skgpu::SyncToCpu::kYes` is ignored when passed to
    `Context::submit()`. Moreover, it is a fatal error to have submitted but unfinished
    GPU work before deleting `Context`. A new method, `hasUnfinishedGpuWork()` is added
    to `Context` that can be used to test this condition.

    The intent of this option is to be able to use Graphite in WASM without requiring Asyncify.
  * Deprecated `GrMipmapped` and `GrMipMapped` alias have been removed in favor of `skgpu::Mipmapped`.
  * Harfbuzz-backed SkShaper instances will no longer treat a null SkFontMgr as meaning "use the
    default SkFontMgr for fallback" and instead will *not* do fallback for glyphs missing from a font.
  * `GrBackendSemaphore::initVk` and `GrBackendSemaphore::vkSemaphore` have been replaced with
    `GrBackendSemaphores::MakeVk` and `GrBackendSemaphores::GetVkSemaphore`, defined in
    `include/gpu/ganesh/vk/GrVkBackendSemaphore.h`
  * The Vulkan-specific methods and constructor of `MutableTextureState` have been deprecated in favor
    of those found in `include/gpu/vk/VulkanMutableTextureState.h`.

* * *

>>>>>>> a5f25943
Milestone 120
-------------
  * `SkBase64.h` has been removed from the public API.
  * `SkFont::refTypefaceOrDefault` and `SkFont::getTypefaceOrDefault()` have been removed from the
    public API.
  * `GrBackendSemaphore::initGL` and `GrBackendSemaphore::glSync` have been removed
    from the public API.
  * For Graphite, `SkImages::AdoptTextureFrom` has been renamed to `SkImages::WrapTexture` to
    better reflect what is happening to the passed in texture.
  * `GrSurfaceInfo.h` has been removed from the public API.
  * SkMesh now allows shaders, color filters, and blenders to be used in the mesh-fragment program.
    Pass in effects using the `children` parameter of `SkMesh::Make` or `SkMesh::MakeIndexed`.
    For a working example, see `gm/mesh.cpp`.
  * The behavior for SkPicture deserialization (via SkReadBuffer) to fallback to
    `SkImages::DeferredFromEncodedData` when `SkDeserialImageProc` is not set or returns null is
    deprecated and will be removed shortly.

    `SkDeserialImageFromDataProc` has been added to SkDeserialProcs to allow clients to *safely*
    avoid a copy when decoding image data in SkPictures.

    `SkDeserialImageProc` now takes in an optional AlphaType which can be used to override the
    AlphaType that an image was serialized with, if desired.
  * skgpu::graphite::RecorderOptions::kDefaultRecorderBudget is now a static data member.
  * `SkTypeface::MakeFromName`, `SkTypeface::MakeFromFile`, `SkTypeface::MakeFromStream`, and
    `SkTypeface::MakeFromData` are deprecated and will be removed eventually. These should be replaced
    with calls directly to the SkFontMgr that can provide the appropriate typefaces.

    `SkTypeface::MakeDefault()` has been deprecated. Soon it will return an empty typeface and
    eventually be removed.

    `SkTypeface::UniqueID()` has been removed - clients should use the method instead of this static
    function.
  * `GrDirectContext::MakeVulkan...` has been moved to `GrDirectContexts::MakeVulkan...` which are defined
    in `include/gpu/ganesh/vk/GrVkDirectContext.h`
  * The various GPU wait calls on GrDirectContext, SkSurface, and GrVkSecondaryCBContext which take
    a client supplied semaphore, now only guarantee to block the gpu transfer and fragment stages
    instead of all gpu commands. This shouldn't affect any client since client provided gpu resources
    (e.g. textures) are only ever used by Skia in the fragment stages.

* * *

Milestone 119
-------------
  * Added new `SkImageFilters::Crop(SkRect, SkTileMode, sk_sp<SkImageFilter>)` image filter effect that crops the output from the wrapped SkImageFilter and optionally applies the SkTileMode when sampling outside of the crop rect.
  * `GrDirectContext::MakeGL...` has been moved to `GrDirectContexts::MakeGL...` which are defined
    in `include/gpu/ganesh/gl/GrGLDirectContext.h`
  * `GrDirectContext::submit` and `GrDirectContext::flushAndSubmit` calls now take a GrSyncCpu enum
    instead of a error-prone boolean.

    Similarly, calls to `GrDirectContext::performDeferredCleanup` and
    `GrDirectContext::purgeUnlockedResources` take a GrPurgeResourceOptions enum.
  * SkMeshSpecification no longer rejects fragment programs which include `uniform shader`, `uniform
    colorFilter` or `uniform blender`. However, `SkMesh::Make` will not allow the mesh specification
    to be used.
  * `SkMesh::Make` and `SkMesh::MakeIndexed` now require a span of child effects as a new parameter.
    This functionality is still a work in progress; for now, always pass an empty span.
  * `sksl-minify` can now minify SkMesh programs. Pass `--meshvert` or `--meshfrag` to indicate
    that the input program is an SkMesh vertex or fragment program. When minifying a mesh program,
    you must supply `struct Varyings` and `struct Attributes` which correspond to the
    SkMeshSpecification; these will be eliminated from the minified output.
  * `SkMergePathEffect`, `SkMatrixPathEffect`, `SkStrokePathEffect`, and
    `SkStrokeAndFillPathEffect` have been removed from the public API.
    These effects can be implemented on the SkPath objects directly using other means and clients
    will likely find performance boosts by doing so.
  * `SkShadowFlags` are now visible in `include/utils/SkShadowUtils.h`
  * `SkPicture`s no longer serialize `SkImage`s to PNG encoded data by default. Clients who wish to
    preserve this should make use of `SkSerialProcs`, specifically the `fImageProc` field.

* * *

Milestone 118
-------------
  * `GrDirectContext::flush` variants now expect a SkSurface pointer only, not
    an sk_sp<SkSurface>.
  * `SkImage::makeWithFilter` has been deprecated. It has been replaced with three factory functions:

    Ganesh:   `SkImages::MakeWithFilter(GrRecordingContext*, ...);`         -- declared in SkImageGanesh.h

    Graphite: `SkImages::MakeWithFilter(skgpu::graphite::Recorder*, ...);`  -- declared in Image.h

    Raster:   `SkImages::MakeWithFilter(...);`                              -- declared in SkImage.h

    The new factories require the associated backend context object be valid. For example, the Graphite version will return nullptr if it isn't supplied with a `Recorder` object.
  * SkSL and Runtime Effects are no longer optional features of Skia; they are always available.
    The GN flag `skia_enable_sksl` has been removed.
  * SkSL will now properly reject sequence-expressions containing arrays, or sequence-expressions
    containing structures of arrays. Previously, the left-side expression of a sequence was checked,
    but the right-side was not. In GLSL ES 1.0, and therefore in SkSL, the only operator which is
    allowed to operate on arrays is the array subscript operator (`[]`).
  * The Dawn backend for Ganesh has been removed. Dawn will continue to be supported in the
    Graphite backend.
  * We plan to remove SkTime.h from the public API. As of now, SkAutoTime has been
    deleted as it was unused.
  * Vulkan-specific calls are being removed from GrBackendSurface.h. Clients should use the
    equivalents found in `include/gpu/ganesh/vk/GrVkBackendSurface.h"`

* * *

Milestone 117
-------------
  * `SkGraphics::AllowJIT()` has been removed. It was previously deprecated (and did nothing).
  * New methods are added to `SkImage`, `SkSurface`, and `skgpu::graphite::context` named
    `asyncRescaleAndReadPixeksYUVA420`. These function identically to the existing
    `asyncRescaleAndReadPixelsYUV420` methods but return a fourth plane containing alpha at full
    resolution.
  * `SkAutoGraphics` was removed. This was a helper struct that simply called `SkGraphics::Init`.
    Any instance of `SkAutoGraphics` can be replaced with a call to `SkGraphics::Init`.
  * `SkCanvas::flush()` has been removed. It can be replaced with:
    ```
        if (auto dContext = GrAsDirectContext(canvas->recordingContext())) {
            dContext->flushAndSubmit();
        }
    ```

    `SkCanvas::recordingContext()` and `SkCanvas::recorder()` are now const. They were implicitly const
    but are now declared to be such.
  * `SkCanvas::recordingContext()` and `SkCanvas::recorder()` are now const.
    They were implicitly const but are now declared to be such.
  * `SkMesh::MakeIndexBuffer`, `SkMesh::CopyIndexBuffer`, `SkMesh::MakeVertexBuffer`, and
    `SkMesh::CopyVertexBuffer` have been moved to the `SkMeshes` namespace. Ganesh-specific versions
    have been created in `include/gpu/ganesh/SkMeshGanesh.h`.
  * SkPath now enforces an upper limit of 715 million path verbs.
  * `SkRuntimeEffectBuilder::uniforms()`, `SkRuntimeEffectBuilder::children()`,
    `SkRuntimeShaderBuilder::makeShader()`, `SkRuntimeColorFilterBuilder::makeColorFilter()`, and
    `SkRuntimeBlendBuilder::makeBlender()` are now marked as const. No functional changes internally,
    just making explicit what had been implicit.
  * `SkRuntimeEffect::makeImage` and `SkRuntimeShaderBuilder::makeImage` have been removed.
  * GL-specific calls have been removed from GrBackendSurface.h. Clients should use the
    equivalents found in `include/gpu/ganesh/gl/GrGLBackendSurface.h`
  * A new `SkTiledImageUtils` namespace (in `SkTiledImageUtils.h`) provides `DrawImage` and `DrawImageRect` methods that directly mirror `SkCanvas'` `drawImage` and `drawImageRect` calls.

    The new entry points will breakup large `SkBitmap`-backed `SkImages` into tiles and draw them if they would be too large to upload to the gpu as one texture.

    They will fall through to their `SkCanvas` correlates if tiling isn't needed or possible.

* * *

Milestone 116
-------------
  * `SkPromiseImageTexture` has been removed from the public API, as well as
    `SkImages::PromiseTextureFrom` and `SkImages::PromiseTextureFromYUVA`, public consumers of that
    data type.
  * `SkDeferredDisplayList`, `SkDeferredDisplayListRecorder`, and `SkSurfaceCharacterization` have
    been removed from the public API.
  * The intermediate color computed by `SkBlenders::Arithmetic` is now always clamped to between 0 and 1 (inclusive), and then `enforcePremul` is applied when that parameter is true.
  * Added a new public type, `SkColorTable`, to own the lookup tables passed into `SkColorFilters::Table`, which allows clients and the returned `SkColorFilter` to share the table memory instead of having to duplicate it in any wrapper types that lazily create Skia representations.
  * The deprecated `SkImageFilters::Magnifier` factory that did *not* take a lens bounds parameter has been removed.
  * `SkImageFilters::RuntimeShader` has variations that take a maximum sample radius, which is used to provide padded input images to the runtime effect so that boundary conditions are avoided.
  * `SkImageFilters::AlphaThreshold` has been removed. Its only use was in ChromeOS and that usage has been replaced with a `Blend(kSrcIn, input, Picture(region))` filter graph to achieve the same effect.
  * The single-argument `SkImageFilters::Image(sk_sp<SkImage>)` factory is removed. The `SkSamplingOptions` to use when rendering the image during filtering must be provided. `SkFilterMode::kLinear` is recommended over the previous bicubic default.
  * `GrTextureGenerator` now has a subclass `GrExternalTextureGenerator` which can be subclassed by
    clients and used with `SkImages::DeferredFromTextureGenerator` in order to create images from
    textures that were created outside of skia. `GrTextureGenerator` has been removed from the public
    API in favor of `GrExternalTextureGenerator`.
  * SkPoint now uses float for its coordinates. This starts the process of removing SkScalar from Skia.
    SkScalar was a typedef for float, so this has no practical impact on code that uses Skia.
  * `SkSamplingOptions(SkFilterMode)` and `SkSamplingOptions(SkCubicResampler)` are no longer marked `explicit` so that samplings can be created inline more succinctly.
  * `SkShaders` is now a namespace (was previously a non-constructable class with only static
    functions). `SkPerlinNoiseShader::MakeFractalNoise` and `SkPerlinNoiseShader::MakeTurbulence` have
    been moved to the `SkShaders` namespace and `SkPerlinNoiseShader` (the public non-constructable
    class) has been slated for moving into private internals of Skia.
    There are no functional differences in the moved functions, however the change of some #includes
    in `include/core/SkShader.h`, `include/effects/SkGradientShader.h`, and
    `include/effects/SkPerlinNoiseShader.h` may cause clients who were depending on the transitive
    dependencies to now fail to compile.
  * The following methods have been removed from SkSurface and relocated to other methods/functions:
      - `SkSurface::asImage` -> `SkSurfaces::AsImage` (include/gpu/graphite/Surface.h)
      - `SkSurface::flushAndSubmit` -> `GrDirectContext::flushAndSubmit`
      - `SkSurface::flush` -> `GrDirectContext::flush`
      - `SkSurface::makeImageCopy` -> `SkSurfaces::AsImageCopy` (include/gpu/graphite/Surface.h)
      - `SkSurface::resolveMSAA` -> `SkSurfaces::ResolveMSAA()` (include/gpu/ganesh/SkSurfaceGanesh.h)

    Additionally, `SkSurface::BackendSurfaceAccess` is now in the `SkSurfaces` namespace.
  * The deprecated `SkTableColorFilter` class and its methods have been removed. Clients should use
    `SkColorFilters::Table` and `SkColorFilters::TableARGB` (defined in include/core/SkColorFilter.h).
  * The `SkYUVAPixmapInfo::SupportedDataTypes(const GrImageContext&)` constructor has been removed from
    the public API.

* * *

Milestone 115
-------------
  * Clients now need to register codecs which Skia should use to decode raw bytes. For example:
    `SkCodecs::Register(SkJpegDecoder::Decoder());`. Skia still provides many supported formats
    (see `include/codec/*Decoder.h`). Clients are free to specify their own, either supplementing
    the existing set or using a custom version instead of the one previously provided by default
    by Skia. See `SkCodecs::Decoder` for the necessary data to provide when using a custom decoder
    (in `include/codec/SkCodec.h`).

    To ease the transition, Skia will continue (for a short while) to register codecs unless
    `SK_DISABLE_LEGACY_INIT_DECODERS` is defined.
  * `SkDrawable::newPictureSnapshot` is removed. Instead, call `SkDrawable::makePictureSnapshot`.
    The old method returned a bare (but ref-counted) pointer, which was easy for clients to get wrong.
    The new method returns an `sk_sp<SkPicture>`, which is easier to handle, and consistent with the
    rest of skia.
  * `SkGraphics::PurgePinnedFontCache()` has been added to allow clients to
    explicitly trigger `SkStrikeCache` purge checks for `SkStrikes` with
    pinners. Defining `SK_STRIKE_CACHE_DOESNT_AUTO_CHECK_PINNERS` in the
    user configuration now disables automatic purge checking of strikes with
    pinners.
  * The following SkImage factories have been moved to `include/gpu/graphite/Image.h`:
     - `SkImage::MakeGraphiteFromBackendTexture -> SkImages::AdoptTextureFrom`
     - `SkImage::MakeGraphiteFromYUVABackendTextures -> SkImages::TextureFromYUVATextures`
     - `SkImage::MakeGraphiteFromYUVAPixmaps -> SkImages::TextureFromYUVAPixmaps`
     - `SkImage::MakeGraphitePromiseTexture -> SkImages::PromiseTextureFrom`

    The SkImage method `makeTextureImage` has been moved to `SkImages::TextureFromImage`.

    `SkImage::RequiredImageProperties` has been renamed to `SkImage::RequiredProperties`,
    with fMipmapped turned into a boolean instead of the GPU enum.
  * `SkImage::makeColorSpace` and `SkImage::makeColorTypeAndColorSpace` now take a `GrDirectContext`
    as the first parameter. This should be supplied when dealing with texture-backed images and can
    be `nullptr` otherwise.
  * `SkImage::subset` now takes a `GrDirectContext*` as its first parameter (this can be `nullptr` for
    non-gpu backed images. Images which are backed by a codec or picture will not be turned into a GPU
    texture before being read. This should only impact picture-backed images, which may not be read
    correctly if the picture contain nested texture-backed images itself. To force a conversion to
    a texture, clients should call `SkImages::TextureFromImage`, passing in the image, and then call
    subset on the result. Documentation has been clarified that `SkImage::subset` will return a raster-
    backed image if the source is not backed by a texture, and texture-otherwise.

    `SkImages::SubsetTextureFrom` has been added to subset an image and explicitly return a texture-
    backed image. This allows some optimizations, especially for large images that exceed a maximum
    texture size of a GPU.

    `SkImage::makeRasterImage` and `SkImage::makeNonTextureImage` now take a `GrDirectContext*` which
    clients should supply for reading-back pixels from texture-backed images.
  * `SkImageFilters::Image` now returns a non-null image filter if the input `sk_sp<SkImage>` is
    null or the src rectangle is empty or does not overlap the image. The returned filter evaluates to
    transparent black, which is equivalent to a null or empty image. Previously, returning a null image
    filter would mean that the dynamic source image could be surprisingly injected into the filter
    evaluation where it might not have been intended.
  * `SkImageFilters::Magnifier(srcRect, inset)` is deprecated. These parameters do not provide enough
    information for the implementation to correctly respond to canvas transform or participate accurately
    in layer bounds planning.

    A new `SkImageFilters::Magnifier` function is added that takes additional parameters: the outer
    lens bounds and the actual zoom amount (instead of inconsistently reconstructing the target zoom
    amount, which was the prior behavior). Additionally, the new factory accepts an SkSamplingOptions
    to control the sampling quality.
  * `SkImageFilters::Picture` now returns a non-null image filter if the input `sk_sp<SkPicture>` is
    null. The returned filter evaluates to transparent black, which is equivalent to a null or empty
    picture. Previously, returning a null image filter would mean that the dynamic source image could
    be surprisingly injected into the filter evaluation where it might not have been intended.
  * `SkImageFilters::Shader` now returns a non-null image filter if the input `sk_sp<SkShader>` is
    null. The returned filter evaluates to transparent black, which is equivalent to a null or empty
    shader. Previously, returning a null image filter would mean that the dynamic source image could
    be surprisingly injected into the filter evaluation where it might not have been intended.
  * `SkImageGenerator::MakeFromEncoded` has been removed from the public API.
    `SkImage::DeferredFromEncoded` or `SkCodec::MakeFromData` should be used instead.
  * `SkSurface::getBackendTexture` and `SkSurface::getBackendRenderTarget` have been deprecated and
    replaced with `SkSurfaces::GetBackendTexture` and `SkSurfaces::GetBackendRenderTarget` respectively.
    These are found in `include/gpu/ganesh/SkSurfaceGanesh.h`. The supporting enum `BackendHandleAccess`
    has also been moved to `SkSurfaces::BackendHandleAccess` as an enum class, with shorter member
    names.
  * SkSurface factory methods have been moved to the SkSurfaces namespace. Many have been renamed to
    be more succinct or self-consistent. Factory methods specific to the Ganesh GPU backend are
    defined publicly in include/gpu/ganesh/SkSurfaceGanesh.h. The Metal Ganesh backend has some
    specific factories in include/gpu/ganesh/mtl/SkSurfaceMetal.h.
      * SkSurface::MakeFromAHardwareBuffer -> SkSurfaces::WrapAndroidHardwareBuffer
      * SkSurface::MakeFromBackendRenderTarget -> SkSurfaces::WrapBackendRenderTarget
      * SkSurface::MakeFromBackendTexture -> SkSurfaces::WrapBackendTexture
      * SkSurface::MakeFromCAMetalLayer -> SkSurfaces::WrapCAMetalLayer
      * SkSurface::MakeFromMTKView -> SkSurfaces::WrapMTKView
      * SkSurface::MakeGraphite -> SkSurfaces::RenderTarget
      * SkSurface::MakeGraphiteFromBackendTexture -> SkSurfaces::WrapBackendTexture
      * SkSurface::MakeNull -> SkSurfaces::Null
      * SkSurface::MakeRaster -> SkSurfaces::Raster
      * SkSurface::MakeRasterDirect -> SkSurfaces::WrapPixels
      * SkSurface::MakeRasterDirectReleaseProc -> SkSurfaces::WrapPixels
      * SkSurface::MakeRasterN32Premul -> SkSurfaces::Raster (clients should make SkImageInfo)
      * SkSurface::MakeRenderTarget -> SkSurfaces::RenderTarget

* * *

Milestone 114
-------------
  * The CPU backend for Runtime Effects has been rewritten. This may cause slight differences in
    performance and image quality when runtime effects are painted onto a raster surface.
  * Gradient shaders support interpolation in several different color spaces, by passing a
    `SkGradientShader::Interpolation` struct to the shader factory functions. The color space and
    hue method options are based on the CSS Color Level 4 specfication:
    * https://www.w3.org/TR/css-color-4/#interpolation-space
    * https://www.w3.org/TR/css-color-4/#hue-interpolation
  * `SkImages::GetBackendTextureFromImage` has been renamed `SkImages::MakeBackendTextureFromImage`.
  * `SkImage::getBackendTexture()` has been moved to `SkImages::GetBackendTextureFromImage()` in
    `SkImageGanesh.h`.
  * `SkImage::makeTextureImage()` has been moved to `SkImages::TextureFromImage()` in
    `SkImageGanesh.h`.
  * `SkImage::flush()` and `SkImage::flushAndSubmit()` has been moved to
    `GrDirectContext::flush()` and `GrDirectContext::flushAndSubmit()` in `SkImageGanesh.h`.
  * `SkSurfaceProperties::kAlwaysDither_Flag` added to globally enable dithering for a specific
    `SkSurface` target.
  * `SkSerialImageProc` and `SkDeserialImageProc` are now also used to encode/decode the SkMipmap
    layers of certain SkImages.
  * The defines `SK_USE_WIC_ENCODER` and `SK_USE_CG_ENCODER` have been removed, as well as the code
    to use the Windows Image Codecs and Core Graphics as a way to have Skia encode files in PNG,
    JPEG, and WEBP format. Skia continues to support use of the NDK codecs on Android, as well
    as using external C++ libraries (e.g. libpng, libjpeg-turbo) to *encode* images. WIC and CG
    are still used to *decode* images on the appropriate platforms.
  * `SkImage::encodeToData` has been deprecated. Clients should use `refEncodedData` if the image
    was from an encoded bytestream or one of `SkPngEncoder::Encode`, `SkJpegEncoder::Encode`,
    `SkWebpEncoder::Encode` directly.
  * The following defines no longer do anything. GN clients should instead set the provided
    arguments (from gn/skia.gni) as necessary:
      - `SK_ENCODE_PNG` -> `skia_use_libjpeg_turbo_encode`
      - `SK_ENCODE_JPEG` -> `skia_use_libpng_encode`
      - `SK_ENCODE_WEBP` -> `skia_use_libwebp_encode`
    Other clients should make sure the appropriate `*EncoderImpl.cpp` files from `src/encode` are
    included in the build.
  * `SkImageEncoder` has been removed. Clients should use one of `SkPngEncoder::Encode`,
    `SkJpegEncoder::Encode` or `SkWebpEncoder::Encode` directly.
  * `SkImageGenerator` has a new subclass `GrTextureGenerator` which can be used if clients want to
    provide specialized ways of making Ganesh texture-backed Images.
  * `SkImageGenerator::MakeFromPicture` has been removed from the public API. Clients should be
    drawing the picture directly instead of turning it into an image first.


* * *

Milestone 113
-------------
  * The define SK_SUPPORT_GPU is now SK_GANESH. It is no longer detected as a 0 or 1, but
    as the absence or presence of that define. As a result, it defaults to off (not defined) if
    not defined (SK_SUPPORT_GPU would default to SK_SUPPORT_GPU=1 if not defined).
  * SkStrSplit is no longer part of the public API.
  * SkImage::encodeToData now takes a GrDirectContext. The versions which do not have that are
    deprecated and will be removed at some point.
  * SkMatrix::Scale, preScale, setScale, etc. with any scale factor of 0 correctly no longer
    return true from rectStaysRect(), consistent with rectStaysRect() implying a non-zero scale.
  * `SkImage::CompressionType` has been renamed to `SkTextureCompressionType` and moved to
    `include/core/SkTextureCompressionType.h`
  * `SkEncodedImageFormat.h` and `SkPngChunkReader.h` are now in include/codec
  * `SkICC.h` is now in include/encode
  * SkImage factory methods have been moved to the SkImages namespace. Many have been renamed to
    be more succinct or self-consistent. Factory methods specific to the Ganesh GPU backend are
    defined publicly in include/gpu/ganesh/SkImageGanesh.h.
      * SkImage::MakeBackendTextureFromSkImage -> SkImages::GetBackendTextureFromImage
      * SkImage::MakeCrossContextFromPixmap -> SkImages::CrossContextTextureFromPixmap
      * SkImage::MakeFromAdoptedTexture -> SkImages::AdoptTextureFrom
      * SkImage::MakeFromBitmap -> SkImages::RasterFromBitmap
      * SkImage::MakeFromCompressedTexture -> SkImages::TextureFromCompressedTexture
      * SkImage::MakeFromEncoded -> SkImages::DeferredFromEncodedData
      * SkImage::MakeFromGenerator -> SkImages::DeferredFromGenerator
      * SkImage::MakeFromPicture -> SkImages::DeferredFromPicture
      * SkImage::MakeFromRaster -> SkImages::RasterFromPixmap
      * SkImage::MakeFromTexture -> SkImages::BorrowTextureFrom
      * SkImage::MakeFromYUVAPixmaps -> SkImages::TextureFromYUVAPixmaps
      * SkImage::MakeFromYUVATextures -> SkImages::TextureFromYUVATextures
      * SkImage::MakePromiseTexture -> SkImages::PromiseTextureFrom
      * SkImage::MakePromiseYUVATexture -> SkImages::PromiseTextureFromYUVA
      * SkImage::MakeRasterCopy -> SkImages::RasterFromPixmapCopy
      * SkImage::MakeRasterData -> SkImages::RasterFromData
      * SkImage::MakeRasterFromCompressed -> SkImages::RasterFromCompressedTextureData
      * SkImage::MakeTextureFromCompressed -> SkImages::TextureFromCompressedTextureData
    To help in the transition, there is some temporary bridge code (e.g. aliases) which will
    eventually be removed.

* * *

Milestone 112
-------------
  * SkImage::CubicResampler has been removed. Clients should use SkCubicResampler from
    include/core/SkSamplingOptions.h instead (the former was an alias for the latter).
  * SkRuntimeColorFilterBuilder has been added. This is a helper class for setting up color filters,
    analogous to SkRuntimeShaderBuilder.
  * SkShaders::CoordClamp has been added. It clamps the coords passed used with another
    shader to a rectangle.
  * SkRandom is no longer part of the public API.
  * SK_ARRAY_COUNT is no longer part of the public API. Clients should use std::size.
  * SK_SCALAR_IS_FLOAT is not set anymore. SkScalar is always a float (and has been since 2017).
  * sk_realloc_throw (an internal API) now frees up memory when 0 is passed in as the size.
    This should have no user-facing impacts for clients which use the default allocator, but
    requires custom allocators to also implement this change.
  * The particles module has been deleted.
  * SkJpegEncoder::Options includes a parameter for XMP metadata.
  * SkJpegEncoder includes support for encoding SkYUVAPixmaps directly.

* * *

Milestone 111
-------------
  * SkToBool is no longer part of the public API.
  * A float version of SkCanvas::saveLayerAlpha now exists as SkCanvas::saveLayerAlphaf.
  * SkAbs32 and SkTAbs are no longer part of the public API.
  * SkAlign2, SkAlign4, SkAlign8, SkIsAlign2, SkIsAlign4, SkIsAlign8, SkAlignPtr, SkIsAlignPtr,
    and SkAlignTo are no longer part of the public API.
  * GrContextOptions::fSkipGLErrorChecks no longer stops checking shader compilation and program
    linking success.
  * SkBackingFit is no longer part of the public API.
  * SkBudgeted was moved from include/core/SkTypes.h to include/gpu/GpuTypes.h and moved into the
    skgpu namespace.
  * include/gpu/GrConfig.h has been removed; its contents were folded into other files.
  * SkLeftShift is no longer part of the public API.
  * SK_MaxS32 and related constants are no longer part of the public API.
  * include/core/SkMath.h is no longer part of the public API.

* * *

Milestone 110
-------------
  * SkParsePath::ToSVGString now returns the string, rather than modifying a passed-in string.
  * Removed previously deprecated SkImageFilters::Paint factory. Use SkImageFilters::Shader instead.
  * SkMesh::Make and SkMesh::MakeIndexed now return a SkMesh and error message string.
  * SkPaint::getFillPath has been replaced with skpathutils::FillPathWithPaint from
    include/core/SkPathUtils.h. The functionality should be the same.

* * *

Milestone 109
-------------
  * SkMesh vertex and fragment main() signatures have changed. See docs on SkMeshSpecification.
  * Added SkImage::RescaleMode::kLinear so that the async rescale/readback APIs can scale in a
    single step no matter the total scale factor (faster but lower quality than kRepeatedLinear).
  * SkMesh buffer factories added that make copies of CPU-backed buffers.
  * A utility for minifying Runtime Effect code has been added to Skia. Add the gn argument
    "skia_compile_modules = true" to your gn args, and a new utility called "sksl-minify" will be
    compiled as part of your Skia build. Run the command:
      `skia-minify output-file.sksl input-file.sksl`
    to write a minified version of the runtime shader "input-file.sksl" into a file named
    "output-file.sksl". By default, sksl-minify expects a shader, but you can also pass command
    line options `--colorfilter` or `--blender` if your program is a color-filter or a blender.
    A compile error will be printed to stdout if an error is found in the program.
  * The order of SkShader local matrix concatenation has been reversed. See skbug.com/13749
  * PromiseImages have been added to Graphite. This supports both volatile and non-volatile Promise Images.
    See the comment for SkImage::MakeGraphitePromiseTexture for more details.
  * Graphite has loosened the immutability requirements of SkImages - through a new SkSurface API and careful
    synchronization, clients can now mutate the backend object backing an SkImage. The new API consists of
    SkSurface::asImage and SkSurface::makeImageCopy. We have a document that covers the expected use cases and
    the synchronization required for each one.

* * *

Milestone 108
-------------
  * SkShader::asAGradient() has been removed.
  * SkMesh and SkMeshSpecification has separate sk_sp and bare ptr getters for ref counted types.
  * Add support for specifying a custom ICC profile to SkJpegEncoder, SkPngEncoder, and
    SkWebpEncoder.

* * *

Milestone 107
-------------
  * Exported SkColor4f::toBytes_RGBA() and SkColor4f::FromBytes_RGBA.
  * SkWebpEncoder: Added support for animated WebP image encoding.
  * SkRuntimeEffect shader effects were inadvertently allowing functions with the signature
    `half4 main(float2 coords, half4 color)`. This was disallowed at Milestone 87, but the
    restriction was inadvertently relaxed in later milestones. Going forward, we will only
    accept a shader signature of `half4 main(float2 coords)`.

* * *

Milestone 106
-------------
  * sk_sp is marked with the [[clang::trivial_abi]] attribute where supported.
  * SkMesh API: Allows a user to draw a vertex mesh with custom attributes and
    varyings using SkSL. Mesh data (vertex and index) can be created on a
    GrDirectContext to avoid re-uploading data per draw. Currently does not
    work with SkPicture or any backend but GPU.
  * Added SkColorFilters::Blend(const SkColor4f&, sk_sp<SkColorSpace>, SkBlendMode) to
    complement the existing SkColorFilters::Blend(SkColor, SkBlendMode) factory.
  * The experimental C API was removed.
  * Added support for AVIF decoding using libavif.

* * *

Milestone 104
-------------
  * New functions SkBitmap::getColor4f and SkPixmap::getColor4f return float colors.
  * SkRuntimeEffect takes and returns a const SkData.
  * SkRasterHandleAllocator::MakeCanvas now takes optional SkSurfaceProps.
  * SkImage::MakeFromPicture and SkImageGenerator::MakeFromPicture now take an optional
    SkSurfaceProps to use when rasterizing the picture.
  * SkRuntimeEffect::Uniform now stores the uniform name as a string_view, rather than a
    SkString. Related methods SkRuntimeEffect::findUniform and SkRuntimeEffectBuilder::uniform
    also take std::string_view instead of const char*.
  * SkRuntimeEffect::Child now stores the child name as a string_view, rather than a SkString.
    Related methods SkRuntimeEffect::findChild and SkRuntimeEffectBuilder::child also take
    std::string_view instead of const char*. Also, SkImageFilters::RuntimeShader now takes the
    child name(s) as std::string_view instead of const char*.
  * skcms.h has been relocated to //modules/skcms/skcms.h (was //include/third_party/skcms/skcms.h)
  * New functions SkCanvas::getBaseProps and SkCanvas::getTopProps; SkCanvas::getBaseProps is a
    direct replacement for the (now deprecated) SkCanvas::getProps function, while getTopProps is
    a variant that returns the SkSurfaceProps that are active in the current layer.
  * New function SkEventTracer::newTracingSection(const char* name) enables splitting traces up
    into different sections for a selection of backend tracing frameworks (Perfetto, SkDebugf).

* * *

Milestone 103
-------------
  * SkSamplingOptions now includes anisotropic filtering. Implemented on GPU only.
  * SkBitmap::clear and SkBitmap::clearColor take in SkColor4fs

* * *

Milestone 102
-------------
  * Add glGetFloatv and glSamplerParameterf to GrGLInterface.
  * GrGLCreateNativeInterface is removed. Use GrGLMakeNativeInterface.
  * GrContextOptions::fSharpenMipmappedTextures is removed. MIP LOD is now always
    biased on the GPU backend. The CPU backend implementation is modified to match
    this behavior.
  * Passing SkCanvas::kStrict_SrcRectConstraint disables mipmapping. The old behavior differed
    between GPU and CPU. CPU always computed a new set of mipmap based on the subset. GPU restricted
    the sampling coordinates to the subset in the base level but upper level pixels that map to
    pixels outside the subset in the base level were still used. To get the previous CPU behavior
    use SkImage::makeSubset() to make a subset image and draw that. The previous GPU behavior is
    similar, though not exactly, equivalent to making a mipmapped image shader from the original
    image and applying that to a rectangle.
  * Fully disable experimental support for HW tessellation shaders.
    GrContextOptions::fEnableExperimentalHardwareTessellation is ignored and behaves as if it is
    false. The optimized path renderer no longer requires hardware tessellation at all, and
    is automatically enabled when drawing to an SkSurface created with MSAA, or when
    GrContextOptions::fInternalMultisampleCount is set to a non-zero value.

* * *

Milestone 101
-------------
  * Add maxSurfaceSampleCountForColorType(SkColorType ct) in GrContextThreadSafeProxy
  * Enums SkAlphaType and SkColorType are broken out into their own header files in include/core/

* * *

Milestone 100
-------------
  * Skia now requires C++17 and the corresponding standard library (or newer).
  * Skia on iOS now requires iOS 11 to build; earlier versions of iOS do not support C++17.
  * The skstd::string_view and skstd::optional Skia classes have been replaced with the C++17 native
    std::string_view and std::optional.
  * Added SkSurface::resolveMSAA api to force Skia to resolve MSAA draws. Useful for when
    Skia wraps a client's texture as the resolve target.
  * All of the `makeShader` functions associated with `SkRuntimeEffect` no longer take an
    `isOpaque` parameter. These functions will now make a best effort to determine if your
    shader always produces opaque output, and optimize accordingly. If you definitely want your
    shader to produce opaque output, do so in the shader's SkSL code. This can be done by adjusting
    any `return` statement in your shader with a swizzle: `return color.rgb1;`.
    https://review.skia.org/506462
  * SkRSXform is now exported to DLL/.so files.
* * *

Milestone 99
------------
  * Added two new intrinsic functions to SkSL for use in runtime effects:
      vec3 toLinearSrgb(vec3 color)
      vec3 fromLinearSrgb(vec3 color)
    These convert RGB color values between the working color space (the color space of the
    destination surface) and a known, fixed color space. `toLinearSrgb` converts a color to the
    sRGB color gamut, with a linear transfer function. `fromLinearSrgb` converts a color from that
    same color space. These are helpful for effects that need to work in a specific color space, or
    want to apply effects (like lighting) that work best in a linear color space.
    Note that if the destination surface has no color space (color space is `nullptr`), these
    intrinsics will do no conversion, and return the input color unchanged.
    https://review.skia.org/481416
  * Added a new variant of SkImageFilters::RuntimeShader that supports multiple child nodes.
    https://review.skia.org/489536
  * Add the ability to specify palette overrides in SkFontArguments. Implemented
    for the FreeType-backed SkFontMgrs.

* * *

Milestone 98
------------
  * The following functions and methods are not defined in SkSurface when SK_SUPPORT_GPU is 0:
    MakeFromBackendTexture, MakeFromBackendRenderTarget, MakeRenderTarget,
    getBackendTexture, getBackendRenderTarget, replaceBackendTexture. flush() with parameters
    was removed as well. These were all no-ops anyway when just the CPU backend was compiled in
    (noting that flush() and flushAndSubmit() are still no-ops on the CPU backend).
  * GrBackendSemaphore only includes methods that match the GPU backend that Skia was compiled for.
    For example, initVulkan and vkSemaphore are not defined unless the Vulkan backend is compiled
    into Skia.
  * Surfaces and images are now limited to just under 2GB of total size. Previously, larger images
    could be created, but the CPU backend would fail to index them correctly.
  * SkCanvas::drawVertices and SkCanvas::drawPatch variants that did not take SkBlendMode are
    removed.
  * SkImageFilters::RuntimeShader is a new public API that enables adding RuntimeShaderEffects into
    image filter graph.
  * SkImage::makeRawShader is a new public API that creates "raw" image shaders. makeRawShader
    functions like SkImage::makeShader, but for images that contain non-color data. This includes
    images encoding things like normals, material properties (eg roughness), heightmaps, or any
    other purely mathematical data that happens to be stored in an image. These types of images are
    useful with some programmable shaders (ie SkRuntimeEffect).
    Raw image shaders work like regular image shaders (including filtering and tiling), with a few
    major differences:
      - No color space transformation is ever applied (the color space of the image is ignored).
      - Images with an alpha type of kUnpremul are not automatically premultiplied.
      - Bicubic filtering is not supported. If SkSamplingOptions::useCubic is true, these factories
        will return nullptr.
  * Removed SkCanvas::markCTM and SkCanvas::findMarkedCTM. These were created to be used with other
    features that have since been deleted, so they served no purpose.
  * Added limited JPEGXL support.

* * *

Milestone 97
------------
  * Added basic support for vulkan DRM modifiers. All of these are treated as read only textures
    internally (versus querying specific modifier support). Clients can either pass a flag to Vulkan
    GrBackendFormat to say it uses modifiers or pass the VK_IMAGE_TILING_DRM_FORMAT_MODIFIER_EXT
    to a GrBackendTexture via the GrVkImageInfo struct.
  * The following functions and methods are not defined in SkImage when SK_SUPPORT_GPU is 0:
    MakeTextureFromCompressed, MakeFromTexture, MakeFromCompressedTexture,
    MakeCrossContextFromPixmap, MakeFromAdoptedTexture, MakeFromYUVATextures,
    MakeFromYUVAPixmaps, MakePromiseTexture, MakePromiseYUVATexture, MakeBackendTextureFromSkImage,
    flush, flushAndSubmit, getBackendTexture, makeTextureImage.
    These were all no-ops anyway when just the CPU backend was compiled in.

* * *

Milestone 96
------------
  * SkRuntimeEffect no longer clamps the RGB values of an effect's output to the range 0..A.
    This makes it easier to use a hierarchy of SkSL shaders where intermediate values do not
    represent colors but are, for example, non-color inputs to a lighting model.
    http://review.skia.org/452558

* * *

Milestone 95
------------
  * Minimum supported iOS raised from 8 to 11. Skia may build back to iOS 9 but versions older
    than 11 are not tested. Community contributions to support versions 9 and 10 of iOS may be
    considered, but they may not be complex as they cannot be tested.

* * *

Milestone 94
------------
  * Metal backend has been changed to track command buffer resources manually
    rather than using retained resources.
    https://review.skia.org/432878

  * Added virtual onResetClip() to SkCanvas for Android Framework, to emulate the soon-to-be-removed
    expanding clip ops guarded by SK_SUPPORT_DEPRECATED_CLIPOPS.
    https://review.skia.org/430897

  * Removed SK_SUPPORT_DEPRECATED_CLIPOPS build flag. Clips can only be intersect and difference.
    https://review.skia.org/436565

  * There is a new syntax for invoking (sampling) child effects in SkSL. Previously, children
    (shaders, colorFilters, blenders) were invoked using different overloads of `sample`. That
    syntax is deprecated (but still supported). Now, the child behaves like an object, with a method
    name `eval`. The arguments to these `eval` methods are the same as the arguments in the old
    `sample` intrinsics. For example:
      // Old syntax:
        sample(shader, xy)
        sample(colorFilter, color)
        sample(blender, srcColor, dstColor)
      // New syntax:
        shader.eval(xy)
        colorFilter.eval(color)
        blender.eval(srcColor, dstColor)
    https://review.skia.org/444735

* * *

Milestone 93
------------
  * Removed SkPaint::getHash
    https://review.skia.org/419336

  * Removed SkShaders::Lerp. It was unused (and easy to replicate with SkRuntimeEffect).
    https://review.skia.org/419796

  * The default value of GrContextOptions::fReduceOpsTaskSplitting is now enabled.
    https://review.skia.org/419836

  * Removed SkMatrix44

* * *

Milestone 92
------------
  * Hides SkPathEffect::computeFastBounds() from public API; external subclasses of SkPathEffect
    must implement onComputeFastBounds() but can return false to signal it's not computable.
    https://review.skia.org/406140

  * Add SkM44::RectToRect constructor (SkM44's equivalent to SkMatrix::RectToRect)
    https://review.skia.org/402957

  * Metal support has been removed for versions of iOS older than 10.0 and MacOS older than 10.14.
    https://review.skia.org/401816

  * Removed custom attributes from SkVertices and the corresponding `varying` feature from
    SkRuntimeEffect.
    https://review.skia.org/398222

  * Dropped support for mixed samples. Mixed samples is no longer relevant for Ganesh. DMSAA and the
    new Ganesh architecture both rely on full MSAA, and any platform where mixed samples is
    supported will ultimately not use the old architecture.

  * SkRuntimeEffect::Make has been removed. It is replaced by MakeForShader and MakeForColorFilter.
    These functions do stricter error checking on the SkSL, to ensure it is valid for a particular
    stage of the Skia pipeline.
    https://review.skia.org/402156

* * *

Milestone 91
------------
  * The SkSL DSL API has been moved into public headers, although it is still under active
    development and isn't quite ready for prime time yet.
    https://review.skia.org/378496

  * Skia's GPU backend no longer supports NVPR. Our more recent path renderers are more
    performant and are not limited to nVidia hardware.

  * SkRuntimeEffect now supports uniforms of type int, int2, int3, and int4. Per the OpenGL ES
    Shading Language Version 1.00 specification, there are few guarantees about the representation
    or range of integral types, and operations that assume integral representation (eg, bitwise),
    are not supported.
    https://review.skia.org/391856

  * SkRuntimeEffect requires that 'shader' variables be declared as 'uniform'. The deprecated
    syntax of 'in shader' is no longer supported.
    https://review.skia.org/393081

* * *

Milestone 90
------------
  * Renamed use of sk_cf_obj in external Metal types to sk_cfp.
    https://review.skia.org/372556

  * GrDirectContext::ComputeImageSize() is removed. Use SkImage::textureSize() instead.
    https://review.skia.org/368621
    https://review.skia.org/369317
    https://review.skia.org/371958

  * Remove SkImageFilter::MakeMatrixFilter as it was unused and replaced with
    SkImageFilters::MatrixTransform.
    https://review.skia.org/366318

  * Refactored particle system to use a single code string containing both Effect and Particle code.
    Uniform APIs are now shared for all program entry points, and no longer prefixed with 'Effect'
    or 'Particle'. For example, instead of `SkParticleEffect::effectUniformInfo` and
    `SkParticleEffect::particleUniformInfo`, there is just `SkParticleEffect::uniformInfo`.

  * Remove SkImageFilter::CropRect from the public API as it's no longer usable. All factories
    work with 'SkRect', 'SkIRect', or nullable pointers to 'Sk[I]Rect'.
    https://review.skia.org/361496

  * Remove deprecated SkImageFilter factory functions and supporting types. All default-provided
    SkImageFilters are now only constructed via 'include/effects/SkImageFilters.h'
    https://review.skia.org/357285

  * Added SkRuntimeEffect::makeImage() to capture the output of an SkRuntimeEffect in an SkImage.
    https://review.skia.org/357284

  * Updated SkRuntimeEffect::Make() to take an Options struct. It also now returns a Results struct
    instead of a tuple.
    https://review.skia.org/363785
    https://review.skia.org/367060

  * Changed SkRuntimeEffect::Varying to have lower-case member names, with no 'f' prefix.
    https://review.skia.org/365656

  * Changed SkRuntimeEffect::Uniform to have lower-case member names, with no 'f' prefix.
    https://review.skia.org/365696

  * Deprecate (and ignore) SkAndroidCodec::ExifOrientation
    https://review.skia.org/344763

  * Fix several minor issues in lighting image filters:
    - The spotlight falloff exponent is no longer clamped to [1, 128]. SVG 1.1 requires the specular
      lighting effect's exponent (shininess) to be clamped; not the spotlight's falloff. Any such
      parameter clamping is the client's responsibility, which makes Skia's lighting effect easily
      adaptable to SVG 1.1 (clamp exponent) or SVG 2 (no clamp).
    - Fix spotlight incorrectly scaling light within the cone angle.
    - Move saturation of RGBA to after multiplying lighting intensity with the lighting color, which
      improves rendering when diffuse and specular constants are greater than 1.
    https://review.skia.org/355496

  * SkDeferredDisplayListRecorder::makePromiseTexture has moved to SkImage::MakePromiseTexture.
    New code should use the new entry point – migration CLs will be coming soon.
    https://review.skia.org/373716

* * *

Milestone 89
------------

  * Removed SkYUVAIndex and SkYUVASizeInfo. These were no longer used in any
    public APIs.
    https://review.skia.org/352497

  * Numerous changes to SkRuntimeEffect, aligning the capabilities and restrictions with
    The OpenGL ES Shading Language 1.00 (aka, the shading language of OpenGL ES2 and WebGL 1.0).
    All built-in functions from sections 8.1 through 8.6 implemented & tested on all backends.
    Removed types and features that require newer versions of GLSL:
      https://review.skia.org/346657  [Non-square matrices]
      https://review.skia.org/347046  [uint, short, ushort, byte, ubyte]
      https://review.skia.org/349056  [while and do-while loops]
      https://review.skia.org/350030  [Bitwise operators and integer remainder]

  * Add SkShadowUtils::GetLocalBounds. Generates bounding box for shadows
    relative to path.
    https://review.skia.org/351922

  * Removed SkPerlinNoiseShader::MakeImprovedNoise.
    https://review.skia.org/352057

  * Removed deprecated version of MakeFromYUVATextures. Use the version
    that takes GrYUVABackendTextures instead.
    https://review.skia.org/345174

  * SkAnimatedImage: Always respect exif orientation
    Replace SkPixmapPriv::ShouldSwapWidthHeight with
    SkEncodedOriginSwapsWidthHeight.
    https://review.skia.org/344762

  * Add kDirectionalLight_ShadowFlag support. If enabled, light position represents
    a vector pointing towards the light, and light radius is blur radius at elevation 1.
    https://review.skia.org/321792

  * Support GL_LUMINANCE8_ALPHA8 textures. These can be used with GrBackendTexture APIs
    on GrDirectContext and as planes of YUVA images via GrYUVABackendTextures.
    https://review.skia.org/344761

  * Removed previously deprecated SkImage::MakeFromYUVATexturesCopyToExternal.
    https://review.skia.org/342077

  * Add versions of GrDirectContext::createBackendTexture and updateBackendTexture
    that take a GrSurfaceOrigin. The previous versions are deprecated.
    https://review.skia.org/341005

  * Remove support for deprecated kDontClipToLayer_SaveLayerFlag in SkCanvas::SaveLayerRec
    https://review.skia.org/339988

  * Expose more info in SkCodec::FrameInfo
    https://review.skia.org/339857

  * Added dither control to the SkImageFilters::Shader factory.
    https://review.skia.org/338156

  * Add MTLBinaryArchive parameter to GrMtlBackendContext. This allows
    Skia to cache PipelineStates in the given archive for faster
    shader compiles on future runs. The client must handle loading and
    saving of the archive.
    https://review.skia.org/333758

  * Deprecated enum SkYUVAInfo::PlanarConfig has been removed.
    https://review.skia.org/334161

  * Deprecated SkImage factories have been removed from
    SkDeferredDisplayListRecorder.

  * The following YUV image factories have been removed:
    SkImage::MakeFromYUVTexturesCopyWithExternalBackend
    SkImage::MakeFromNV12TexturesCopyWithExternalBackend
    Replacement pattern outlined below.
        1) Make image using MakeFromYUVATextures
        2) Make a SkSurface around result texture using SkSurface::MakeFromBackendTexture
        3) surface->getCanvas()->drawImage(image, 0, 0);
        4) surface->flushAndSubmit()
        5) Optional: SkImage::MakeFromBackendTexture() to use as SkImage.
    https://review.skia.org/334596

  * Added a new interface for GrDirectContext creation in Metal, using
    a new struct called GrMtlBackendContext. The previous interface taking
    a MTLDevice and MTLCommandQueue is deprecated.
    https://review.skia.org/334426

  * SkCanvas::flush has been deprecated.

* * *

Milestone 88
------------

  * SkYUVAInfo now has separate enums for division of channels among planes and
    the subsampling. The previous combined enum, PlanarConfig, is deprecated.
    https://review.skia.org/334102

  * Simplified SkDeferredDisplayListRecorder promise image API. Removed "release"
    callback and renamed "done" callback to "release". The new "release" proc can
    be null. Added a new SkYUVAInfo-based factory for YUVA promise texture images
    and deprecated the old SkYUVAIndex-based one.
    https://review.skia.org/331836
    https://review.skia.org/333519

  * Limit the types and intrinsics supported in SkRuntimeEffect to GLSL ES 1.00
    https://review.skia.org/332597

  * Add AVIF support to SkHeifCodec.

  * Add support for creating SkSurfaceCharacterizations directly for use by a
    GrVkSecondaryCBDrawContext.
    https://review.skia.org/331877

  * Removed SkSurfaceProps::kLegacyFontHost_InitType, SkFontLCDConfig, and related code.
    The default pixel geometry for SkSurfaceProps is now kUnknown instead of kRGB_H.
    The removal was guarded by the SK_LEGACY_SURFACE_PROPS build flag which was later removed.
    https://review.skia.org/322490
    https://review.skia.org/329364

  * Legacy 8-bit YUV interface removed from SkImageGenerator. Use more flexible SkYUVAPixmaps-
    based interface instead.
    https://review.skia.org/327917

  * New variant of SkImage::MakeFromYUVATextures. Takes a new type GrYUVATextures
    which wraps an SkYUVAInfo and compatible set of GrBackendTextures. The provides
    a more complete and structured specification of the planar configuration. Previous
    version is deprecated.
    Already deprecated MakeFromYUVATexturesCopyToExternal added to replace other deprecated
    APIs. It's not recommended that clients use this and instead use the pattern described
    in the API comment.
    https://review.skia.org/317762
    https://review.skia.org/329956

  * Add field to GrContextOptions to disable mipmap support even if the backend
    supports it.

  * SkTPin() removed from public API.

  * Add new SkImageFilters::Blend factory function, in place of the now deprecated
    SkImageFilters::Xfermode factory function. Behavior is identical, but name better matches
    conventions in SkShader and SkColorFilter.
    https://review.skia.org/324623

  * SkImageFilters::Foo() factory functions now accept SkIRect, SkRect, and optional SkIRect* or
    SkRect*, instead of previously just the optional SkIRect*. Internally, the crop rects are stored
    as floats to allow for fractional crops to be defined in the local coordinate system (before
    transformation by the canvas matrix).
    https://review.skia.org/324622

  * Add new SkImageFilters::Shader factory and deprecate SkImageFilters::Paint factory. All
    supported/valid Paint() filters can be represented more cleanly as a Shader image filter.
    https://review.skia.org/323680

  * GrContext has been replaced by two separate classes: GrDirectContext which is
    the traditional notion of GrContext, and GrRecordingContext which is a context
    that is recording an SkDeferredDisplayList and therefore has reduced functionality.
    Unless you are using SkDeferredDisplayList, migrate directly to GrDirectContext in
    all cases.

  * CPU sync bool added to SkSurface::flushAndSubmit() and GrContext::flushAndSubmit()

  * Removed legacy variant of SkImage::MakeFromYUVAPixmaps. Use the version that
    takes SkYUVAPixmaps instead. It has a more structured description of the
    planar configuration.
    https://review.skia.org/322480

  * Some SkImage YUV image factories have been removed. Replacement patterns
    outlined below.
    SkImage::MakeFromYUVATexturesCopy
        1) Make SkImage from YUVA planes using SkImage::MakeFromYUVATextures
        2) Use Skia to allocate a surface using SkSurface::MakeRenderTarget
        3) surface->getCanvas()->drawImage(image, 0, 0);
        4) surface->makeImageSnapShot() produces RGBA image.
    SkImage::MakeFromYUVATexturesCopyWithExternalBackend
        1) Make image using MakeFromYUVATextures
        2) Make a SkSurface around result texture using SkSurface::MakeFromBackendTexture
        3) surface->getCanvas()->drawImage(image, 0, 0);
        4) surface->flushAndSubmit()
        5) Optional: SkImage::MakeFromBackendTexture() to use as SkImage.
    SkImage::MakeFromNV12TexturesCopy
        Same as SkImage::MakeFromYUVATexturesCopy
    https://review.skia.org/321537

  * GrBackendRenderTargets which are created with a stencilBits param, now require
    the stencilBits to be 0, 8, or 16.
    https://review.skia.org/321545

* * *

Milestone 87
------------

  * GrVkImageInfo now has a field for sample count. GrBackendRenderTarget constructor
    that took both a GrVkImageInfo and separate sample count is deprecated. Use the
    version without sample count instead. Similarly, GrD3DTextureResourceInfo now
    has a sample count field and GrBackendRenderTarget no longer takes a separate
    sample count for Direct3D. The sample count for GrBackendRenderTarget is now
    directly queried from MtlTexture rather than passed separately. The version that
    takes a separate sample count is deprecated and the parameter is ignored.
    https://review.skia.org/320262
    https://review.skia.org/320757
    https://review.skia.org/320956

  * Added deprecation warning for Metal support on MacOS 10.13, iOS 8.3, and older.
    https://review.skia.org/320260

  * GrVkImageInfo now has a field for sample count. GrBackendRenderTarget constructor
    that took both a GrVkImageInfo and separate sample count is deprecated. Use the
    version without sample count instead.

  * Update SkClipOp::kMax_EnumValue to include only intersect and difference when
    SK_SUPPORT_DEPRECATED_CLIPOPS is not defined.
    https://review.skia.org/320064

  * Add support for external allocator for Direct3D 12 backend.
    Defines base classes for an allocation associated with a backend texture and a
    a memory allocator to create such allocations.
    Adds memory allocator to backend context.
    https://review.skia.org/317243

  * Add new optional parameter to GrContext::setBackend[Texture/RenderTarget]State which can
    be used to return the previous GrBackendSurfaceMutableState before the requested change.
    https://review.skia.org/318698

  * New optimized clip stack for GPU backends. Enabled by default but old behavior based on
    SkClipStack can be restored by defining SK_DISABLE_NEW_GR_CLIP_STACK when building. It is not
    compatible with SK_SUPPORT_DEPRECATED_CLIPOPS and we are targeting the removal of support for
    the deprecated, expanding clip ops.
    https://review.skia.org/317209

  * GPU backends now properly honor the SkFilterQuality when calling drawAtlas.
    https://review.skia.org/313081

  * The signature of 'main' used with SkRuntimeEffect SkSL has changed. There is no longer an
    'inout half4 color' parameter, effects must return their color instead.
    Valid signatures are now 'half4 main()' or 'half4 main(float2 coord)'.
    https://review.skia.org/310756

  * New YUVA planar specifications for SkCodec, SkImageGenerator, SkImage::MakeFromYUVAPixmaps.
    Chroma subsampling is specified in more structured way. SkCodec and SkImageGenerator
    don't assume 3 planes with 8bit planar values. Old APIs are deprecated.
    https://review.skia.org/309658
    https://review.skia.org/312886
    https://review.skia.org/314276
    https://review.skia.org/316837
    https://review.skia.org/317097

  * Added VkImageUsageFlags to GrVkImageInfo struct.

* * *

Milestone 86
------------

  * Remove support for 'in' variables from SkRuntimeEffect. API now exclusively refers to inputs
    as 'uniforms'.
    https://review.skia.org/309050

  * Add SkImageGeneratorNDK and SkEncodeImageWithNDK for using Android's NDK APIs to decode and
    encode.
    https://review.skia.org/308185
    https://review.skia.org/308800

  * SkImage:remove DecodeToRaster, DecodeToTexture
    https://review.skia.org/306331

  * Add GrContext api to update compressed backend textures.
    https://review.skia.org/302265

  * Rename GrMipMapped to GrMipmapped for consistency with new APIs.
    Also rename GrBackendTexture::hasMipMaps() to GrBackendTexture::hasMipmaps()
    https://review.skia.org/304576
    https://review.skia.org/304598

  * Add option for clients to own semaphores after wait calls.
    https://review.skia.org/301216

  * Remove obsolete GrFlushFlags.
    https://review.skia.org/298818

  * Adds default flush() calls to SkSurface, SkImage, and GrContext. These calls do
    a basic flush without a submit. If you haven't updated Skia in a couple releases
    and still have flush() calls in your code that you expect to do a flush and
    submit, you should update all those to the previously added flushAndSubmit() calls
    instead.
    https://review.skia.org/299141

  * Enable BackendSemaphores for the Direct3D backend.
    https://review.skia.org/298752

  * Added SkImage:asyncRescaleAndReadPixels and SkImage::asyncRescaleAndReadPixelsYUV420
    https://review.skia.org/299281

  * Ganesh is moving towards replacing GrContext with the GrDirectContext/GrRecordingContext
    pair. GrDirectContexts have _direct_ access to the GPU and are very similar to the old
    GrContext. GrRecordingContexts are less powerful contexts that lack GPU access but provided
    context-like utilities during DDL recording. SkSurfaces and SkCanvas will now only return
    GrRecordingContexts. Clients requiring context features that need GPU access can then
    check (via GrRecordingContext::asDirectContext) if the available recording context is actually
    a direct context.

  * Replace #defined values in SkString with equivalent constexprs.
    http://review.skia.org/306160

* * *

Milestone 85
------------

  * Added GrContext::oomed() which reports whether Skia has seen a GL_OUT_OF_MEMORY
    error from Open GL [ES] or VK_ERROR_OUT_OF_*_MEMORY from Vulkan.
    https://review.skia.org/298216

  * Add option on SkSurface::flush to pass in a GrBackendSurfaceMutableState which
    we will set the gpu backend surface to be at the end of the flush.
    https://review.skia.org/295567

  * Add GrContext function to set mutable state on a backend surface. Currently this
    is only used for setting vulkan VkImage layout and queue family.
    https://review.skia.org/293844

  * SkSurface factores that take GrBackendTexture or GrBackendRenderTarget now always
    call the release proc (if provided) on failure. SkSurface::replaceBackendTexture
    also calls the release proc on failure.
    https://review.skia.org/293762

  * SkSurface::asyncRescaleAndReadPixels and SkSurfaceasyncRescaleAndReadPixelsYUV420
    now require explicit GrContext submit to guarantee finite time before callback
    is invoked.
    https://review.skia.org/292840

  * Add VkSharingMode field to GrVkImageInfo.
    https://review.skia.org/293559

  * Move SkBitmapRegionDecoder into client_utils/android.

  * SkCanvas.clear and SkCanvas.drawColor now accept SkColor4f in addition to SkColor.

  * Remove SkSurface::MakeFromBackendTextureAsRenderTarget.
    This factory existed to work around issues with GL_TEXTURE_RECTANGLE that existed
    in Chrome's command buffer. Those issues have since been resolved. Use
    SkSurface::MakeFromBackendTexutre or SkSurface::MakeFromBackendRenderTarget instead.
    https://review.skia.org/292719

  * Adds submittedProc callback to GrFlushInfo which will be called when the work
    from the flush call is submitted to the GPU. This is specifically useful for knowing
    when semahpores sent with the flush have been submitted and can be waiting on.
    https://review.skia.org/291078

  * GrContext submit is now required to be called in order to send GPU work to the
    actual GPU. The flush calls simply produces 3D API specific objects that are ready
    to be submitted (e.g. command buffers). For the GL backend, the flush will still
    send commands to the driver. However, clients should still assume the must call
    submit which is where any glFlush that is need for sync objects will be called. There,
    are flushAndSubmit() functions of GrContext, SkSurface, and SkImage that will act
    like the previous flush() functions. This will flush the work and immediately call
    submit.
    https://review.skia.org/289033

  * Remove deprecated version of flush calls on GrContext and SkSurface.
    https://review.skia.org/2290540

  * SkCanvas::drawVertices and drawPatch now support mapping an SkShader without explicit
    texture coordinates. If they're not supplied, the local positions (vertex position or
    patch cubic positions) will be directly used to sample the SkShader.
    https://review.skia.org/290130

* * *

Milestone 84
------------

  * Add api on GrContext, updateBackendTexture that will upload new data to a
    GrBackendTexture.
    https://review.skia.org/288909

  * Add GrContext getter to SkSurface.
    https://review.skia.org/289479

  * Deprecate GrContext and SkSurface flush() call and replace ith with flushAndSubmit().
    This only effects the default flush call that takes no parameters.
    https://review.skia.org/289478

  * GrContext::createBackendTexture functions that initialize the texture no longer
    guarantee that all the data has been uploaded and the gpu is done with the texture.
    Instead the client can assume the upload work has been submitted to the gpu and they
    must wait for that work to finish before deleting the texture. This can be done via
    their own synchronization or by passing in a finish proc into the create calls which
    will be called when it is safe to delete the texture (at least in terms of work
    done during the create).
    https://review.skia.org/286517

  * Remove unused SkMaskFilter helpers: compbine, compose
    Note: shadermaskfilter will likely be removed next (clipShader should serve)

  * Add back SkCanvas::kPreserveLCDText_SaveLayerFlag to indicate that saveLayer()
    will preserve LCD-text. All text in the layer must be drawn on opaque background
    to ensure correct rendering.

  * Add the new directory client_utils/ for code that is specific to a single client and
    should be considered separate from Skia proper. Move SkFrontBufferedStream into the
    subdir android/.

  * SkBitmap and SkPixmap's erase() methods now treat their color parameters
    consistently with the rest of Skia, with all SkColors and any untagged
    SkColor4fs interpreted as sRGB, not as a color in the bitmap's color space.
    SkPixmap::erase(SkColor4f) now takes an SkColorSpace, so you can pass
    pixmap.colorSpace() if you want the old behavior.

  * SkCamera.h and SkMatrix44.h are DEPRECATED.
    Use SkM44 if you want to have 3d transformations.

  * Changed Dilate and Erode image filters to take SkScalar for radius instead of int. While
    the image filters themselves are defined in terms of discrete pixels, the radii provided by
    the user are mapped through the CTM so taking ints forced over discretization. After mapping
    through the CTM the radii are now rounded to pixels.
    https://review.skia.org/281731
    https://review.skia.org/282636

  * Updated the contract of GrContext and SkSurface flush calls in regards to semaphores. Made it
    clear that the caller is responsible for deleting any initialized semaphores after the flush
    call regardless if we were able to submit them or not. Also, allows skia to only submit a
    subset of the requested semaphores if we failed to create some.
    https://review.skia.org/282265


  * SkCanvas::drawVertices will now always fill the triangles specified by the vertices. Previously,
    vertices with no colors and no (texture coordinates or shader) would be drawn in wireframe.
    https://review.skia.org/282043

* * *

Milestone 83
------------

  * Remove localmatrix option from SkShaders::[Blend, Lerp]

  * Fill out Direct3D parameters for backend textures and backend rendertargets.

  * SkImage::makeTextureImage() takes an optional SkBudgeted param

  * Made non-GL builds of GPU backend more robust.
    https://review.skia.org/277456

  * MoltenVK support removed. Use Metal backend instead.
    https://review.skia.org/277612

* * *

Milestone 82
------------

  * Removed drawBitmap and related functions from SkDevice; all public drawBitmap functions on
    SkCanvas automatically wrap the bitmap in an SkImage and call the equivalent drawImage function.
    Drawing mutable SkBitmaps will now incur a mandatory copy. Switch to using SkImage directly or
    mark the bitmap as immutable before drawing.

  * Removed "volatile" flag from SkVertices. All SkVertices objects are assumed to be
    volatile (the previous default behavior).

  * Removed exotic legacy bitmap functions from SkCanvas (drawBitmapLattic, drawBitmapNine); the
    exotic SkImage functions still exist.

  * Make it possible to selectively turn on/off individual encoders/decoders,
    using skia_use_(libpng/libjpeg_turbo/libwebp)(decode/encode).

  * Removed GrGpuResource, GrSurface, and GrTexture from public api. These were not
    meant to be public, and we now can move them into src. Also removed getTexture
    function from SkImage.h

  * Removed Bones from SkVertices

  * Added a field to GrContextOptions that controls whether GL errors are checked after
    GL calls that allocate textures, etc. It also controls checking for shader compile
    success, and program linking success.

  * Made SkDeferredDisplayList.h officially part of the public API (i.e., moved it to
    include/core). Also added a ProgramIterator to SkDeferredDisplayList which allows
    clients to pre-compile some of the shaders the DDL requires.

  * Added two new helper methods to SkSurfaceCharacterization: createBackendFormat and
    createFBO0. These make it easier for clients to create new surface characterizations that
    differ only a little from an existing surface characterization.

  * Removed SkTMax and SkTMin.
  * Removed SkTClamp and SkClampMax.
  * Removed SkScalarClampMax and SkScalarPin.
  * Removed SkMax32 and SkMin32.
  * Removed SkMaxScalar and SkMinScalar.

  * SkColorSetA now warns if the result is unused.

  * An SkImageInfo with a null SkColorSpace passed to SkCodec::getPixels() and
    related calls is treated as a request to do no color correction at decode
    time.

  * Add new APIs to add attributes to document structure node when
    creating a tagged PDF.

  * Remove CGFontRef parameter from SkCreateTypefaceFromCTFont.
    Use CTFontManagerCreateFontDescriptorFromData instead of
    CGFontCreateWithDataProvider to create CTFonts to avoid memory use issues.

  * Added SkCodec:: and SkAndroidCodec::getICCProfile for reporting the native
    ICC profile of an encoded image, even if it doesn't map to an SkColorSpace.

  * SkSurface::ReplaceBackendTexture takes ContentChangeMode as a parameter,
    which allow callers to specify whether retain a copy of the current content.

  * Enforce the existing documentation in SkCanvas::saveLayer that it ignores
    any mask filter on the restore SkPaint. The 'coverage' of a layer is
    ill-defined, and masking should be handled by pre-clipping or using the
    auxiliary clip mask image of the SaveLayerRec.

* * *

Milestone 81
------------

  * Added support for GL_NV_fence extension.

  * Make SkImageInfo::validRowBytes require rowBytes to be pixel aligned. This
    makes SkBitmap match the behavior of raster SkSurfaces in rejecting
    non-aligned rowBytes.

  * Added an SkImage::MakeRasterFromCompressed entry point. Also updated
    SkImage::MakeFromCompressed to decompress the compressed image data if
    the GPU doesn't support the specified compression type (i.e., macOS Metal
    doesn't support BC1_RGB8_UNORM so such compressed images will always be
    decompressed on that platform).

  * Added support for BC1 RGBA compressed textures

  * Added CachingHint to SkImage::makeRasterImage

  * Added SkAnimatedImage::getCurrentFrame()

  * Add support to create an SkSurface from an MTKView, with delayed acquisition of
    the MTLDrawable.
    Entry point: SkSurface::MakeFromMTKView

  * Removed SkIRect::EmptyIRect(). Use SkIRect::MakeEmpty() instead.
    https://review.skia.org/262382/

  * Moved SkRuntimeEffect to public API. This is the new (experimental) interface to custom SkSL
    shaders and color filters.

  * Added BC1 compressed format support. Metal and Vulkan seem to only support the BC
    formats on desktop machines.

  * Added compressed format support for backend texture creation API.
    This adds the following new entry points:
    GrContext::compressedBackendFormat
    GrContext::createCompressedBackendTexture
    The latter method comes in variants that allow color-initialized and
    compressed texture data initialized.

  * Added SkMatrix::MakeTrans(SkIVector)
    https://review.skia.org/259804

* * *

Milestone 80
------------

  * For Vulkan backend, we now require that the VkDevice, Queue, and Instance outlive
    either the destruction or abandoning of the GrContext. Additionally, all
    GrBackendTextures created via GrContext::createBackendTexture calls must be deleted
    before destroying or abandoning the GrContext.
    https://review.skia.org/257921

  * Removed SkSize& SkSize::operator=(const SkISize&)
    https://review.skia.org/257880

  * SkISize width() and height() now constexpr
    https://review.skia.org/257680

  * Added SkMatrix::MakeTrans(SkVector) and SkRect::makeOffset(SkVector).
    https://review.skia.org/255782

  * Added SkImageInfo::MakeA8(SkISize) and added optional color space parameter to
    SkImageInfo::MakeN32Premul(SkISize).

  * Added dimensions() and getFrameCount() to SkAnimatedImage
    https://review.skia.org/253542

  * Removed SkMatrix44 version of toXYZD50 from SkColorSpace. Switched to skcms types in
    transferFn, invTrasnferFn, and gamutTransformTo functions.
    https://review.skia.org/252596

  * Removed rotation and YUV support from SkColorMatrix
    https://review.skia.org/252188

  * Added kBT2020_SkYUVColorSpace. This is BT.2020's YCbCr conversion (non-constant-luminance).
    https://review.skia.org/252160

  * Remove old async read pixels APIs
    https://review.skia.org/251198

  * Expose SkBlendModeCoeff and SkBlendMode_AsCoeff for Porter-Duff blend modes.
    https://review.skia.org/252600

* * *

Milestone 79
------------

  * SkTextBlob::Iter to discover the glyph indices and typefaces in each run
    https://skia-review.googlesource.com/246296

  * Added support for PQ and HLG transfer functions to SkColorSpace.
    https://skia-review.googlesource.com/c/skia/+/249000

  * Added new api on GrContext ComputeImageSize. This replaces the hold static helper
    ComputeTextureSize.
    https://skia-review.googlesource.com/c/skia/+/247337

  * New versions of SkSurface async-rescale-and read APIs that allow client to extend
    the lifetime of the result data. Old versions are deprecated.
    https://review.skia.org/245457

  * Add SkColorInfo. It's dimensionless SkImageInfo.
    https://review.skia.org/245261

  * Added SkPixmap-based createBackendTexture method to GrContext. This allows clients to create
    backend resources (initialized with texture data) that Skia/Ganesh doesn't know about/track.
    https://review.skia.org/244676

  * Add explicit src and dst colorspace parameters to SkColorFilter::filterColor4f()
    https://review.skia.org/244882

  * Remove Vulkan/Metal float32 RGBA texture support
    https://review.skia.org/244881

  * Add SkSurface::MakeFromCAMetalLayer
    https://review.skia.org/242563

  * Added kAlpha_F16_SkColorType, kRG_F16_SkColorType and kRGBA_16161616_SkColorType.
    This is intended to help support HDR YUV uses case (e.g., P010 and P016). As such,
    the addition is focused on allowing creation of SkPixmaps and SkImages and not
    SkSurfaces (i.e., who wants to render to render to these?)
    https://review.skia.org/241357

  * Start to move nested SkPath types (e.g. Direction, Verb) up to root level in SkPathTypes.h
    https://review.skia.org/241079

  * Remove isRectContour and ksNestedFillRects from public
    https://review.skia.org/241078

  * Added kRG_88_SkColorType. This is intended to help support YUV uses case (e.g., NV12).
    As such, the addition is focused on allowing creation of SkPixmaps and SkImages and not
    SkSurfaces (i.e., who wants to render to RG?)
    https://review.skia.org/239930
    https://review.skia.org/235797

  * Make the size of program/pipeline caches configurable via
    GrContextOptions::fRuntimeProgramCacheSize
    https://review.skia.org/239756

  * Added kAlpha_16_SkColorType and kRG_1616_SkColorType. This is intended to help support HDR YUV
    uses case (e.g., P010 and P016). As such, the addition is focused on allowing creation of
    SkPixmaps and SkImages and not SkSurfaces (i.e., who wants to render to render to these?)
    https://review.skia.org/239930

  * Add GrContext::precompileShader to allow up-front compilation of previously-cached shaders.
    https://review.skia.org/239438

* * *

Milestone 78
------------

  * SkDrawLooper is no longer supported in SkPaint or SkCanvas.
    https://review.skia.org/230579
    https://review.skia.org/231736

  * SkPath::Iter::next() now ignores its consumDegenerates bools. Those will so
    go away entirely
    https://review.skia.org/235104

  * SkImage: new factories: DecodeToRaster, DecodeToTexture
    https://review.skia.org/234476

  * SkImageFilter API refactor started:
    - Provide new factory API in include/effects/SkImageFilters
    - Consolidated enum types to use SkTileMode and SkColorChannel
    - Hide filter implementation classes
    - Hide previously public functions on SkImageFilter that were intended for
      internal use only
    https://review.skia.org/230198
    https://review.skia.org/230876
    https://review.skia.org/231256

  * SkColorFilters::HSLAMatrix - new matrix color filter operating in HSLA
    space.
    https://review.skia.org/231736

  * Modify GrBackendFormat getters to not return internal pointers. Use an enum
    class for GL formats.
    https://review.skia.org/233160

  * Expose GrContext::dump() when SK_ENABLE_DUMP_GPU is defined.
    https://review.skia.org/233557

  * Vulkan backend now supports YCbCr sampler for I420 Vulkan images that are
    not backed by external images.
    https://review.skia.org/233776

  * Add SkCodec::SelectionPolicy for distinguishing between decoding a still
    image or an image sequence for a container format that has both (e.g. HEIF).
    https://review.skia.org/232839

  * SkImage::makeTextureImage and SkImage::MakeCrossContextFromPixmap no longer
    take an SkColorSpace parameter. It was unused.
    https://review.skia.org/234579
    https://review.skia.org/234912

  * SkImage::reinterpretColorSpace - to reinterpret image contents in a new
    color space.
    https://review.skia.org/234328

  * Removed SkImage::MakeCrossContextFromEncoded.
    https://review.skia.org/234912

  * Add Metal support for GrFence, GrSemaphore, and GrBackendSemaphore
    https://review.skia.org/233416

  * SkMallocPixelRef: remove MakeDirect and MakeWithProc from API.
    https://review.skia.org/234660

  * Remove 4-parameter variant of SkRect::join() and intersect(), and
    noemptycheck variants of intersect().
    https://review.skia.org/235832
    https://review.skia.org/237142

  * Remove unused sk_sp comparison operators.
    https://review.skia.org/236942

  * Add SkColor4f variant to experimental_DrawEdgeAAQuad for SkiaRenderer.
    https://review.skia.org/237492

  * Deprecated maxCount resource cache limit for Ganesh.
    This hasn't been relevant for a long time.

  * Changed GrContextOptions' fDisallowGLSLBinaryCaching to fShaderCacheStrategy,
    and allow caching SkSL.
    https://review.skia.org/238856

  * Use GL_QCOM_TILED_RENDERING to explicitly discard stencil

  * Added RELEASE_NOTES.txt file
    https://review.skia.org/229760

  * Implemented internal support for OpenGL tessellation.<|MERGE_RESOLUTION|>--- conflicted
+++ resolved
@@ -2,8 +2,6 @@
 
 This file includes a list of high level updates for each milestone release.
 
-<<<<<<< HEAD
-=======
 Milestone 121
 -------------
   * `SkFontConfigInterface::makeTypeface` now has a required `sk_sp<SkFontMgr>` parameter to be used for
@@ -30,7 +28,6 @@
 
 * * *
 
->>>>>>> a5f25943
 Milestone 120
 -------------
   * `SkBase64.h` has been removed from the public API.
