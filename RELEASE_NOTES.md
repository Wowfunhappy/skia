--- conflicted
+++ resolved
@@ -2,8 +2,6 @@
 
 This file includes a list of high level updates for each milestone release.
 
-<<<<<<< HEAD
-=======
 Milestone 118
 -------------
   * `GrDirectContext::flush` variants now expect a SkSurface pointer only, not
@@ -32,7 +30,6 @@
 
 * * *
 
->>>>>>> bd56a010
 Milestone 117
 -------------
   * `SkGraphics::AllowJIT()` has been removed. It was previously deprecated (and did nothing).
