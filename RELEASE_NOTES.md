Skia Graphics Release Notes

This file includes a list of high level updates for each milestone release.

<<<<<<< HEAD
=======
Milestone 124
-------------
  * `SkColorFilter::filterColor` is now deprecated and will eventually be removed in favor of `filterColor4f`.
  * The Perlin noise shaders (`MakeFractalNoise` and `MakeTurbulence`) will now properly rotate when
    transformed. On raster surfaces, the performance of Perlin noise has also been significantly
    improved.
  * Graphite's `SkImages::WrapTexture` now takes an additional parameter that indicates whether
    a mipmapped texture should be used as is or whether Graphite should generate the upper level
    contents from the base level contents.
  * `GrBackendSemaphore::initMetal`, `GrBackendSemaphore::mtlSemaphore`, and
    `GrBackendSemaphore::mtlValue` have been replaced with `GrBackendSemaphores::MakeMtl`,
    `GrBackendSemaphores::GetMtlHandle`, and `GrBackendSemaphores::GetMtlValue`, defined in
    `include/gpu/ganesh/mtl/GrMtlBackendSemaphore.h`
  * `GrDirectContext::MakeMetal` has been moved to `GrDirectContexts::MakeMetal`, located in
    `include/gpu/ganesh/mtl/GrMtlDirectContext.h`. The APIs that passed in void* have been removed
    in that change, so clients who use those need to create a `GrMtlBackendContext` themselves.

    `include/gpu/mtl/GrMtlTypes.h` and `include/gpu/mtl/GrMtlBackendContext.h` have been relocated to
    `include/gpu/ganesh/mtl/GrMtlTypes.h` and `include/gpu/ganesh/mtl/GrMtlBackendContext.h`
    respectively.
  * Added `SkCodecs::DeferredImage` which is similar to `SkImages::DeferredFromEncodedData` except it
    allows the caller to pass in a `SkCodec` directly instead of depending on compiled-in codecs.
  * The following SkShaper functions have been moved or deleted:
      - SkShaper::MakePrimitive() -> SkShapers::Primitive()
      - SkShaper::MakeShaperDrivenWrapper() -> SkShapers::HB::ShaperDrivenWrapper()
      - SkShaper::MakeShapeThenWrap() -> SkShapers::HB::ShapeThenWrap()
      - SkShaper::MakeShapeDontWrapOrReorder() -> SkShapers::HB::ShapeDontWrapOrReorder()
      - SkShaper::MakeCoreText() -> SkShapers::CT::CoreText()
      - SkShaper::Make() -> deleted, use one of the above directly,
      - SkShaper::MakeSkUnicodeBidiRunIterator() -> SkShapers::unicode::BidiRunIterator()
      - SkShaper::MakeBiDiRunIterator() -> deleted, use SkShapers::unicode::BidiRunIterator() or SkShapers::TrivialBiDiRunIterator()
      - SkShaper::MakeIcuBiDiRunIterator() -> deleted, use SkShapers::unicode::BidiRunIterator()
      - SkShaper::MakeSkUnicodeHbScriptRunIterator() -> SkShapers::HB::ScriptRunIterator()
      - SkShaper::MakeHbIcuScriptRunIterator() -> SkShapers::HB::ScriptRunIterator()
      - SkShaper::MakeScriptRunIterator() -> deleted, use SkShapers::HB::ScriptRunIterator() or SkShapers::TrivialScriptRunIterator

    Additionally, two `SkShaper::shape` method overloads have been removed - clients now need to
    specify all 10 arguments (although it is common to pass in nullptr for features).
  * `SkStream::getData()` has been added as a virtual. Subclasses can implement this if it is efficient
    to turn the underlying contents into an SkData (e.g. SkStreamMemory). `SkStreamMemory::asData()`
    has been renamed to `getData()` as a result of this change and will be removed in a future release.

* * *

Milestone 123
-------------
  * When `SkCodec::SelectionPolicy::kPreferStillImage` is passed to `SkWuffsCodec`/`SkGifDecoder`
    creation, and the input stream cannot be rewound, the resulting `SkWuffsCodec` will no longer copy
    the stream. Because it will now have a non-seekable stream, it no longer supports `getFrameCount`,
    which will now simply report `1`, or `getFrameInfo`, which is useful only for animation anyway.
    Chromium uses `kPreferStillImage`, simply because it is the default, but will not be affected by
    this change because it always supplies a seekable stream.
  * A `kDefault_Flag = 0` value has been added to the `SkSurfaceProps::Flags` enum. This is just a
    self-documenting zero-value that aims to improve code readability, e.g.:

    ```
    // The two lines below are equivalent.

    SkSurfaceProps(/* surfaceFlags= */ 0, kRGB_H_SkPixelGeometry);

    SkSurfaceProps(SkSurfaceProps::kDefault_Flag, kRGB_H_SkPixelGeometry);
    ```
  * In native builds the default use of `wgpu::Device::Tick` to detect GPU progress has been updated
    to use `wgpu::Instance::ProcessEvents` instead. To simulate the non-yielding behavior of `Context`
    in native `DawnBackendContext::fTick` may still be explicitly set to `nullptr`.
  * The Vulkan backend for both Ganesh and Graphite will now invoke an optional client-provided callback
    function when a `VK_ERROR_DEVICE_LOST` error code is returned from the Vulkan driver. Additional
    debugging information will be passed from the driver to this callback if the `VK_EXT_device_fault`
    extension is supported and enabled.

    This optional callback can be be provided via the `fDeviceLostContext` and `fDeviceLostProc` fields
    on `GrVkBackendContext` (Ganesh) and `VulkanBackendContext` (Graphite).
  * `SkAnimCodecPlayer` has been removed from the public API.
  * `SkCodec::getImage()` will now respect the origin in the metadata (e.g. Exif metadata that
    rotates the image). This may mean callers who provide an SkImageInfo may need to rotate it,
    e.g. via `SkPixmapUtils::SwapWidthHeight`.

* * *

Milestone 122
-------------
  * `graphite::BackendTexture` can be created from a `WGPUTextureView`. This comes with a
    perfomance cost when reading pixels to or writing pixels from the CPU. An intermediate
    WGPUTexture is created to support these operations. However, this enables creating
    `SkSurface` or `SkImage` from `wgpu::SwapChain::GetCurrentTextureView`.
  * SkSL now properly reports an error if the body of a for-loop declares a variable which shadows the
    for-loop induction variable.

    In other words, SkSL code like this will now generate an error:

    ```
        for (int x = 0; x < 10; ++x) {
            int x = 123;  // error: symbol 'x' was already defined
        }
    ```

    Previously, the declaration of `x` would be allowed, in violation of the GLSL scoping rules (6.3):
    "For both for and while loops, the sub-statement does not introduce a new scope for variable names."
  * The PDF code now directly depends on Skia's JPEG decoder and encoder. The build
    time shims to avoid using a JPEG decoder and encoder have been removed. In the
    future these may be made optional again by allowing the user to supply them at
    runtime.
  * SkSL variables declared inside of a switch statement will now properly fall out of scope after the
    closing brace of the switch-block, as one would expect.

    In other words, SkSL code like this will now generate an error:

    ```
        switch (n) {
            case 1:
                int x = 123;
        }
        return x; // error: unknown identifier 'x'
    ```

    Previously, `x` would remain accessible after the switch's closing brace.
  * `skgpu::graphite::ContextOptions::fNeverYieldToWebGPU` is removed. Instead, yielding in an
    Emscripten build is controlled by installing a client-provided function on
    `skgpu::graphite::DawnBackendContext`. The client may install a function that uses Asyncify to
    yield to the main thread loop. If no function is installed then the Context has the same
    restrictions as with the old option.

    In native builds the default is to use `wgpu::Device::Tick` to detect GPU progress. To simulate the
    non-yielding behavior of `Context` in native `DawnBackendContext::fTick` may be explicitly set to
    to `nullptr`.

    By externalizing the use of Asyncify it is possible to build Skia without generated JS
    code that relies on Asyncify.
  * SkSL will now properly report an error if a function contains a top-level variable with the same
    name as a function parameter. SkSL intends to match the scoping rules of GLSL, in particular: "A
    function’s parameter declarations and body together form a single scope nested in the global scope."

    A program like this will now be rejected:

    ```
        void func(int var) {
            int var;
        }

        error: 2: symbol 'var' was already defined
            int var;
            ^^^^^^^
    ```
  * `SkFont::getTypeface()` will no longer return a nullptr to indicate "the default typeface".
    If left unspecified, SkFonts will use an empty typeface (e.g. no glyphs).
  * `SkFontMgr::RefDefault()` has been deleted. Clients should instantiate and manage their own
    `SkFontMgr`s and use them to explicitly create `SkTypeface`s
  * `GrGLMakeNativeInterface` has been deprecated and will eventually be removed. Clients should
    be calling the precise factory (e.g. `GrGLInterfaces::makeGLX`) they need. Some APIs that currently allow a nullptr GrGLInterface will be stop allowing this (e.g. `GrDirectContexts::MakeGL`).
  * `SkFontArguments::Palette::Override`'s index member is changing from an `int`
    type to `uint16_t` to make the size exact and remove an unneeded
    signedness. This avoids platform/compiler-specific size ambiguiity and more
    closely matches the OpenType CPAL table.

* * *

>>>>>>> e2ea2eb3
Milestone 121
-------------
  * `SkFontConfigInterface::makeTypeface` now has a required `sk_sp<SkFontMgr>` parameter to be used for
    parsing the font data from the stream.
  * `skgpu::graphite::ContextOptions` has a new field, `fNeverYieldToWebGPU`. This new option
    is only valid with the Dawn backend. It indicates that `skgpu::graphite::Context` should never yield
    to Dawn. In native this means `wgpu::Device::Tick()` is never called. In Emscripten it
    means `Context` never yields to the main thread event loop.

    When the option is enabled, `skgpu::SyncToCpu::kYes` is ignored when passed to
    `Context::submit()`. Moreover, it is a fatal error to have submitted but unfinished
    GPU work before deleting `Context`. A new method, `hasUnfinishedGpuWork()` is added
    to `Context` that can be used to test this condition.

    The intent of this option is to be able to use Graphite in WASM without requiring Asyncify.
  * Deprecated `GrMipmapped` and `GrMipMapped` alias have been removed in favor of `skgpu::Mipmapped`.
  * Harfbuzz-backed SkShaper instances will no longer treat a null SkFontMgr as meaning "use the
    default SkFontMgr for fallback" and instead will *not* do fallback for glyphs missing from a font.
  * `GrBackendSemaphore::initVk` and `GrBackendSemaphore::vkSemaphore` have been replaced with
    `GrBackendSemaphores::MakeVk` and `GrBackendSemaphores::GetVkSemaphore`, defined in
    `include/gpu/ganesh/vk/GrVkBackendSemaphore.h`
  * The Vulkan-specific methods and constructor of `MutableTextureState` have been deprecated in favor
    of those found in `include/gpu/vk/VulkanMutableTextureState.h`.

* * *

Milestone 120
-------------
  * `SkBase64.h` has been removed from the public API.
  * `SkFont::refTypefaceOrDefault` and `SkFont::getTypefaceOrDefault()` have been removed from the
    public API.
  * `GrBackendSemaphore::initGL` and `GrBackendSemaphore::glSync` have been removed
    from the public API.
  * For Graphite, `SkImages::AdoptTextureFrom` has been renamed to `SkImages::WrapTexture` to
    better reflect what is happening to the passed in texture.
  * `GrSurfaceInfo.h` has been removed from the public API.
  * SkMesh now allows shaders, color filters, and blenders to be used in the mesh-fragment program.
    Pass in effects using the `children` parameter of `SkMesh::Make` or `SkMesh::MakeIndexed`.
    For a working example, see `gm/mesh.cpp`.
  * The behavior for SkPicture deserialization (via SkReadBuffer) to fallback to
    `SkImages::DeferredFromEncodedData` when `SkDeserialImageProc` is not set or returns null is
    deprecated and will be removed shortly.

    `SkDeserialImageFromDataProc` has been added to SkDeserialProcs to allow clients to *safely*
    avoid a copy when decoding image data in SkPictures.

    `SkDeserialImageProc` now takes in an optional AlphaType which can be used to override the
    AlphaType that an image was serialized with, if desired.
  * skgpu::graphite::RecorderOptions::kDefaultRecorderBudget is now a static data member.
  * `SkTypeface::MakeFromName`, `SkTypeface::MakeFromFile`, `SkTypeface::MakeFromStream`, and
    `SkTypeface::MakeFromData` are deprecated and will be removed eventually. These should be replaced
    with calls directly to the SkFontMgr that can provide the appropriate typefaces.

    `SkTypeface::MakeDefault()` has been deprecated. Soon it will return an empty typeface and
    eventually be removed.

    `SkTypeface::UniqueID()` has been removed - clients should use the method instead of this static
    function.
  * `GrDirectContext::MakeVulkan...` has been moved to `GrDirectContexts::MakeVulkan...` which are defined
    in `include/gpu/ganesh/vk/GrVkDirectContext.h`
  * The various GPU wait calls on GrDirectContext, SkSurface, and GrVkSecondaryCBContext which take
    a client supplied semaphore, now only guarantee to block the gpu transfer and fragment stages
    instead of all gpu commands. This shouldn't affect any client since client provided gpu resources
    (e.g. textures) are only ever used by Skia in the fragment stages.

* * *

Milestone 119
-------------
  * Added new `SkImageFilters::Crop(SkRect, SkTileMode, sk_sp<SkImageFilter>)` image filter effect that crops the output from the wrapped SkImageFilter and optionally applies the SkTileMode when sampling outside of the crop rect.
  * `GrDirectContext::MakeGL...` has been moved to `GrDirectContexts::MakeGL...` which are defined
    in `include/gpu/ganesh/gl/GrGLDirectContext.h`
  * `GrDirectContext::submit` and `GrDirectContext::flushAndSubmit` calls now take a GrSyncCpu enum
    instead of a error-prone boolean.

    Similarly, calls to `GrDirectContext::performDeferredCleanup` and
    `GrDirectContext::purgeUnlockedResources` take a GrPurgeResourceOptions enum.
  * SkMeshSpecification no longer rejects fragment programs which include `uniform shader`, `uniform
    colorFilter` or `uniform blender`. However, `SkMesh::Make` will not allow the mesh specification
    to be used.
  * `SkMesh::Make` and `SkMesh::MakeIndexed` now require a span of child effects as a new parameter.
    This functionality is still a work in progress; for now, always pass an empty span.
  * `sksl-minify` can now minify SkMesh programs. Pass `--meshvert` or `--meshfrag` to indicate
    that the input program is an SkMesh vertex or fragment program. When minifying a mesh program,
    you must supply `struct Varyings` and `struct Attributes` which correspond to the
    SkMeshSpecification; these will be eliminated from the minified output.
  * `SkMergePathEffect`, `SkMatrixPathEffect`, `SkStrokePathEffect`, and
    `SkStrokeAndFillPathEffect` have been removed from the public API.
    These effects can be implemented on the SkPath objects directly using other means and clients
    will likely find performance boosts by doing so.
  * `SkShadowFlags` are now visible in `include/utils/SkShadowUtils.h`
  * `SkPicture`s no longer serialize `SkImage`s to PNG encoded data by default. Clients who wish to
    preserve this should make use of `SkSerialProcs`, specifically the `fImageProc` field.

* * *

Milestone 118
-------------
  * `GrDirectContext::flush` variants now expect a SkSurface pointer only, not
    an sk_sp<SkSurface>.
  * `SkImage::makeWithFilter` has been deprecated. It has been replaced with three factory functions:

    Ganesh:   `SkImages::MakeWithFilter(GrRecordingContext*, ...);`         -- declared in SkImageGanesh.h

    Graphite: `SkImages::MakeWithFilter(skgpu::graphite::Recorder*, ...);`  -- declared in Image.h

    Raster:   `SkImages::MakeWithFilter(...);`                              -- declared in SkImage.h

    The new factories require the associated backend context object be valid. For example, the Graphite version will return nullptr if it isn't supplied with a `Recorder` object.
  * SkSL and Runtime Effects are no longer optional features of Skia; they are always available.
    The GN flag `skia_enable_sksl` has been removed.
  * SkSL will now properly reject sequence-expressions containing arrays, or sequence-expressions
    containing structures of arrays. Previously, the left-side expression of a sequence was checked,
    but the right-side was not. In GLSL ES 1.0, and therefore in SkSL, the only operator which is
    allowed to operate on arrays is the array subscript operator (`[]`).
  * The Dawn backend for Ganesh has been removed. Dawn will continue to be supported in the
    Graphite backend.
  * We plan to remove SkTime.h from the public API. As of now, SkAutoTime has been
    deleted as it was unused.
  * Vulkan-specific calls are being removed from GrBackendSurface.h. Clients should use the
    equivalents found in `include/gpu/ganesh/vk/GrVkBackendSurface.h"`

* * *

Milestone 117
-------------
  * `SkGraphics::AllowJIT()` has been removed. It was previously deprecated (and did nothing).
  * New methods are added to `SkImage`, `SkSurface`, and `skgpu::graphite::context` named
    `asyncRescaleAndReadPixeksYUVA420`. These function identically to the existing
    `asyncRescaleAndReadPixelsYUV420` methods but return a fourth plane containing alpha at full
    resolution.
  * `SkAutoGraphics` was removed. This was a helper struct that simply called `SkGraphics::Init`.
    Any instance of `SkAutoGraphics` can be replaced with a call to `SkGraphics::Init`.
  * `SkCanvas::flush()` has been removed. It can be replaced with:
    ```
        if (auto dContext = GrAsDirectContext(canvas->recordingContext())) {
            dContext->flushAndSubmit();
        }
    ```

    `SkCanvas::recordingContext()` and `SkCanvas::recorder()` are now const. They were implicitly const
    but are now declared to be such.
  * `SkCanvas::recordingContext()` and `SkCanvas::recorder()` are now const.
    They were implicitly const but are now declared to be such.
  * `SkMesh::MakeIndexBuffer`, `SkMesh::CopyIndexBuffer`, `SkMesh::MakeVertexBuffer`, and
    `SkMesh::CopyVertexBuffer` have been moved to the `SkMeshes` namespace. Ganesh-specific versions
    have been created in `include/gpu/ganesh/SkMeshGanesh.h`.
  * SkPath now enforces an upper limit of 715 million path verbs.
  * `SkRuntimeEffectBuilder::uniforms()`, `SkRuntimeEffectBuilder::children()`,
    `SkRuntimeShaderBuilder::makeShader()`, `SkRuntimeColorFilterBuilder::makeColorFilter()`, and
    `SkRuntimeBlendBuilder::makeBlender()` are now marked as const. No functional changes internally,
    just making explicit what had been implicit.
  * `SkRuntimeEffect::makeImage` and `SkRuntimeShaderBuilder::makeImage` have been removed.
  * GL-specific calls have been removed from GrBackendSurface.h. Clients should use the
    equivalents found in `include/gpu/ganesh/gl/GrGLBackendSurface.h`
  * A new `SkTiledImageUtils` namespace (in `SkTiledImageUtils.h`) provides `DrawImage` and `DrawImageRect` methods that directly mirror `SkCanvas'` `drawImage` and `drawImageRect` calls.

    The new entry points will breakup large `SkBitmap`-backed `SkImages` into tiles and draw them if they would be too large to upload to the gpu as one texture.

    They will fall through to their `SkCanvas` correlates if tiling isn't needed or possible.

* * *

Milestone 116
-------------
  * `SkPromiseImageTexture` has been removed from the public API, as well as
    `SkImages::PromiseTextureFrom` and `SkImages::PromiseTextureFromYUVA`, public consumers of that
    data type.
  * `SkDeferredDisplayList`, `SkDeferredDisplayListRecorder`, and `SkSurfaceCharacterization` have
    been removed from the public API.
  * The intermediate color computed by `SkBlenders::Arithmetic` is now always clamped to between 0 and 1 (inclusive), and then `enforcePremul` is applied when that parameter is true.
  * Added a new public type, `SkColorTable`, to own the lookup tables passed into `SkColorFilters::Table`, which allows clients and the returned `SkColorFilter` to share the table memory instead of having to duplicate it in any wrapper types that lazily create Skia representations.
  * The deprecated `SkImageFilters::Magnifier` factory that did *not* take a lens bounds parameter has been removed.
  * `SkImageFilters::RuntimeShader` has variations that take a maximum sample radius, which is used to provide padded input images to the runtime effect so that boundary conditions are avoided.
  * `SkImageFilters::AlphaThreshold` has been removed. Its only use was in ChromeOS and that usage has been replaced with a `Blend(kSrcIn, input, Picture(region))` filter graph to achieve the same effect.
  * The single-argument `SkImageFilters::Image(sk_sp<SkImage>)` factory is removed. The `SkSamplingOptions` to use when rendering the image during filtering must be provided. `SkFilterMode::kLinear` is recommended over the previous bicubic default.
  * `GrTextureGenerator` now has a subclass `GrExternalTextureGenerator` which can be subclassed by
    clients and used with `SkImages::DeferredFromTextureGenerator` in order to create images from
    textures that were created outside of skia. `GrTextureGenerator` has been removed from the public
    API in favor of `GrExternalTextureGenerator`.
  * SkPoint now uses float for its coordinates. This starts the process of removing SkScalar from Skia.
    SkScalar was a typedef for float, so this has no practical impact on code that uses Skia.
  * `SkSamplingOptions(SkFilterMode)` and `SkSamplingOptions(SkCubicResampler)` are no longer marked `explicit` so that samplings can be created inline more succinctly.
  * `SkShaders` is now a namespace (was previously a non-constructable class with only static
    functions). `SkPerlinNoiseShader::MakeFractalNoise` and `SkPerlinNoiseShader::MakeTurbulence` have
    been moved to the `SkShaders` namespace and `SkPerlinNoiseShader` (the public non-constructable
    class) has been slated for moving into private internals of Skia.
    There are no functional differences in the moved functions, however the change of some #includes
    in `include/core/SkShader.h`, `include/effects/SkGradientShader.h`, and
    `include/effects/SkPerlinNoiseShader.h` may cause clients who were depending on the transitive
    dependencies to now fail to compile.
  * The following methods have been removed from SkSurface and relocated to other methods/functions:
      - `SkSurface::asImage` -> `SkSurfaces::AsImage` (include/gpu/graphite/Surface.h)
      - `SkSurface::flushAndSubmit` -> `GrDirectContext::flushAndSubmit`
      - `SkSurface::flush` -> `GrDirectContext::flush`
      - `SkSurface::makeImageCopy` -> `SkSurfaces::AsImageCopy` (include/gpu/graphite/Surface.h)
      - `SkSurface::resolveMSAA` -> `SkSurfaces::ResolveMSAA()` (include/gpu/ganesh/SkSurfaceGanesh.h)

    Additionally, `SkSurface::BackendSurfaceAccess` is now in the `SkSurfaces` namespace.
  * The deprecated `SkTableColorFilter` class and its methods have been removed. Clients should use
    `SkColorFilters::Table` and `SkColorFilters::TableARGB` (defined in include/core/SkColorFilter.h).
  * The `SkYUVAPixmapInfo::SupportedDataTypes(const GrImageContext&)` constructor has been removed from
    the public API.

* * *

Milestone 115
-------------
  * Clients now need to register codecs which Skia should use to decode raw bytes. For example:
    `SkCodecs::Register(SkJpegDecoder::Decoder());`. Skia still provides many supported formats
    (see `include/codec/*Decoder.h`). Clients are free to specify their own, either supplementing
    the existing set or using a custom version instead of the one previously provided by default
    by Skia. See `SkCodecs::Decoder` for the necessary data to provide when using a custom decoder
    (in `include/codec/SkCodec.h`).

    To ease the transition, Skia will continue (for a short while) to register codecs unless
    `SK_DISABLE_LEGACY_INIT_DECODERS` is defined.
  * `SkDrawable::newPictureSnapshot` is removed. Instead, call `SkDrawable::makePictureSnapshot`.
    The old method returned a bare (but ref-counted) pointer, which was easy for clients to get wrong.
    The new method returns an `sk_sp<SkPicture>`, which is easier to handle, and consistent with the
    rest of skia.
  * `SkGraphics::PurgePinnedFontCache()` has been added to allow clients to
    explicitly trigger `SkStrikeCache` purge checks for `SkStrikes` with
    pinners. Defining `SK_STRIKE_CACHE_DOESNT_AUTO_CHECK_PINNERS` in the
    user configuration now disables automatic purge checking of strikes with
    pinners.
  * The following SkImage factories have been moved to `include/gpu/graphite/Image.h`:
     - `SkImage::MakeGraphiteFromBackendTexture -> SkImages::AdoptTextureFrom`
     - `SkImage::MakeGraphiteFromYUVABackendTextures -> SkImages::TextureFromYUVATextures`
     - `SkImage::MakeGraphiteFromYUVAPixmaps -> SkImages::TextureFromYUVAPixmaps`
     - `SkImage::MakeGraphitePromiseTexture -> SkImages::PromiseTextureFrom`

    The SkImage method `makeTextureImage` has been moved to `SkImages::TextureFromImage`.

    `SkImage::RequiredImageProperties` has been renamed to `SkImage::RequiredProperties`,
    with fMipmapped turned into a boolean instead of the GPU enum.
  * `SkImage::makeColorSpace` and `SkImage::makeColorTypeAndColorSpace` now take a `GrDirectContext`
    as the first parameter. This should be supplied when dealing with texture-backed images and can
    be `nullptr` otherwise.
  * `SkImage::subset` now takes a `GrDirectContext*` as its first parameter (this can be `nullptr` for
    non-gpu backed images. Images which are backed by a codec or picture will not be turned into a GPU
    texture before being read. This should only impact picture-backed images, which may not be read
    correctly if the picture contain nested texture-backed images itself. To force a conversion to
    a texture, clients should call `SkImages::TextureFromImage`, passing in the image, and then call
    subset on the result. Documentation has been clarified that `SkImage::subset` will return a raster-
    backed image if the source is not backed by a texture, and texture-otherwise.

    `SkImages::SubsetTextureFrom` has been added to subset an image and explicitly return a texture-
    backed image. This allows some optimizations, especially for large images that exceed a maximum
    texture size of a GPU.

    `SkImage::makeRasterImage` and `SkImage::makeNonTextureImage` now take a `GrDirectContext*` which
    clients should supply for reading-back pixels from texture-backed images.
  * `SkImageFilters::Image` now returns a non-null image filter if the input `sk_sp<SkImage>` is
    null or the src rectangle is empty or does not overlap the image. The returned filter evaluates to
    transparent black, which is equivalent to a null or empty image. Previously, returning a null image
    filter would mean that the dynamic source image could be surprisingly injected into the filter
    evaluation where it might not have been intended.
  * `SkImageFilters::Magnifier(srcRect, inset)` is deprecated. These parameters do not provide enough
    information for the implementation to correctly respond to canvas transform or participate accurately
    in layer bounds planning.

    A new `SkImageFilters::Magnifier` function is added that takes additional parameters: the outer
    lens bounds and the actual zoom amount (instead of inconsistently reconstructing the target zoom
    amount, which was the prior behavior). Additionally, the new factory accepts an SkSamplingOptions
    to control the sampling quality.
  * `SkImageFilters::Picture` now returns a non-null image filter if the input `sk_sp<SkPicture>` is
    null. The returned filter evaluates to transparent black, which is equivalent to a null or empty
    picture. Previously, returning a null image filter would mean that the dynamic source image could
    be surprisingly injected into the filter evaluation where it might not have been intended.
  * `SkImageFilters::Shader` now returns a non-null image filter if the input `sk_sp<SkShader>` is
    null. The returned filter evaluates to transparent black, which is equivalent to a null or empty
    shader. Previously, returning a null image filter would mean that the dynamic source image could
    be surprisingly injected into the filter evaluation where it might not have been intended.
  * `SkImageGenerator::MakeFromEncoded` has been removed from the public API.
    `SkImage::DeferredFromEncoded` or `SkCodec::MakeFromData` should be used instead.
  * `SkSurface::getBackendTexture` and `SkSurface::getBackendRenderTarget` have been deprecated and
    replaced with `SkSurfaces::GetBackendTexture` and `SkSurfaces::GetBackendRenderTarget` respectively.
    These are found in `include/gpu/ganesh/SkSurfaceGanesh.h`. The supporting enum `BackendHandleAccess`
    has also been moved to `SkSurfaces::BackendHandleAccess` as an enum class, with shorter member
    names.
  * SkSurface factory methods have been moved to the SkSurfaces namespace. Many have been renamed to
    be more succinct or self-consistent. Factory methods specific to the Ganesh GPU backend are
    defined publicly in include/gpu/ganesh/SkSurfaceGanesh.h. The Metal Ganesh backend has some
    specific factories in include/gpu/ganesh/mtl/SkSurfaceMetal.h.
      * SkSurface::MakeFromAHardwareBuffer -> SkSurfaces::WrapAndroidHardwareBuffer
      * SkSurface::MakeFromBackendRenderTarget -> SkSurfaces::WrapBackendRenderTarget
      * SkSurface::MakeFromBackendTexture -> SkSurfaces::WrapBackendTexture
      * SkSurface::MakeFromCAMetalLayer -> SkSurfaces::WrapCAMetalLayer
      * SkSurface::MakeFromMTKView -> SkSurfaces::WrapMTKView
      * SkSurface::MakeGraphite -> SkSurfaces::RenderTarget
      * SkSurface::MakeGraphiteFromBackendTexture -> SkSurfaces::WrapBackendTexture
      * SkSurface::MakeNull -> SkSurfaces::Null
      * SkSurface::MakeRaster -> SkSurfaces::Raster
      * SkSurface::MakeRasterDirect -> SkSurfaces::WrapPixels
      * SkSurface::MakeRasterDirectReleaseProc -> SkSurfaces::WrapPixels
      * SkSurface::MakeRasterN32Premul -> SkSurfaces::Raster (clients should make SkImageInfo)
      * SkSurface::MakeRenderTarget -> SkSurfaces::RenderTarget

* * *

Milestone 114
-------------
  * The CPU backend for Runtime Effects has been rewritten. This may cause slight differences in
    performance and image quality when runtime effects are painted onto a raster surface.
  * Gradient shaders support interpolation in several different color spaces, by passing a
    `SkGradientShader::Interpolation` struct to the shader factory functions. The color space and
    hue method options are based on the CSS Color Level 4 specfication:
    * https://www.w3.org/TR/css-color-4/#interpolation-space
    * https://www.w3.org/TR/css-color-4/#hue-interpolation
  * `SkImages::GetBackendTextureFromImage` has been renamed `SkImages::MakeBackendTextureFromImage`.
  * `SkImage::getBackendTexture()` has been moved to `SkImages::GetBackendTextureFromImage()` in
    `SkImageGanesh.h`.
  * `SkImage::makeTextureImage()` has been moved to `SkImages::TextureFromImage()` in
    `SkImageGanesh.h`.
  * `SkImage::flush()` and `SkImage::flushAndSubmit()` has been moved to
    `GrDirectContext::flush()` and `GrDirectContext::flushAndSubmit()` in `SkImageGanesh.h`.
  * `SkSurfaceProperties::kAlwaysDither_Flag` added to globally enable dithering for a specific
    `SkSurface` target.
  * `SkSerialImageProc` and `SkDeserialImageProc` are now also used to encode/decode the SkMipmap
    layers of certain SkImages.
  * The defines `SK_USE_WIC_ENCODER` and `SK_USE_CG_ENCODER` have been removed, as well as the code
    to use the Windows Image Codecs and Core Graphics as a way to have Skia encode files in PNG,
    JPEG, and WEBP format. Skia continues to support use of the NDK codecs on Android, as well
    as using external C++ libraries (e.g. libpng, libjpeg-turbo) to *encode* images. WIC and CG
    are still used to *decode* images on the appropriate platforms.
  * `SkImage::encodeToData` has been deprecated. Clients should use `refEncodedData` if the image
    was from an encoded bytestream or one of `SkPngEncoder::Encode`, `SkJpegEncoder::Encode`,
    `SkWebpEncoder::Encode` directly.
  * The following defines no longer do anything. GN clients should instead set the provided
    arguments (from gn/skia.gni) as necessary:
      - `SK_ENCODE_PNG` -> `skia_use_libjpeg_turbo_encode`
      - `SK_ENCODE_JPEG` -> `skia_use_libpng_encode`
      - `SK_ENCODE_WEBP` -> `skia_use_libwebp_encode`
    Other clients should make sure the appropriate `*EncoderImpl.cpp` files from `src/encode` are
    included in the build.
  * `SkImageEncoder` has been removed. Clients should use one of `SkPngEncoder::Encode`,
    `SkJpegEncoder::Encode` or `SkWebpEncoder::Encode` directly.
  * `SkImageGenerator` has a new subclass `GrTextureGenerator` which can be used if clients want to
    provide specialized ways of making Ganesh texture-backed Images.
  * `SkImageGenerator::MakeFromPicture` has been removed from the public API. Clients should be
    drawing the picture directly instead of turning it into an image first.


* * *

Milestone 113
-------------
  * The define SK_SUPPORT_GPU is now SK_GANESH. It is no longer detected as a 0 or 1, but
    as the absence or presence of that define. As a result, it defaults to off (not defined) if
    not defined (SK_SUPPORT_GPU would default to SK_SUPPORT_GPU=1 if not defined).
  * SkStrSplit is no longer part of the public API.
  * SkImage::encodeToData now takes a GrDirectContext. The versions which do not have that are
    deprecated and will be removed at some point.
  * SkMatrix::Scale, preScale, setScale, etc. with any scale factor of 0 correctly no longer
    return true from rectStaysRect(), consistent with rectStaysRect() implying a non-zero scale.
  * `SkImage::CompressionType` has been renamed to `SkTextureCompressionType` and moved to
    `include/core/SkTextureCompressionType.h`
  * `SkEncodedImageFormat.h` and `SkPngChunkReader.h` are now in include/codec
  * `SkICC.h` is now in include/encode
  * SkImage factory methods have been moved to the SkImages namespace. Many have been renamed to
    be more succinct or self-consistent. Factory methods specific to the Ganesh GPU backend are
    defined publicly in include/gpu/ganesh/SkImageGanesh.h.
      * SkImage::MakeBackendTextureFromSkImage -> SkImages::GetBackendTextureFromImage
      * SkImage::MakeCrossContextFromPixmap -> SkImages::CrossContextTextureFromPixmap
      * SkImage::MakeFromAdoptedTexture -> SkImages::AdoptTextureFrom
      * SkImage::MakeFromBitmap -> SkImages::RasterFromBitmap
      * SkImage::MakeFromCompressedTexture -> SkImages::TextureFromCompressedTexture
      * SkImage::MakeFromEncoded -> SkImages::DeferredFromEncodedData
      * SkImage::MakeFromGenerator -> SkImages::DeferredFromGenerator
      * SkImage::MakeFromPicture -> SkImages::DeferredFromPicture
      * SkImage::MakeFromRaster -> SkImages::RasterFromPixmap
      * SkImage::MakeFromTexture -> SkImages::BorrowTextureFrom
      * SkImage::MakeFromYUVAPixmaps -> SkImages::TextureFromYUVAPixmaps
      * SkImage::MakeFromYUVATextures -> SkImages::TextureFromYUVATextures
      * SkImage::MakePromiseTexture -> SkImages::PromiseTextureFrom
      * SkImage::MakePromiseYUVATexture -> SkImages::PromiseTextureFromYUVA
      * SkImage::MakeRasterCopy -> SkImages::RasterFromPixmapCopy
      * SkImage::MakeRasterData -> SkImages::RasterFromData
      * SkImage::MakeRasterFromCompressed -> SkImages::RasterFromCompressedTextureData
      * SkImage::MakeTextureFromCompressed -> SkImages::TextureFromCompressedTextureData
    To help in the transition, there is some temporary bridge code (e.g. aliases) which will
    eventually be removed.

* * *

Milestone 112
-------------
  * SkImage::CubicResampler has been removed. Clients should use SkCubicResampler from
    include/core/SkSamplingOptions.h instead (the former was an alias for the latter).
  * SkRuntimeColorFilterBuilder has been added. This is a helper class for setting up color filters,
    analogous to SkRuntimeShaderBuilder.
  * SkShaders::CoordClamp has been added. It clamps the coords passed used with another
    shader to a rectangle.
  * SkRandom is no longer part of the public API.
  * SK_ARRAY_COUNT is no longer part of the public API. Clients should use std::size.
  * SK_SCALAR_IS_FLOAT is not set anymore. SkScalar is always a float (and has been since 2017).
  * sk_realloc_throw (an internal API) now frees up memory when 0 is passed in as the size.
    This should have no user-facing impacts for clients which use the default allocator, but
    requires custom allocators to also implement this change.
  * The particles module has been deleted.
  * SkJpegEncoder::Options includes a parameter for XMP metadata.
  * SkJpegEncoder includes support for encoding SkYUVAPixmaps directly.

* * *

Milestone 111
-------------
  * SkToBool is no longer part of the public API.
  * A float version of SkCanvas::saveLayerAlpha now exists as SkCanvas::saveLayerAlphaf.
  * SkAbs32 and SkTAbs are no longer part of the public API.
  * SkAlign2, SkAlign4, SkAlign8, SkIsAlign2, SkIsAlign4, SkIsAlign8, SkAlignPtr, SkIsAlignPtr,
    and SkAlignTo are no longer part of the public API.
  * GrContextOptions::fSkipGLErrorChecks no longer stops checking shader compilation and program
    linking success.
  * SkBackingFit is no longer part of the public API.
  * SkBudgeted was moved from include/core/SkTypes.h to include/gpu/GpuTypes.h and moved into the
    skgpu namespace.
  * include/gpu/GrConfig.h has been removed; its contents were folded into other files.
  * SkLeftShift is no longer part of the public API.
  * SK_MaxS32 and related constants are no longer part of the public API.
  * include/core/SkMath.h is no longer part of the public API.

* * *

Milestone 110
-------------
  * SkParsePath::ToSVGString now returns the string, rather than modifying a passed-in string.
  * Removed previously deprecated SkImageFilters::Paint factory. Use SkImageFilters::Shader instead.
  * SkMesh::Make and SkMesh::MakeIndexed now return a SkMesh and error message string.
  * SkPaint::getFillPath has been replaced with skpathutils::FillPathWithPaint from
    include/core/SkPathUtils.h. The functionality should be the same.

* * *

Milestone 109
-------------
  * SkMesh vertex and fragment main() signatures have changed. See docs on SkMeshSpecification.
  * Added SkImage::RescaleMode::kLinear so that the async rescale/readback APIs can scale in a
    single step no matter the total scale factor (faster but lower quality than kRepeatedLinear).
  * SkMesh buffer factories added that make copies of CPU-backed buffers.
  * A utility for minifying Runtime Effect code has been added to Skia. Add the gn argument
    "skia_compile_modules = true" to your gn args, and a new utility called "sksl-minify" will be
    compiled as part of your Skia build. Run the command:
      `skia-minify output-file.sksl input-file.sksl`
    to write a minified version of the runtime shader "input-file.sksl" into a file named
    "output-file.sksl". By default, sksl-minify expects a shader, but you can also pass command
    line options `--colorfilter` or `--blender` if your program is a color-filter or a blender.
    A compile error will be printed to stdout if an error is found in the program.
  * The order of SkShader local matrix concatenation has been reversed. See skbug.com/13749
  * PromiseImages have been added to Graphite. This supports both volatile and non-volatile Promise Images.
    See the comment for SkImage::MakeGraphitePromiseTexture for more details.
  * Graphite has loosened the immutability requirements of SkImages - through a new SkSurface API and careful
    synchronization, clients can now mutate the backend object backing an SkImage. The new API consists of
    SkSurface::asImage and SkSurface::makeImageCopy. We have a document that covers the expected use cases and
    the synchronization required for each one.

* * *

Milestone 108
-------------
  * SkShader::asAGradient() has been removed.
  * SkMesh and SkMeshSpecification has separate sk_sp and bare ptr getters for ref counted types.
  * Add support for specifying a custom ICC profile to SkJpegEncoder, SkPngEncoder, and
    SkWebpEncoder.

* * *

Milestone 107
-------------
  * Exported SkColor4f::toBytes_RGBA() and SkColor4f::FromBytes_RGBA.
  * SkWebpEncoder: Added support for animated WebP image encoding.
  * SkRuntimeEffect shader effects were inadvertently allowing functions with the signature
    `half4 main(float2 coords, half4 color)`. This was disallowed at Milestone 87, but the
    restriction was inadvertently relaxed in later milestones. Going forward, we will only
    accept a shader signature of `half4 main(float2 coords)`.

* * *

Milestone 106
-------------
  * sk_sp is marked with the [[clang::trivial_abi]] attribute where supported.
  * SkMesh API: Allows a user to draw a vertex mesh with custom attributes and
    varyings using SkSL. Mesh data (vertex and index) can be created on a
    GrDirectContext to avoid re-uploading data per draw. Currently does not
    work with SkPicture or any backend but GPU.
  * Added SkColorFilters::Blend(const SkColor4f&, sk_sp<SkColorSpace>, SkBlendMode) to
    complement the existing SkColorFilters::Blend(SkColor, SkBlendMode) factory.
  * The experimental C API was removed.
  * Added support for AVIF decoding using libavif.

* * *

Milestone 104
-------------
  * New functions SkBitmap::getColor4f and SkPixmap::getColor4f return float colors.
  * SkRuntimeEffect takes and returns a const SkData.
  * SkRasterHandleAllocator::MakeCanvas now takes optional SkSurfaceProps.
  * SkImage::MakeFromPicture and SkImageGenerator::MakeFromPicture now take an optional
    SkSurfaceProps to use when rasterizing the picture.
  * SkRuntimeEffect::Uniform now stores the uniform name as a string_view, rather than a
    SkString. Related methods SkRuntimeEffect::findUniform and SkRuntimeEffectBuilder::uniform
    also take std::string_view instead of const char*.
  * SkRuntimeEffect::Child now stores the child name as a string_view, rather than a SkString.
    Related methods SkRuntimeEffect::findChild and SkRuntimeEffectBuilder::child also take
    std::string_view instead of const char*. Also, SkImageFilters::RuntimeShader now takes the
    child name(s) as std::string_view instead of const char*.
  * skcms.h has been relocated to //modules/skcms/skcms.h (was //include/third_party/skcms/skcms.h)
  * New functions SkCanvas::getBaseProps and SkCanvas::getTopProps; SkCanvas::getBaseProps is a
    direct replacement for the (now deprecated) SkCanvas::getProps function, while getTopProps is
    a variant that returns the SkSurfaceProps that are active in the current layer.
  * New function SkEventTracer::newTracingSection(const char* name) enables splitting traces up
    into different sections for a selection of backend tracing frameworks (Perfetto, SkDebugf).

* * *

Milestone 103
-------------
  * SkSamplingOptions now includes anisotropic filtering. Implemented on GPU only.
  * SkBitmap::clear and SkBitmap::clearColor take in SkColor4fs

* * *

Milestone 102
-------------
  * Add glGetFloatv and glSamplerParameterf to GrGLInterface.
  * GrGLCreateNativeInterface is removed. Use GrGLMakeNativeInterface.
  * GrContextOptions::fSharpenMipmappedTextures is removed. MIP LOD is now always
    biased on the GPU backend. The CPU backend implementation is modified to match
    this behavior.
  * Passing SkCanvas::kStrict_SrcRectConstraint disables mipmapping. The old behavior differed
    between GPU and CPU. CPU always computed a new set of mipmap based on the subset. GPU restricted
    the sampling coordinates to the subset in the base level but upper level pixels that map to
    pixels outside the subset in the base level were still used. To get the previous CPU behavior
    use SkImage::makeSubset() to make a subset image and draw that. The previous GPU behavior is
    similar, though not exactly, equivalent to making a mipmapped image shader from the original
    image and applying that to a rectangle.
  * Fully disable experimental support for HW tessellation shaders.
    GrContextOptions::fEnableExperimentalHardwareTessellation is ignored and behaves as if it is
    false. The optimized path renderer no longer requires hardware tessellation at all, and
    is automatically enabled when drawing to an SkSurface created with MSAA, or when
    GrContextOptions::fInternalMultisampleCount is set to a non-zero value.

* * *

Milestone 101
-------------
  * Add maxSurfaceSampleCountForColorType(SkColorType ct) in GrContextThreadSafeProxy
  * Enums SkAlphaType and SkColorType are broken out into their own header files in include/core/

* * *

Milestone 100
-------------
  * Skia now requires C++17 and the corresponding standard library (or newer).
  * Skia on iOS now requires iOS 11 to build; earlier versions of iOS do not support C++17.
  * The skstd::string_view and skstd::optional Skia classes have been replaced with the C++17 native
    std::string_view and std::optional.
  * Added SkSurface::resolveMSAA api to force Skia to resolve MSAA draws. Useful for when
    Skia wraps a client's texture as the resolve target.
  * All of the `makeShader` functions associated with `SkRuntimeEffect` no longer take an
    `isOpaque` parameter. These functions will now make a best effort to determine if your
    shader always produces opaque output, and optimize accordingly. If you definitely want your
    shader to produce opaque output, do so in the shader's SkSL code. This can be done by adjusting
    any `return` statement in your shader with a swizzle: `return color.rgb1;`.
    https://review.skia.org/506462
  * SkRSXform is now exported to DLL/.so files.
* * *

Milestone 99
------------
  * Added two new intrinsic functions to SkSL for use in runtime effects:
      vec3 toLinearSrgb(vec3 color)
      vec3 fromLinearSrgb(vec3 color)
    These convert RGB color values between the working color space (the color space of the
    destination surface) and a known, fixed color space. `toLinearSrgb` converts a color to the
    sRGB color gamut, with a linear transfer function. `fromLinearSrgb` converts a color from that
    same color space. These are helpful for effects that need to work in a specific color space, or
    want to apply effects (like lighting) that work best in a linear color space.
    Note that if the destination surface has no color space (color space is `nullptr`), these
    intrinsics will do no conversion, and return the input color unchanged.
    https://review.skia.org/481416
  * Added a new variant of SkImageFilters::RuntimeShader that supports multiple child nodes.
    https://review.skia.org/489536
  * Add the ability to specify palette overrides in SkFontArguments. Implemented
    for the FreeType-backed SkFontMgrs.

* * *

Milestone 98
------------
  * The following functions and methods are not defined in SkSurface when SK_SUPPORT_GPU is 0:
    MakeFromBackendTexture, MakeFromBackendRenderTarget, MakeRenderTarget,
    getBackendTexture, getBackendRenderTarget, replaceBackendTexture. flush() with parameters
    was removed as well. These were all no-ops anyway when just the CPU backend was compiled in
    (noting that flush() and flushAndSubmit() are still no-ops on the CPU backend).
  * GrBackendSemaphore only includes methods that match the GPU backend that Skia was compiled for.
    For example, initVulkan and vkSemaphore are not defined unless the Vulkan backend is compiled
    into Skia.
  * Surfaces and images are now limited to just under 2GB of total size. Previously, larger images
    could be created, but the CPU backend would fail to index them correctly.
  * SkCanvas::drawVertices and SkCanvas::drawPatch variants that did not take SkBlendMode are
    removed.
  * SkImageFilters::RuntimeShader is a new public API that enables adding RuntimeShaderEffects into
    image filter graph.
  * SkImage::makeRawShader is a new public API that creates "raw" image shaders. makeRawShader
    functions like SkImage::makeShader, but for images that contain non-color data. This includes
    images encoding things like normals, material properties (eg roughness), heightmaps, or any
    other purely mathematical data that happens to be stored in an image. These types of images are
    useful with some programmable shaders (ie SkRuntimeEffect).
    Raw image shaders work like regular image shaders (including filtering and tiling), with a few
    major differences:
      - No color space transformation is ever applied (the color space of the image is ignored).
      - Images with an alpha type of kUnpremul are not automatically premultiplied.
      - Bicubic filtering is not supported. If SkSamplingOptions::useCubic is true, these factories
        will return nullptr.
  * Removed SkCanvas::markCTM and SkCanvas::findMarkedCTM. These were created to be used with other
    features that have since been deleted, so they served no purpose.
  * Added limited JPEGXL support.

* * *

Milestone 97
------------
  * Added basic support for vulkan DRM modifiers. All of these are treated as read only textures
    internally (versus querying specific modifier support). Clients can either pass a flag to Vulkan
    GrBackendFormat to say it uses modifiers or pass the VK_IMAGE_TILING_DRM_FORMAT_MODIFIER_EXT
    to a GrBackendTexture via the GrVkImageInfo struct.
  * The following functions and methods are not defined in SkImage when SK_SUPPORT_GPU is 0:
    MakeTextureFromCompressed, MakeFromTexture, MakeFromCompressedTexture,
    MakeCrossContextFromPixmap, MakeFromAdoptedTexture, MakeFromYUVATextures,
    MakeFromYUVAPixmaps, MakePromiseTexture, MakePromiseYUVATexture, MakeBackendTextureFromSkImage,
    flush, flushAndSubmit, getBackendTexture, makeTextureImage.
    These were all no-ops anyway when just the CPU backend was compiled in.

* * *

Milestone 96
------------
  * SkRuntimeEffect no longer clamps the RGB values of an effect's output to the range 0..A.
    This makes it easier to use a hierarchy of SkSL shaders where intermediate values do not
    represent colors but are, for example, non-color inputs to a lighting model.
    http://review.skia.org/452558

* * *

Milestone 95
------------
  * Minimum supported iOS raised from 8 to 11. Skia may build back to iOS 9 but versions older
    than 11 are not tested. Community contributions to support versions 9 and 10 of iOS may be
    considered, but they may not be complex as they cannot be tested.

* * *

Milestone 94
------------
  * Metal backend has been changed to track command buffer resources manually
    rather than using retained resources.
    https://review.skia.org/432878

  * Added virtual onResetClip() to SkCanvas for Android Framework, to emulate the soon-to-be-removed
    expanding clip ops guarded by SK_SUPPORT_DEPRECATED_CLIPOPS.
    https://review.skia.org/430897

  * Removed SK_SUPPORT_DEPRECATED_CLIPOPS build flag. Clips can only be intersect and difference.
    https://review.skia.org/436565

  * There is a new syntax for invoking (sampling) child effects in SkSL. Previously, children
    (shaders, colorFilters, blenders) were invoked using different overloads of `sample`. That
    syntax is deprecated (but still supported). Now, the child behaves like an object, with a method
    name `eval`. The arguments to these `eval` methods are the same as the arguments in the old
    `sample` intrinsics. For example:
      // Old syntax:
        sample(shader, xy)
        sample(colorFilter, color)
        sample(blender, srcColor, dstColor)
      // New syntax:
        shader.eval(xy)
        colorFilter.eval(color)
        blender.eval(srcColor, dstColor)
    https://review.skia.org/444735

* * *

Milestone 93
------------
  * Removed SkPaint::getHash
    https://review.skia.org/419336

  * Removed SkShaders::Lerp. It was unused (and easy to replicate with SkRuntimeEffect).
    https://review.skia.org/419796

  * The default value of GrContextOptions::fReduceOpsTaskSplitting is now enabled.
    https://review.skia.org/419836

  * Removed SkMatrix44

* * *

Milestone 92
------------
  * Hides SkPathEffect::computeFastBounds() from public API; external subclasses of SkPathEffect
    must implement onComputeFastBounds() but can return false to signal it's not computable.
    https://review.skia.org/406140

  * Add SkM44::RectToRect constructor (SkM44's equivalent to SkMatrix::RectToRect)
    https://review.skia.org/402957

  * Metal support has been removed for versions of iOS older than 10.0 and MacOS older than 10.14.
    https://review.skia.org/401816

  * Removed custom attributes from SkVertices and the corresponding `varying` feature from
    SkRuntimeEffect.
    https://review.skia.org/398222

  * Dropped support for mixed samples. Mixed samples is no longer relevant for Ganesh. DMSAA and the
    new Ganesh architecture both rely on full MSAA, and any platform where mixed samples is
    supported will ultimately not use the old architecture.

  * SkRuntimeEffect::Make has been removed. It is replaced by MakeForShader and MakeForColorFilter.
    These functions do stricter error checking on the SkSL, to ensure it is valid for a particular
    stage of the Skia pipeline.
    https://review.skia.org/402156

* * *

Milestone 91
------------
  * The SkSL DSL API has been moved into public headers, although it is still under active
    development and isn't quite ready for prime time yet.
    https://review.skia.org/378496

  * Skia's GPU backend no longer supports NVPR. Our more recent path renderers are more
    performant and are not limited to nVidia hardware.

  * SkRuntimeEffect now supports uniforms of type int, int2, int3, and int4. Per the OpenGL ES
    Shading Language Version 1.00 specification, there are few guarantees about the representation
    or range of integral types, and operations that assume integral representation (eg, bitwise),
    are not supported.
    https://review.skia.org/391856

  * SkRuntimeEffect requires that 'shader' variables be declared as 'uniform'. The deprecated
    syntax of 'in shader' is no longer supported.
    https://review.skia.org/393081

* * *

Milestone 90
------------
  * Renamed use of sk_cf_obj in external Metal types to sk_cfp.
    https://review.skia.org/372556

  * GrDirectContext::ComputeImageSize() is removed. Use SkImage::textureSize() instead.
    https://review.skia.org/368621
    https://review.skia.org/369317
    https://review.skia.org/371958

  * Remove SkImageFilter::MakeMatrixFilter as it was unused and replaced with
    SkImageFilters::MatrixTransform.
    https://review.skia.org/366318

  * Refactored particle system to use a single code string containing both Effect and Particle code.
    Uniform APIs are now shared for all program entry points, and no longer prefixed with 'Effect'
    or 'Particle'. For example, instead of `SkParticleEffect::effectUniformInfo` and
    `SkParticleEffect::particleUniformInfo`, there is just `SkParticleEffect::uniformInfo`.

  * Remove SkImageFilter::CropRect from the public API as it's no longer usable. All factories
    work with 'SkRect', 'SkIRect', or nullable pointers to 'Sk[I]Rect'.
    https://review.skia.org/361496

  * Remove deprecated SkImageFilter factory functions and supporting types. All default-provided
    SkImageFilters are now only constructed via 'include/effects/SkImageFilters.h'
    https://review.skia.org/357285

  * Added SkRuntimeEffect::makeImage() to capture the output of an SkRuntimeEffect in an SkImage.
    https://review.skia.org/357284

  * Updated SkRuntimeEffect::Make() to take an Options struct. It also now returns a Results struct
    instead of a tuple.
    https://review.skia.org/363785
    https://review.skia.org/367060

  * Changed SkRuntimeEffect::Varying to have lower-case member names, with no 'f' prefix.
    https://review.skia.org/365656

  * Changed SkRuntimeEffect::Uniform to have lower-case member names, with no 'f' prefix.
    https://review.skia.org/365696

  * Deprecate (and ignore) SkAndroidCodec::ExifOrientation
    https://review.skia.org/344763

  * Fix several minor issues in lighting image filters:
    - The spotlight falloff exponent is no longer clamped to [1, 128]. SVG 1.1 requires the specular
      lighting effect's exponent (shininess) to be clamped; not the spotlight's falloff. Any such
      parameter clamping is the client's responsibility, which makes Skia's lighting effect easily
      adaptable to SVG 1.1 (clamp exponent) or SVG 2 (no clamp).
    - Fix spotlight incorrectly scaling light within the cone angle.
    - Move saturation of RGBA to after multiplying lighting intensity with the lighting color, which
      improves rendering when diffuse and specular constants are greater than 1.
    https://review.skia.org/355496

  * SkDeferredDisplayListRecorder::makePromiseTexture has moved to SkImage::MakePromiseTexture.
    New code should use the new entry point – migration CLs will be coming soon.
    https://review.skia.org/373716

* * *

Milestone 89
------------

  * Removed SkYUVAIndex and SkYUVASizeInfo. These were no longer used in any
    public APIs.
    https://review.skia.org/352497

  * Numerous changes to SkRuntimeEffect, aligning the capabilities and restrictions with
    The OpenGL ES Shading Language 1.00 (aka, the shading language of OpenGL ES2 and WebGL 1.0).
    All built-in functions from sections 8.1 through 8.6 implemented & tested on all backends.
    Removed types and features that require newer versions of GLSL:
      https://review.skia.org/346657  [Non-square matrices]
      https://review.skia.org/347046  [uint, short, ushort, byte, ubyte]
      https://review.skia.org/349056  [while and do-while loops]
      https://review.skia.org/350030  [Bitwise operators and integer remainder]

  * Add SkShadowUtils::GetLocalBounds. Generates bounding box for shadows
    relative to path.
    https://review.skia.org/351922

  * Removed SkPerlinNoiseShader::MakeImprovedNoise.
    https://review.skia.org/352057

  * Removed deprecated version of MakeFromYUVATextures. Use the version
    that takes GrYUVABackendTextures instead.
    https://review.skia.org/345174

  * SkAnimatedImage: Always respect exif orientation
    Replace SkPixmapPriv::ShouldSwapWidthHeight with
    SkEncodedOriginSwapsWidthHeight.
    https://review.skia.org/344762

  * Add kDirectionalLight_ShadowFlag support. If enabled, light position represents
    a vector pointing towards the light, and light radius is blur radius at elevation 1.
    https://review.skia.org/321792

  * Support GL_LUMINANCE8_ALPHA8 textures. These can be used with GrBackendTexture APIs
    on GrDirectContext and as planes of YUVA images via GrYUVABackendTextures.
    https://review.skia.org/344761

  * Removed previously deprecated SkImage::MakeFromYUVATexturesCopyToExternal.
    https://review.skia.org/342077

  * Add versions of GrDirectContext::createBackendTexture and updateBackendTexture
    that take a GrSurfaceOrigin. The previous versions are deprecated.
    https://review.skia.org/341005

  * Remove support for deprecated kDontClipToLayer_SaveLayerFlag in SkCanvas::SaveLayerRec
    https://review.skia.org/339988

  * Expose more info in SkCodec::FrameInfo
    https://review.skia.org/339857

  * Added dither control to the SkImageFilters::Shader factory.
    https://review.skia.org/338156

  * Add MTLBinaryArchive parameter to GrMtlBackendContext. This allows
    Skia to cache PipelineStates in the given archive for faster
    shader compiles on future runs. The client must handle loading and
    saving of the archive.
    https://review.skia.org/333758

  * Deprecated enum SkYUVAInfo::PlanarConfig has been removed.
    https://review.skia.org/334161

  * Deprecated SkImage factories have been removed from
    SkDeferredDisplayListRecorder.

  * The following YUV image factories have been removed:
    SkImage::MakeFromYUVTexturesCopyWithExternalBackend
    SkImage::MakeFromNV12TexturesCopyWithExternalBackend
    Replacement pattern outlined below.
        1) Make image using MakeFromYUVATextures
        2) Make a SkSurface around result texture using SkSurface::MakeFromBackendTexture
        3) surface->getCanvas()->drawImage(image, 0, 0);
        4) surface->flushAndSubmit()
        5) Optional: SkImage::MakeFromBackendTexture() to use as SkImage.
    https://review.skia.org/334596

  * Added a new interface for GrDirectContext creation in Metal, using
    a new struct called GrMtlBackendContext. The previous interface taking
    a MTLDevice and MTLCommandQueue is deprecated.
    https://review.skia.org/334426

  * SkCanvas::flush has been deprecated.

* * *

Milestone 88
------------

  * SkYUVAInfo now has separate enums for division of channels among planes and
    the subsampling. The previous combined enum, PlanarConfig, is deprecated.
    https://review.skia.org/334102

  * Simplified SkDeferredDisplayListRecorder promise image API. Removed "release"
    callback and renamed "done" callback to "release". The new "release" proc can
    be null. Added a new SkYUVAInfo-based factory for YUVA promise texture images
    and deprecated the old SkYUVAIndex-based one.
    https://review.skia.org/331836
    https://review.skia.org/333519

  * Limit the types and intrinsics supported in SkRuntimeEffect to GLSL ES 1.00
    https://review.skia.org/332597

  * Add AVIF support to SkHeifCodec.

  * Add support for creating SkSurfaceCharacterizations directly for use by a
    GrVkSecondaryCBDrawContext.
    https://review.skia.org/331877

  * Removed SkSurfaceProps::kLegacyFontHost_InitType, SkFontLCDConfig, and related code.
    The default pixel geometry for SkSurfaceProps is now kUnknown instead of kRGB_H.
    The removal was guarded by the SK_LEGACY_SURFACE_PROPS build flag which was later removed.
    https://review.skia.org/322490
    https://review.skia.org/329364

  * Legacy 8-bit YUV interface removed from SkImageGenerator. Use more flexible SkYUVAPixmaps-
    based interface instead.
    https://review.skia.org/327917

  * New variant of SkImage::MakeFromYUVATextures. Takes a new type GrYUVATextures
    which wraps an SkYUVAInfo and compatible set of GrBackendTextures. The provides
    a more complete and structured specification of the planar configuration. Previous
    version is deprecated.
    Already deprecated MakeFromYUVATexturesCopyToExternal added to replace other deprecated
    APIs. It's not recommended that clients use this and instead use the pattern described
    in the API comment.
    https://review.skia.org/317762
    https://review.skia.org/329956

  * Add field to GrContextOptions to disable mipmap support even if the backend
    supports it.

  * SkTPin() removed from public API.

  * Add new SkImageFilters::Blend factory function, in place of the now deprecated
    SkImageFilters::Xfermode factory function. Behavior is identical, but name better matches
    conventions in SkShader and SkColorFilter.
    https://review.skia.org/324623

  * SkImageFilters::Foo() factory functions now accept SkIRect, SkRect, and optional SkIRect* or
    SkRect*, instead of previously just the optional SkIRect*. Internally, the crop rects are stored
    as floats to allow for fractional crops to be defined in the local coordinate system (before
    transformation by the canvas matrix).
    https://review.skia.org/324622

  * Add new SkImageFilters::Shader factory and deprecate SkImageFilters::Paint factory. All
    supported/valid Paint() filters can be represented more cleanly as a Shader image filter.
    https://review.skia.org/323680

  * GrContext has been replaced by two separate classes: GrDirectContext which is
    the traditional notion of GrContext, and GrRecordingContext which is a context
    that is recording an SkDeferredDisplayList and therefore has reduced functionality.
    Unless you are using SkDeferredDisplayList, migrate directly to GrDirectContext in
    all cases.

  * CPU sync bool added to SkSurface::flushAndSubmit() and GrContext::flushAndSubmit()

  * Removed legacy variant of SkImage::MakeFromYUVAPixmaps. Use the version that
    takes SkYUVAPixmaps instead. It has a more structured description of the
    planar configuration.
    https://review.skia.org/322480

  * Some SkImage YUV image factories have been removed. Replacement patterns
    outlined below.
    SkImage::MakeFromYUVATexturesCopy
        1) Make SkImage from YUVA planes using SkImage::MakeFromYUVATextures
        2) Use Skia to allocate a surface using SkSurface::MakeRenderTarget
        3) surface->getCanvas()->drawImage(image, 0, 0);
        4) surface->makeImageSnapShot() produces RGBA image.
    SkImage::MakeFromYUVATexturesCopyWithExternalBackend
        1) Make image using MakeFromYUVATextures
        2) Make a SkSurface around result texture using SkSurface::MakeFromBackendTexture
        3) surface->getCanvas()->drawImage(image, 0, 0);
        4) surface->flushAndSubmit()
        5) Optional: SkImage::MakeFromBackendTexture() to use as SkImage.
    SkImage::MakeFromNV12TexturesCopy
        Same as SkImage::MakeFromYUVATexturesCopy
    https://review.skia.org/321537

  * GrBackendRenderTargets which are created with a stencilBits param, now require
    the stencilBits to be 0, 8, or 16.
    https://review.skia.org/321545

* * *

Milestone 87
------------

  * GrVkImageInfo now has a field for sample count. GrBackendRenderTarget constructor
    that took both a GrVkImageInfo and separate sample count is deprecated. Use the
    version without sample count instead. Similarly, GrD3DTextureResourceInfo now
    has a sample count field and GrBackendRenderTarget no longer takes a separate
    sample count for Direct3D. The sample count for GrBackendRenderTarget is now
    directly queried from MtlTexture rather than passed separately. The version that
    takes a separate sample count is deprecated and the parameter is ignored.
    https://review.skia.org/320262
    https://review.skia.org/320757
    https://review.skia.org/320956

  * Added deprecation warning for Metal support on MacOS 10.13, iOS 8.3, and older.
    https://review.skia.org/320260

  * GrVkImageInfo now has a field for sample count. GrBackendRenderTarget constructor
    that took both a GrVkImageInfo and separate sample count is deprecated. Use the
    version without sample count instead.

  * Update SkClipOp::kMax_EnumValue to include only intersect and difference when
    SK_SUPPORT_DEPRECATED_CLIPOPS is not defined.
    https://review.skia.org/320064

  * Add support for external allocator for Direct3D 12 backend.
    Defines base classes for an allocation associated with a backend texture and a
    a memory allocator to create such allocations.
    Adds memory allocator to backend context.
    https://review.skia.org/317243

  * Add new optional parameter to GrContext::setBackend[Texture/RenderTarget]State which can
    be used to return the previous GrBackendSurfaceMutableState before the requested change.
    https://review.skia.org/318698

  * New optimized clip stack for GPU backends. Enabled by default but old behavior based on
    SkClipStack can be restored by defining SK_DISABLE_NEW_GR_CLIP_STACK when building. It is not
    compatible with SK_SUPPORT_DEPRECATED_CLIPOPS and we are targeting the removal of support for
    the deprecated, expanding clip ops.
    https://review.skia.org/317209

  * GPU backends now properly honor the SkFilterQuality when calling drawAtlas.
    https://review.skia.org/313081

  * The signature of 'main' used with SkRuntimeEffect SkSL has changed. There is no longer an
    'inout half4 color' parameter, effects must return their color instead.
    Valid signatures are now 'half4 main()' or 'half4 main(float2 coord)'.
    https://review.skia.org/310756

  * New YUVA planar specifications for SkCodec, SkImageGenerator, SkImage::MakeFromYUVAPixmaps.
    Chroma subsampling is specified in more structured way. SkCodec and SkImageGenerator
    don't assume 3 planes with 8bit planar values. Old APIs are deprecated.
    https://review.skia.org/309658
    https://review.skia.org/312886
    https://review.skia.org/314276
    https://review.skia.org/316837
    https://review.skia.org/317097

  * Added VkImageUsageFlags to GrVkImageInfo struct.

* * *

Milestone 86
------------

  * Remove support for 'in' variables from SkRuntimeEffect. API now exclusively refers to inputs
    as 'uniforms'.
    https://review.skia.org/309050

  * Add SkImageGeneratorNDK and SkEncodeImageWithNDK for using Android's NDK APIs to decode and
    encode.
    https://review.skia.org/308185
    https://review.skia.org/308800

  * SkImage:remove DecodeToRaster, DecodeToTexture
    https://review.skia.org/306331

  * Add GrContext api to update compressed backend textures.
    https://review.skia.org/302265

  * Rename GrMipMapped to GrMipmapped for consistency with new APIs.
    Also rename GrBackendTexture::hasMipMaps() to GrBackendTexture::hasMipmaps()
    https://review.skia.org/304576
    https://review.skia.org/304598

  * Add option for clients to own semaphores after wait calls.
    https://review.skia.org/301216

  * Remove obsolete GrFlushFlags.
    https://review.skia.org/298818

  * Adds default flush() calls to SkSurface, SkImage, and GrContext. These calls do
    a basic flush without a submit. If you haven't updated Skia in a couple releases
    and still have flush() calls in your code that you expect to do a flush and
    submit, you should update all those to the previously added flushAndSubmit() calls
    instead.
    https://review.skia.org/299141

  * Enable BackendSemaphores for the Direct3D backend.
    https://review.skia.org/298752

  * Added SkImage:asyncRescaleAndReadPixels and SkImage::asyncRescaleAndReadPixelsYUV420
    https://review.skia.org/299281

  * Ganesh is moving towards replacing GrContext with the GrDirectContext/GrRecordingContext
    pair. GrDirectContexts have _direct_ access to the GPU and are very similar to the old
    GrContext. GrRecordingContexts are less powerful contexts that lack GPU access but provided
    context-like utilities during DDL recording. SkSurfaces and SkCanvas will now only return
    GrRecordingContexts. Clients requiring context features that need GPU access can then
    check (via GrRecordingContext::asDirectContext) if the available recording context is actually
    a direct context.

  * Replace #defined values in SkString with equivalent constexprs.
    http://review.skia.org/306160

* * *

Milestone 85
------------

  * Added GrContext::oomed() which reports whether Skia has seen a GL_OUT_OF_MEMORY
    error from Open GL [ES] or VK_ERROR_OUT_OF_*_MEMORY from Vulkan.
    https://review.skia.org/298216

  * Add option on SkSurface::flush to pass in a GrBackendSurfaceMutableState which
    we will set the gpu backend surface to be at the end of the flush.
    https://review.skia.org/295567

  * Add GrContext function to set mutable state on a backend surface. Currently this
    is only used for setting vulkan VkImage layout and queue family.
    https://review.skia.org/293844

  * SkSurface factores that take GrBackendTexture or GrBackendRenderTarget now always
    call the release proc (if provided) on failure. SkSurface::replaceBackendTexture
    also calls the release proc on failure.
    https://review.skia.org/293762

  * SkSurface::asyncRescaleAndReadPixels and SkSurfaceasyncRescaleAndReadPixelsYUV420
    now require explicit GrContext submit to guarantee finite time before callback
    is invoked.
    https://review.skia.org/292840

  * Add VkSharingMode field to GrVkImageInfo.
    https://review.skia.org/293559

  * Move SkBitmapRegionDecoder into client_utils/android.

  * SkCanvas.clear and SkCanvas.drawColor now accept SkColor4f in addition to SkColor.

  * Remove SkSurface::MakeFromBackendTextureAsRenderTarget.
    This factory existed to work around issues with GL_TEXTURE_RECTANGLE that existed
    in Chrome's command buffer. Those issues have since been resolved. Use
    SkSurface::MakeFromBackendTexutre or SkSurface::MakeFromBackendRenderTarget instead.
    https://review.skia.org/292719

  * Adds submittedProc callback to GrFlushInfo which will be called when the work
    from the flush call is submitted to the GPU. This is specifically useful for knowing
    when semahpores sent with the flush have been submitted and can be waiting on.
    https://review.skia.org/291078

  * GrContext submit is now required to be called in order to send GPU work to the
    actual GPU. The flush calls simply produces 3D API specific objects that are ready
    to be submitted (e.g. command buffers). For the GL backend, the flush will still
    send commands to the driver. However, clients should still assume the must call
    submit which is where any glFlush that is need for sync objects will be called. There,
    are flushAndSubmit() functions of GrContext, SkSurface, and SkImage that will act
    like the previous flush() functions. This will flush the work and immediately call
    submit.
    https://review.skia.org/289033

  * Remove deprecated version of flush calls on GrContext and SkSurface.
    https://review.skia.org/2290540

  * SkCanvas::drawVertices and drawPatch now support mapping an SkShader without explicit
    texture coordinates. If they're not supplied, the local positions (vertex position or
    patch cubic positions) will be directly used to sample the SkShader.
    https://review.skia.org/290130

* * *

Milestone 84
------------

  * Add api on GrContext, updateBackendTexture that will upload new data to a
    GrBackendTexture.
    https://review.skia.org/288909

  * Add GrContext getter to SkSurface.
    https://review.skia.org/289479

  * Deprecate GrContext and SkSurface flush() call and replace ith with flushAndSubmit().
    This only effects the default flush call that takes no parameters.
    https://review.skia.org/289478

  * GrContext::createBackendTexture functions that initialize the texture no longer
    guarantee that all the data has been uploaded and the gpu is done with the texture.
    Instead the client can assume the upload work has been submitted to the gpu and they
    must wait for that work to finish before deleting the texture. This can be done via
    their own synchronization or by passing in a finish proc into the create calls which
    will be called when it is safe to delete the texture (at least in terms of work
    done during the create).
    https://review.skia.org/286517

  * Remove unused SkMaskFilter helpers: compbine, compose
    Note: shadermaskfilter will likely be removed next (clipShader should serve)

  * Add back SkCanvas::kPreserveLCDText_SaveLayerFlag to indicate that saveLayer()
    will preserve LCD-text. All text in the layer must be drawn on opaque background
    to ensure correct rendering.

  * Add the new directory client_utils/ for code that is specific to a single client and
    should be considered separate from Skia proper. Move SkFrontBufferedStream into the
    subdir android/.

  * SkBitmap and SkPixmap's erase() methods now treat their color parameters
    consistently with the rest of Skia, with all SkColors and any untagged
    SkColor4fs interpreted as sRGB, not as a color in the bitmap's color space.
    SkPixmap::erase(SkColor4f) now takes an SkColorSpace, so you can pass
    pixmap.colorSpace() if you want the old behavior.

  * SkCamera.h and SkMatrix44.h are DEPRECATED.
    Use SkM44 if you want to have 3d transformations.

  * Changed Dilate and Erode image filters to take SkScalar for radius instead of int. While
    the image filters themselves are defined in terms of discrete pixels, the radii provided by
    the user are mapped through the CTM so taking ints forced over discretization. After mapping
    through the CTM the radii are now rounded to pixels.
    https://review.skia.org/281731
    https://review.skia.org/282636

  * Updated the contract of GrContext and SkSurface flush calls in regards to semaphores. Made it
    clear that the caller is responsible for deleting any initialized semaphores after the flush
    call regardless if we were able to submit them or not. Also, allows skia to only submit a
    subset of the requested semaphores if we failed to create some.
    https://review.skia.org/282265


  * SkCanvas::drawVertices will now always fill the triangles specified by the vertices. Previously,
    vertices with no colors and no (texture coordinates or shader) would be drawn in wireframe.
    https://review.skia.org/282043

* * *

Milestone 83
------------

  * Remove localmatrix option from SkShaders::[Blend, Lerp]

  * Fill out Direct3D parameters for backend textures and backend rendertargets.

  * SkImage::makeTextureImage() takes an optional SkBudgeted param

  * Made non-GL builds of GPU backend more robust.
    https://review.skia.org/277456

  * MoltenVK support removed. Use Metal backend instead.
    https://review.skia.org/277612

* * *

Milestone 82
------------

  * Removed drawBitmap and related functions from SkDevice; all public drawBitmap functions on
    SkCanvas automatically wrap the bitmap in an SkImage and call the equivalent drawImage function.
    Drawing mutable SkBitmaps will now incur a mandatory copy. Switch to using SkImage directly or
    mark the bitmap as immutable before drawing.

  * Removed "volatile" flag from SkVertices. All SkVertices objects are assumed to be
    volatile (the previous default behavior).

  * Removed exotic legacy bitmap functions from SkCanvas (drawBitmapLattic, drawBitmapNine); the
    exotic SkImage functions still exist.

  * Make it possible to selectively turn on/off individual encoders/decoders,
    using skia_use_(libpng/libjpeg_turbo/libwebp)(decode/encode).

  * Removed GrGpuResource, GrSurface, and GrTexture from public api. These were not
    meant to be public, and we now can move them into src. Also removed getTexture
    function from SkImage.h

  * Removed Bones from SkVertices

  * Added a field to GrContextOptions that controls whether GL errors are checked after
    GL calls that allocate textures, etc. It also controls checking for shader compile
    success, and program linking success.

  * Made SkDeferredDisplayList.h officially part of the public API (i.e., moved it to
    include/core). Also added a ProgramIterator to SkDeferredDisplayList which allows
    clients to pre-compile some of the shaders the DDL requires.

  * Added two new helper methods to SkSurfaceCharacterization: createBackendFormat and
    createFBO0. These make it easier for clients to create new surface characterizations that
    differ only a little from an existing surface characterization.

  * Removed SkTMax and SkTMin.
  * Removed SkTClamp and SkClampMax.
  * Removed SkScalarClampMax and SkScalarPin.
  * Removed SkMax32 and SkMin32.
  * Removed SkMaxScalar and SkMinScalar.

  * SkColorSetA now warns if the result is unused.

  * An SkImageInfo with a null SkColorSpace passed to SkCodec::getPixels() and
    related calls is treated as a request to do no color correction at decode
    time.

  * Add new APIs to add attributes to document structure node when
    creating a tagged PDF.

  * Remove CGFontRef parameter from SkCreateTypefaceFromCTFont.
    Use CTFontManagerCreateFontDescriptorFromData instead of
    CGFontCreateWithDataProvider to create CTFonts to avoid memory use issues.

  * Added SkCodec:: and SkAndroidCodec::getICCProfile for reporting the native
    ICC profile of an encoded image, even if it doesn't map to an SkColorSpace.

  * SkSurface::ReplaceBackendTexture takes ContentChangeMode as a parameter,
    which allow callers to specify whether retain a copy of the current content.

  * Enforce the existing documentation in SkCanvas::saveLayer that it ignores
    any mask filter on the restore SkPaint. The 'coverage' of a layer is
    ill-defined, and masking should be handled by pre-clipping or using the
    auxiliary clip mask image of the SaveLayerRec.

* * *

Milestone 81
------------

  * Added support for GL_NV_fence extension.

  * Make SkImageInfo::validRowBytes require rowBytes to be pixel aligned. This
    makes SkBitmap match the behavior of raster SkSurfaces in rejecting
    non-aligned rowBytes.

  * Added an SkImage::MakeRasterFromCompressed entry point. Also updated
    SkImage::MakeFromCompressed to decompress the compressed image data if
    the GPU doesn't support the specified compression type (i.e., macOS Metal
    doesn't support BC1_RGB8_UNORM so such compressed images will always be
    decompressed on that platform).

  * Added support for BC1 RGBA compressed textures

  * Added CachingHint to SkImage::makeRasterImage

  * Added SkAnimatedImage::getCurrentFrame()

  * Add support to create an SkSurface from an MTKView, with delayed acquisition of
    the MTLDrawable.
    Entry point: SkSurface::MakeFromMTKView

  * Removed SkIRect::EmptyIRect(). Use SkIRect::MakeEmpty() instead.
    https://review.skia.org/262382/

  * Moved SkRuntimeEffect to public API. This is the new (experimental) interface to custom SkSL
    shaders and color filters.

  * Added BC1 compressed format support. Metal and Vulkan seem to only support the BC
    formats on desktop machines.

  * Added compressed format support for backend texture creation API.
    This adds the following new entry points:
    GrContext::compressedBackendFormat
    GrContext::createCompressedBackendTexture
    The latter method comes in variants that allow color-initialized and
    compressed texture data initialized.

  * Added SkMatrix::MakeTrans(SkIVector)
    https://review.skia.org/259804

* * *

Milestone 80
------------

  * For Vulkan backend, we now require that the VkDevice, Queue, and Instance outlive
    either the destruction or abandoning of the GrContext. Additionally, all
    GrBackendTextures created via GrContext::createBackendTexture calls must be deleted
    before destroying or abandoning the GrContext.
    https://review.skia.org/257921

  * Removed SkSize& SkSize::operator=(const SkISize&)
    https://review.skia.org/257880

  * SkISize width() and height() now constexpr
    https://review.skia.org/257680

  * Added SkMatrix::MakeTrans(SkVector) and SkRect::makeOffset(SkVector).
    https://review.skia.org/255782

  * Added SkImageInfo::MakeA8(SkISize) and added optional color space parameter to
    SkImageInfo::MakeN32Premul(SkISize).

  * Added dimensions() and getFrameCount() to SkAnimatedImage
    https://review.skia.org/253542

  * Removed SkMatrix44 version of toXYZD50 from SkColorSpace. Switched to skcms types in
    transferFn, invTrasnferFn, and gamutTransformTo functions.
    https://review.skia.org/252596

  * Removed rotation and YUV support from SkColorMatrix
    https://review.skia.org/252188

  * Added kBT2020_SkYUVColorSpace. This is BT.2020's YCbCr conversion (non-constant-luminance).
    https://review.skia.org/252160

  * Remove old async read pixels APIs
    https://review.skia.org/251198

  * Expose SkBlendModeCoeff and SkBlendMode_AsCoeff for Porter-Duff blend modes.
    https://review.skia.org/252600

* * *

Milestone 79
------------

  * SkTextBlob::Iter to discover the glyph indices and typefaces in each run
    https://skia-review.googlesource.com/246296

  * Added support for PQ and HLG transfer functions to SkColorSpace.
    https://skia-review.googlesource.com/c/skia/+/249000

  * Added new api on GrContext ComputeImageSize. This replaces the hold static helper
    ComputeTextureSize.
    https://skia-review.googlesource.com/c/skia/+/247337

  * New versions of SkSurface async-rescale-and read APIs that allow client to extend
    the lifetime of the result data. Old versions are deprecated.
    https://review.skia.org/245457

  * Add SkColorInfo. It's dimensionless SkImageInfo.
    https://review.skia.org/245261

  * Added SkPixmap-based createBackendTexture method to GrContext. This allows clients to create
    backend resources (initialized with texture data) that Skia/Ganesh doesn't know about/track.
    https://review.skia.org/244676

  * Add explicit src and dst colorspace parameters to SkColorFilter::filterColor4f()
    https://review.skia.org/244882

  * Remove Vulkan/Metal float32 RGBA texture support
    https://review.skia.org/244881

  * Add SkSurface::MakeFromCAMetalLayer
    https://review.skia.org/242563

  * Added kAlpha_F16_SkColorType, kRG_F16_SkColorType and kRGBA_16161616_SkColorType.
    This is intended to help support HDR YUV uses case (e.g., P010 and P016). As such,
    the addition is focused on allowing creation of SkPixmaps and SkImages and not
    SkSurfaces (i.e., who wants to render to render to these?)
    https://review.skia.org/241357

  * Start to move nested SkPath types (e.g. Direction, Verb) up to root level in SkPathTypes.h
    https://review.skia.org/241079

  * Remove isRectContour and ksNestedFillRects from public
    https://review.skia.org/241078

  * Added kRG_88_SkColorType. This is intended to help support YUV uses case (e.g., NV12).
    As such, the addition is focused on allowing creation of SkPixmaps and SkImages and not
    SkSurfaces (i.e., who wants to render to RG?)
    https://review.skia.org/239930
    https://review.skia.org/235797

  * Make the size of program/pipeline caches configurable via
    GrContextOptions::fRuntimeProgramCacheSize
    https://review.skia.org/239756

  * Added kAlpha_16_SkColorType and kRG_1616_SkColorType. This is intended to help support HDR YUV
    uses case (e.g., P010 and P016). As such, the addition is focused on allowing creation of
    SkPixmaps and SkImages and not SkSurfaces (i.e., who wants to render to render to these?)
    https://review.skia.org/239930

  * Add GrContext::precompileShader to allow up-front compilation of previously-cached shaders.
    https://review.skia.org/239438

* * *

Milestone 78
------------

  * SkDrawLooper is no longer supported in SkPaint or SkCanvas.
    https://review.skia.org/230579
    https://review.skia.org/231736

  * SkPath::Iter::next() now ignores its consumDegenerates bools. Those will so
    go away entirely
    https://review.skia.org/235104

  * SkImage: new factories: DecodeToRaster, DecodeToTexture
    https://review.skia.org/234476

  * SkImageFilter API refactor started:
    - Provide new factory API in include/effects/SkImageFilters
    - Consolidated enum types to use SkTileMode and SkColorChannel
    - Hide filter implementation classes
    - Hide previously public functions on SkImageFilter that were intended for
      internal use only
    https://review.skia.org/230198
    https://review.skia.org/230876
    https://review.skia.org/231256

  * SkColorFilters::HSLAMatrix - new matrix color filter operating in HSLA
    space.
    https://review.skia.org/231736

  * Modify GrBackendFormat getters to not return internal pointers. Use an enum
    class for GL formats.
    https://review.skia.org/233160

  * Expose GrContext::dump() when SK_ENABLE_DUMP_GPU is defined.
    https://review.skia.org/233557

  * Vulkan backend now supports YCbCr sampler for I420 Vulkan images that are
    not backed by external images.
    https://review.skia.org/233776

  * Add SkCodec::SelectionPolicy for distinguishing between decoding a still
    image or an image sequence for a container format that has both (e.g. HEIF).
    https://review.skia.org/232839

  * SkImage::makeTextureImage and SkImage::MakeCrossContextFromPixmap no longer
    take an SkColorSpace parameter. It was unused.
    https://review.skia.org/234579
    https://review.skia.org/234912

  * SkImage::reinterpretColorSpace - to reinterpret image contents in a new
    color space.
    https://review.skia.org/234328

  * Removed SkImage::MakeCrossContextFromEncoded.
    https://review.skia.org/234912

  * Add Metal support for GrFence, GrSemaphore, and GrBackendSemaphore
    https://review.skia.org/233416

  * SkMallocPixelRef: remove MakeDirect and MakeWithProc from API.
    https://review.skia.org/234660

  * Remove 4-parameter variant of SkRect::join() and intersect(), and
    noemptycheck variants of intersect().
    https://review.skia.org/235832
    https://review.skia.org/237142

  * Remove unused sk_sp comparison operators.
    https://review.skia.org/236942

  * Add SkColor4f variant to experimental_DrawEdgeAAQuad for SkiaRenderer.
    https://review.skia.org/237492

  * Deprecated maxCount resource cache limit for Ganesh.
    This hasn't been relevant for a long time.

  * Changed GrContextOptions' fDisallowGLSLBinaryCaching to fShaderCacheStrategy,
    and allow caching SkSL.
    https://review.skia.org/238856

  * Use GL_QCOM_TILED_RENDERING to explicitly discard stencil

  * Added RELEASE_NOTES.txt file
    https://review.skia.org/229760

  * Implemented internal support for OpenGL tessellation.<|MERGE_RESOLUTION|>--- conflicted
+++ resolved
@@ -2,8 +2,6 @@
 
 This file includes a list of high level updates for each milestone release.
 
-<<<<<<< HEAD
-=======
 Milestone 124
 -------------
   * `SkColorFilter::filterColor` is now deprecated and will eventually be removed in favor of `filterColor4f`.
@@ -160,7 +158,6 @@
 
 * * *
 
->>>>>>> e2ea2eb3
 Milestone 121
 -------------
   * `SkFontConfigInterface::makeTypeface` now has a required `sk_sp<SkFontMgr>` parameter to be used for
