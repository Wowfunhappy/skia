Skia Graphics Release Notes

This file includes a list of high level updates for each milestone release.

<<<<<<< HEAD
=======
Milestone 120
-------------
  * `SkBase64.h` has been removed from the public API.
  * `SkFont::refTypefaceOrDefault` and `SkFont::getTypefaceOrDefault()` have been removed from the
    public API.
  * `GrBackendSemaphore::initGL` and `GrBackendSemaphore::glSync` have been removed
    from the public API.
  * For Graphite, `SkImages::AdoptTextureFrom` has been renamed to `SkImages::WrapTexture` to
    better reflect what is happening to the passed in texture.
  * `GrSurfaceInfo.h` has been removed from the public API.
  * SkMesh now allows shaders, color filters, and blenders to be used in the mesh-fragment program.
    Pass in effects using the `children` parameter of `SkMesh::Make` or `SkMesh::MakeIndexed`.
    For a working example, see `gm/mesh.cpp`.
  * The behavior for SkPicture deserialization (via SkReadBuffer) to fallback to
    `SkImages::DeferredFromEncodedData` when `SkDeserialImageProc` is not set or returns null is
    deprecated and will be removed shortly.

    `SkDeserialImageFromDataProc` has been added to SkDeserialProcs to allow clients to *safely*
    avoid a copy when decoding image data in SkPictures.

    `SkDeserialImageProc` now takes in an optional AlphaType which can be used to override the
    AlphaType that an image was serialized with, if desired.
  * skgpu::graphite::RecorderOptions::kDefaultRecorderBudget is now a static data member.
  * `SkTypeface::MakeFromName`, `SkTypeface::MakeFromFile`, `SkTypeface::MakeFromStream`, and
    `SkTypeface::MakeFromData` are deprecated and will be removed eventually. These should be replaced
    with calls directly to the SkFontMgr that can provide the appropriate typefaces.

    `SkTypeface::MakeDefault()` has been deprecated. Soon it will return an empty typeface and
    eventually be removed.

    `SkTypeface::UniqueID()` has been removed - clients should use the method instead of this static
    function.
  * `GrDirectContext::MakeVulkan...` has been moved to `GrDirectContexts::MakeVulkan...` which are defined
    in `include/gpu/ganesh/vk/GrVkDirectContext.h`
  * The various GPU wait calls on GrDirectContext, SkSurface, and GrVkSecondaryCBContext which take
    a client supplied semaphore, now only guarantee to block the gpu transfer and fragment stages
    instead of all gpu commands. This shouldn't affect any client since client provided gpu resources
    (e.g. textures) are only ever used by Skia in the fragment stages.

* * *

>>>>>>> 349c1179
Milestone 119
-------------
  * Added new `SkImageFilters::Crop(SkRect, SkTileMode, sk_sp<SkImageFilter>)` image filter effect that crops the output from the wrapped SkImageFilter and optionally applies the SkTileMode when sampling outside of the crop rect.
  * `GrDirectContext::MakeGL...` has been moved to `GrDirectContexts::MakeGL...` which are defined
    in `include/gpu/ganesh/gl/GrGLDirectContext.h`
  * `GrDirectContext::submit` and `GrDirectContext::flushAndSubmit` calls now take a GrSyncCpu enum
    instead of a error-prone boolean.

    Similarly, calls to `GrDirectContext::performDeferredCleanup` and
    `GrDirectContext::purgeUnlockedResources` take a GrPurgeResourceOptions enum.
  * SkMeshSpecification no longer rejects fragment programs which include `uniform shader`, `uniform
    colorFilter` or `uniform blender`. However, `SkMesh::Make` will not allow the mesh specification
    to be used.
  * `SkMesh::Make` and `SkMesh::MakeIndexed` now require a span of child effects as a new parameter.
    This functionality is still a work in progress; for now, always pass an empty span.
  * `sksl-minify` can now minify SkMesh programs. Pass `--meshvert` or `--meshfrag` to indicate
    that the input program is an SkMesh vertex or fragment program. When minifying a mesh program,
    you must supply `struct Varyings` and `struct Attributes` which correspond to the
    SkMeshSpecification; these will be eliminated from the minified output.
  * `SkMergePathEffect`, `SkMatrixPathEffect`, `SkStrokePathEffect`, and
    `SkStrokeAndFillPathEffect` have been removed from the public API.
    These effects can be implemented on the SkPath objects directly using other means and clients
    will likely find performance boosts by doing so.
  * `SkShadowFlags` are now visible in `include/utils/SkShadowUtils.h`
  * `SkPicture`s no longer serialize `SkImage`s to PNG encoded data by default. Clients who wish to
    preserve this should make use of `SkSerialProcs`, specifically the `fImageProc` field.

* * *

Milestone 118
-------------
  * `GrDirectContext::flush` variants now expect a SkSurface pointer only, not
    an sk_sp<SkSurface>.
  * `SkImage::makeWithFilter` has been deprecated. It has been replaced with three factory functions:

    Ganesh:   `SkImages::MakeWithFilter(GrRecordingContext*, ...);`         -- declared in SkImageGanesh.h

    Graphite: `SkImages::MakeWithFilter(skgpu::graphite::Recorder*, ...);`  -- declared in Image.h

    Raster:   `SkImages::MakeWithFilter(...);`                              -- declared in SkImage.h

    The new factories require the associated backend context object be valid. For example, the Graphite version will return nullptr if it isn't supplied with a `Recorder` object.
  * SkSL and Runtime Effects are no longer optional features of Skia; they are always available.
    The GN flag `skia_enable_sksl` has been removed.
  * SkSL will now properly reject sequence-expressions containing arrays, or sequence-expressions
    containing structures of arrays. Previously, the left-side expression of a sequence was checked,
    but the right-side was not. In GLSL ES 1.0, and therefore in SkSL, the only operator which is
    allowed to operate on arrays is the array subscript operator (`[]`).
  * The Dawn backend for Ganesh has been removed. Dawn will continue to be supported in the
    Graphite backend.
  * We plan to remove SkTime.h from the public API. As of now, SkAutoTime has been
    deleted as it was unused.
  * Vulkan-specific calls are being removed from GrBackendSurface.h. Clients should use the
    equivalents found in `include/gpu/ganesh/vk/GrVkBackendSurface.h"`

* * *

Milestone 117
-------------
  * `SkGraphics::AllowJIT()` has been removed. It was previously deprecated (and did nothing).
  * New methods are added to `SkImage`, `SkSurface`, and `skgpu::graphite::context` named
    `asyncRescaleAndReadPixeksYUVA420`. These function identically to the existing
    `asyncRescaleAndReadPixelsYUV420` methods but return a fourth plane containing alpha at full
    resolution.
  * `SkAutoGraphics` was removed. This was a helper struct that simply called `SkGraphics::Init`.
    Any instance of `SkAutoGraphics` can be replaced with a call to `SkGraphics::Init`.
  * `SkCanvas::flush()` has been removed. It can be replaced with:
    ```
        if (auto dContext = GrAsDirectContext(canvas->recordingContext())) {
            dContext->flushAndSubmit();
        }
    ```

    `SkCanvas::recordingContext()` and `SkCanvas::recorder()` are now const. They were implicitly const
    but are now declared to be such.
  * `SkCanvas::recordingContext()` and `SkCanvas::recorder()` are now const.
    They were implicitly const but are now declared to be such.
  * `SkMesh::MakeIndexBuffer`, `SkMesh::CopyIndexBuffer`, `SkMesh::MakeVertexBuffer`, and
    `SkMesh::CopyVertexBuffer` have been moved to the `SkMeshes` namespace. Ganesh-specific versions
    have been created in `include/gpu/ganesh/SkMeshGanesh.h`.
  * SkPath now enforces an upper limit of 715 million path verbs.
  * `SkRuntimeEffectBuilder::uniforms()`, `SkRuntimeEffectBuilder::children()`,
    `SkRuntimeShaderBuilder::makeShader()`, `SkRuntimeColorFilterBuilder::makeColorFilter()`, and
    `SkRuntimeBlendBuilder::makeBlender()` are now marked as const. No functional changes internally,
    just making explicit what had been implicit.
  * `SkRuntimeEffect::makeImage` and `SkRuntimeShaderBuilder::makeImage` have been removed.
  * GL-specific calls have been removed from GrBackendSurface.h. Clients should use the
    equivalents found in `include/gpu/ganesh/gl/GrGLBackendSurface.h`
  * A new `SkTiledImageUtils` namespace (in `SkTiledImageUtils.h`) provides `DrawImage` and `DrawImageRect` methods that directly mirror `SkCanvas'` `drawImage` and `drawImageRect` calls.

    The new entry points will breakup large `SkBitmap`-backed `SkImages` into tiles and draw them if they would be too large to upload to the gpu as one texture.

    They will fall through to their `SkCanvas` correlates if tiling isn't needed or possible.

* * *

Milestone 116
-------------
  * `SkPromiseImageTexture` has been removed from the public API, as well as
    `SkImages::PromiseTextureFrom` and `SkImages::PromiseTextureFromYUVA`, public consumers of that
    data type.
  * `SkDeferredDisplayList`, `SkDeferredDisplayListRecorder`, and `SkSurfaceCharacterization` have
    been removed from the public API.
  * The intermediate color computed by `SkBlenders::Arithmetic` is now always clamped to between 0 and 1 (inclusive), and then `enforcePremul` is applied when that parameter is true.
  * Added a new public type, `SkColorTable`, to own the lookup tables passed into `SkColorFilters::Table`, which allows clients and the returned `SkColorFilter` to share the table memory instead of having to duplicate it in any wrapper types that lazily create Skia representations.
  * The deprecated `SkImageFilters::Magnifier` factory that did *not* take a lens bounds parameter has been removed.
  * `SkImageFilters::RuntimeShader` has variations that take a maximum sample radius, which is used to provide padded input images to the runtime effect so that boundary conditions are avoided.
  * `SkImageFilters::AlphaThreshold` has been removed. Its only use was in ChromeOS and that usage has been replaced with a `Blend(kSrcIn, input, Picture(region))` filter graph to achieve the same effect.
  * The single-argument `SkImageFilters::Image(sk_sp<SkImage>)` factory is removed. The `SkSamplingOptions` to use when rendering the image during filtering must be provided. `SkFilterMode::kLinear` is recommended over the previous bicubic default.
  * `GrTextureGenerator` now has a subclass `GrExternalTextureGenerator` which can be subclassed by
    clients and used with `SkImages::DeferredFromTextureGenerator` in order to create images from
    textures that were created outside of skia. `GrTextureGenerator` has been removed from the public
    API in favor of `GrExternalTextureGenerator`.
  * SkPoint now uses float for its coordinates. This starts the process of removing SkScalar from Skia.
    SkScalar was a typedef for float, so this has no practical impact on code that uses Skia.
  * `SkSamplingOptions(SkFilterMode)` and `SkSamplingOptions(SkCubicResampler)` are no longer marked `explicit` so that samplings can be created inline more succinctly.
  * `SkShaders` is now a namespace (was previously a non-constructable class with only static
    functions). `SkPerlinNoiseShader::MakeFractalNoise` and `SkPerlinNoiseShader::MakeTurbulence` have
    been moved to the `SkShaders` namespace and `SkPerlinNoiseShader` (the public non-constructable
    class) has been slated for moving into private internals of Skia.
    There are no functional differences in the moved functions, however the change of some #includes
    in `include/core/SkShader.h`, `include/effects/SkGradientShader.h`, and
    `include/effects/SkPerlinNoiseShader.h` may cause clients who were depending on the transitive
    dependencies to now fail to compile.
  * The following methods have been removed from SkSurface and relocated to other methods/functions:
      - `SkSurface::asImage` -> `SkSurfaces::AsImage` (include/gpu/graphite/Surface.h)
      - `SkSurface::flushAndSubmit` -> `GrDirectContext::flushAndSubmit`
      - `SkSurface::flush` -> `GrDirectContext::flush`
      - `SkSurface::makeImageCopy` -> `SkSurfaces::AsImageCopy` (include/gpu/graphite/Surface.h)
      - `SkSurface::resolveMSAA` -> `SkSurfaces::ResolveMSAA()` (include/gpu/ganesh/SkSurfaceGanesh.h)

    Additionally, `SkSurface::BackendSurfaceAccess` is now in the `SkSurfaces` namespace.
  * The deprecated `SkTableColorFilter` class and its methods have been removed. Clients should use
    `SkColorFilters::Table` and `SkColorFilters::TableARGB` (defined in include/core/SkColorFilter.h).
  * The `SkYUVAPixmapInfo::SupportedDataTypes(const GrImageContext&)` constructor has been removed from
    the public API.

* * *

Milestone 115
-------------
  * Clients now need to register codecs which Skia should use to decode raw bytes. For example:
    `SkCodecs::Register(SkJpegDecoder::Decoder());`. Skia still provides many supported formats
    (see `include/codec/*Decoder.h`). Clients are free to specify their own, either supplementing
    the existing set or using a custom version instead of the one previously provided by default
    by Skia. See `SkCodecs::Decoder` for the necessary data to provide when using a custom decoder
    (in `include/codec/SkCodec.h`).

    To ease the transition, Skia will continue (for a short while) to register codecs unless
    `SK_DISABLE_LEGACY_INIT_DECODERS` is defined.
  * `SkDrawable::newPictureSnapshot` is removed. Instead, call `SkDrawable::makePictureSnapshot`.
    The old method returned a bare (but ref-counted) pointer, which was easy for clients to get wrong.
    The new method returns an `sk_sp<SkPicture>`, which is easier to handle, and consistent with the
    rest of skia.
  * `SkGraphics::PurgePinnedFontCache()` has been added to allow clients to
    explicitly trigger `SkStrikeCache` purge checks for `SkStrikes` with
    pinners. Defining `SK_STRIKE_CACHE_DOESNT_AUTO_CHECK_PINNERS` in the
    user configuration now disables automatic purge checking of strikes with
    pinners.
  * The following SkImage factories have been moved to `include/gpu/graphite/Image.h`:
     - `SkImage::MakeGraphiteFromBackendTexture -> SkImages::AdoptTextureFrom`
     - `SkImage::MakeGraphiteFromYUVABackendTextures -> SkImages::TextureFromYUVATextures`
     - `SkImage::MakeGraphiteFromYUVAPixmaps -> SkImages::TextureFromYUVAPixmaps`
     - `SkImage::MakeGraphitePromiseTexture -> SkImages::PromiseTextureFrom`

    The SkImage method `makeTextureImage` has been moved to `SkImages::TextureFromImage`.

    `SkImage::RequiredImageProperties` has been renamed to `SkImage::RequiredProperties`,
    with fMipmapped turned into a boolean instead of the GPU enum.
  * `SkImage::makeColorSpace` and `SkImage::makeColorTypeAndColorSpace` now take a `GrDirectContext`
    as the first parameter. This should be supplied when dealing with texture-backed images and can
    be `nullptr` otherwise.
  * `SkImage::subset` now takes a `GrDirectContext*` as its first parameter (this can be `nullptr` for
    non-gpu backed images. Images which are backed by a codec or picture will not be turned into a GPU
    texture before being read. This should only impact picture-backed images, which may not be read
    correctly if the picture contain nested texture-backed images itself. To force a conversion to
    a texture, clients should call `SkImages::TextureFromImage`, passing in the image, and then call
    subset on the result. Documentation has been clarified that `SkImage::subset` will return a raster-
    backed image if the source is not backed by a texture, and texture-otherwise.

    `SkImages::SubsetTextureFrom` has been added to subset an image and explicitly return a texture-
    backed image. This allows some optimizations, especially for large images that exceed a maximum
    texture size of a GPU.

    `SkImage::makeRasterImage` and `SkImage::makeNonTextureImage` now take a `GrDirectContext*` which
    clients should supply for reading-back pixels from texture-backed images.
  * `SkImageFilters::Image` now returns a non-null image filter if the input `sk_sp<SkImage>` is
    null or the src rectangle is empty or does not overlap the image. The returned filter evaluates to
    transparent black, which is equivalent to a null or empty image. Previously, returning a null image
    filter would mean that the dynamic source image could be surprisingly injected into the filter
    evaluation where it might not have been intended.
  * `SkImageFilters::Magnifier(srcRect, inset)` is deprecated. These parameters do not provide enough
    information for the implementation to correctly respond to canvas transform or participate accurately
    in layer bounds planning.

    A new `SkImageFilters::Magnifier` function is added that takes additional parameters: the outer
    lens bounds and the actual zoom amount (instead of inconsistently reconstructing the target zoom
    amount, which was the prior behavior). Additionally, the new factory accepts an SkSamplingOptions
    to control the sampling quality.
  * `SkImageFilters::Picture` now returns a non-null image filter if the input `sk_sp<SkPicture>` is
    null. The returned filter evaluates to transparent black, which is equivalent to a null or empty
    picture. Previously, returning a null image filter would mean that the dynamic source image could
    be surprisingly injected into the filter evaluation where it might not have been intended.
  * `SkImageFilters::Shader` now returns a non-null image filter if the input `sk_sp<SkShader>` is
    null. The returned filter evaluates to transparent black, which is equivalent to a null or empty
    shader. Previously, returning a null image filter would mean that the dynamic source image could
    be surprisingly injected into the filter evaluation where it might not have been intended.
  * `SkImageGenerator::MakeFromEncoded` has been removed from the public API.
    `SkImage::DeferredFromEncoded` or `SkCodec::MakeFromData` should be used instead.
  * `SkSurface::getBackendTexture` and `SkSurface::getBackendRenderTarget` have been deprecated and
    replaced with `SkSurfaces::GetBackendTexture` and `SkSurfaces::GetBackendRenderTarget` respectively.
    These are found in `include/gpu/ganesh/SkSurfaceGanesh.h`. The supporting enum `BackendHandleAccess`
    has also been moved to `SkSurfaces::BackendHandleAccess` as an enum class, with shorter member
    names.
  * SkSurface factory methods have been moved to the SkSurfaces namespace. Many have been renamed to
    be more succinct or self-consistent. Factory methods specific to the Ganesh GPU backend are
    defined publicly in include/gpu/ganesh/SkSurfaceGanesh.h. The Metal Ganesh backend has some
    specific factories in include/gpu/ganesh/mtl/SkSurfaceMetal.h.
      * SkSurface::MakeFromAHardwareBuffer -> SkSurfaces::WrapAndroidHardwareBuffer
      * SkSurface::MakeFromBackendRenderTarget -> SkSurfaces::WrapBackendRenderTarget
      * SkSurface::MakeFromBackendTexture -> SkSurfaces::WrapBackendTexture
      * SkSurface::MakeFromCAMetalLayer -> SkSurfaces::WrapCAMetalLayer
      * SkSurface::MakeFromMTKView -> SkSurfaces::WrapMTKView
      * SkSurface::MakeGraphite -> SkSurfaces::RenderTarget
      * SkSurface::MakeGraphiteFromBackendTexture -> SkSurfaces::WrapBackendTexture
      * SkSurface::MakeNull -> SkSurfaces::Null
      * SkSurface::MakeRaster -> SkSurfaces::Raster
      * SkSurface::MakeRasterDirect -> SkSurfaces::WrapPixels
      * SkSurface::MakeRasterDirectReleaseProc -> SkSurfaces::WrapPixels
      * SkSurface::MakeRasterN32Premul -> SkSurfaces::Raster (clients should make SkImageInfo)
      * SkSurface::MakeRenderTarget -> SkSurfaces::RenderTarget

* * *

Milestone 114
-------------
  * The CPU backend for Runtime Effects has been rewritten. This may cause slight differences in
    performance and image quality when runtime effects are painted onto a raster surface.
  * Gradient shaders support interpolation in several different color spaces, by passing a
    `SkGradientShader::Interpolation` struct to the shader factory functions. The color space and
    hue method options are based on the CSS Color Level 4 specfication:
    * https://www.w3.org/TR/css-color-4/#interpolation-space
    * https://www.w3.org/TR/css-color-4/#hue-interpolation
  * `SkImages::GetBackendTextureFromImage` has been renamed `SkImages::MakeBackendTextureFromImage`.
  * `SkImage::getBackendTexture()` has been moved to `SkImages::GetBackendTextureFromImage()` in
    `SkImageGanesh.h`.
  * `SkImage::makeTextureImage()` has been moved to `SkImages::TextureFromImage()` in
    `SkImageGanesh.h`.
  * `SkImage::flush()` and `SkImage::flushAndSubmit()` has been moved to
    `GrDirectContext::flush()` and `GrDirectContext::flushAndSubmit()` in `SkImageGanesh.h`.
  * `SkSurfaceProperties::kAlwaysDither_Flag` added to globally enable dithering for a specific
    `SkSurface` target.
  * `SkSerialImageProc` and `SkDeserialImageProc` are now also used to encode/decode the SkMipmap
    layers of certain SkImages.
  * The defines `SK_USE_WIC_ENCODER` and `SK_USE_CG_ENCODER` have been removed, as well as the code
    to use the Windows Image Codecs and Core Graphics as a way to have Skia encode files in PNG,
    JPEG, and WEBP format. Skia continues to support use of the NDK codecs on Android, as well
    as using external C++ libraries (e.g. libpng, libjpeg-turbo) to *encode* images. WIC and CG
    are still used to *decode* images on the appropriate platforms.
  * `SkImage::encodeToData` has been deprecated. Clients should use `refEncodedData` if the image
    was from an encoded bytestream or one of `SkPngEncoder::Encode`, `SkJpegEncoder::Encode`,
    `SkWebpEncoder::Encode` directly.
  * The following defines no longer do anything. GN clients should instead set the provided
    arguments (from gn/skia.gni) as necessary:
      - `SK_ENCODE_PNG` -> `skia_use_libjpeg_turbo_encode`
      - `SK_ENCODE_JPEG` -> `skia_use_libpng_encode`
      - `SK_ENCODE_WEBP` -> `skia_use_libwebp_encode`
    Other clients should make sure the appropriate `*EncoderImpl.cpp` files from `src/encode` are
    included in the build.
  * `SkImageEncoder` has been removed. Clients should use one of `SkPngEncoder::Encode`,
    `SkJpegEncoder::Encode` or `SkWebpEncoder::Encode` directly.
  * `SkImageGenerator` has a new subclass `GrTextureGenerator` which can be used if clients want to
    provide specialized ways of making Ganesh texture-backed Images.
  * `SkImageGenerator::MakeFromPicture` has been removed from the public API. Clients should be
    drawing the picture directly instead of turning it into an image first.


* * *

Milestone 113
-------------
  * The define SK_SUPPORT_GPU is now SK_GANESH. It is no longer detected as a 0 or 1, but
    as the absence or presence of that define. As a result, it defaults to off (not defined) if
    not defined (SK_SUPPORT_GPU would default to SK_SUPPORT_GPU=1 if not defined).
  * SkStrSplit is no longer part of the public API.
  * SkImage::encodeToData now takes a GrDirectContext. The versions which do not have that are
    deprecated and will be removed at some point.
  * SkMatrix::Scale, preScale, setScale, etc. with any scale factor of 0 correctly no longer
    return true from rectStaysRect(), consistent with rectStaysRect() implying a non-zero scale.
  * `SkImage::CompressionType` has been renamed to `SkTextureCompressionType` and moved to
    `include/core/SkTextureCompressionType.h`
  * `SkEncodedImageFormat.h` and `SkPngChunkReader.h` are now in include/codec
  * `SkICC.h` is now in include/encode
  * SkImage factory methods have been moved to the SkImages namespace. Many have been renamed to
    be more succinct or self-consistent. Factory methods specific to the Ganesh GPU backend are
    defined publicly in include/gpu/ganesh/SkImageGanesh.h.
      * SkImage::MakeBackendTextureFromSkImage -> SkImages::GetBackendTextureFromImage
      * SkImage::MakeCrossContextFromPixmap -> SkImages::CrossContextTextureFromPixmap
      * SkImage::MakeFromAdoptedTexture -> SkImages::AdoptTextureFrom
      * SkImage::MakeFromBitmap -> SkImages::RasterFromBitmap
      * SkImage::MakeFromCompressedTexture -> SkImages::TextureFromCompressedTexture
      * SkImage::MakeFromEncoded -> SkImages::DeferredFromEncodedData
      * SkImage::MakeFromGenerator -> SkImages::DeferredFromGenerator
      * SkImage::MakeFromPicture -> SkImages::DeferredFromPicture
      * SkImage::MakeFromRaster -> SkImages::RasterFromPixmap
      * SkImage::MakeFromTexture -> SkImages::BorrowTextureFrom
      * SkImage::MakeFromYUVAPixmaps -> SkImages::TextureFromYUVAPixmaps
      * SkImage::MakeFromYUVATextures -> SkImages::TextureFromYUVATextures
      * SkImage::MakePromiseTexture -> SkImages::PromiseTextureFrom
      * SkImage::MakePromiseYUVATexture -> SkImages::PromiseTextureFromYUVA
      * SkImage::MakeRasterCopy -> SkImages::RasterFromPixmapCopy
      * SkImage::MakeRasterData -> SkImages::RasterFromData
      * SkImage::MakeRasterFromCompressed -> SkImages::RasterFromCompressedTextureData
      * SkImage::MakeTextureFromCompressed -> SkImages::TextureFromCompressedTextureData
    To help in the transition, there is some temporary bridge code (e.g. aliases) which will
    eventually be removed.

* * *

Milestone 112
-------------
  * SkImage::CubicResampler has been removed. Clients should use SkCubicResampler from
    include/core/SkSamplingOptions.h instead (the former was an alias for the latter).
  * SkRuntimeColorFilterBuilder has been added. This is a helper class for setting up color filters,
    analogous to SkRuntimeShaderBuilder.
  * SkShaders::CoordClamp has been added. It clamps the coords passed used with another
    shader to a rectangle.
  * SkRandom is no longer part of the public API.
  * SK_ARRAY_COUNT is no longer part of the public API. Clients should use std::size.
  * SK_SCALAR_IS_FLOAT is not set anymore. SkScalar is always a float (and has been since 2017).
  * sk_realloc_throw (an internal API) now frees up memory when 0 is passed in as the size.
    This should have no user-facing impacts for clients which use the default allocator, but
    requires custom allocators to also implement this change.
  * The particles module has been deleted.
  * SkJpegEncoder::Options includes a parameter for XMP metadata.
  * SkJpegEncoder includes support for encoding SkYUVAPixmaps directly.

* * *

Milestone 111
-------------
  * SkToBool is no longer part of the public API.
  * A float version of SkCanvas::saveLayerAlpha now exists as SkCanvas::saveLayerAlphaf.
  * SkAbs32 and SkTAbs are no longer part of the public API.
  * SkAlign2, SkAlign4, SkAlign8, SkIsAlign2, SkIsAlign4, SkIsAlign8, SkAlignPtr, SkIsAlignPtr,
    and SkAlignTo are no longer part of the public API.
  * GrContextOptions::fSkipGLErrorChecks no longer stops checking shader compilation and program
    linking success.
  * SkBackingFit is no longer part of the public API.
  * SkBudgeted was moved from include/core/SkTypes.h to include/gpu/GpuTypes.h and moved into the
    skgpu namespace.
  * include/gpu/GrConfig.h has been removed; its contents were folded into other files.
  * SkLeftShift is no longer part of the public API.
  * SK_MaxS32 and related constants are no longer part of the public API.
  * include/core/SkMath.h is no longer part of the public API.

* * *

Milestone 110
-------------
  * SkParsePath::ToSVGString now returns the string, rather than modifying a passed-in string.
  * Removed previously deprecated SkImageFilters::Paint factory. Use SkImageFilters::Shader instead.
  * SkMesh::Make and SkMesh::MakeIndexed now return a SkMesh and error message string.
  * SkPaint::getFillPath has been replaced with skpathutils::FillPathWithPaint from
    include/core/SkPathUtils.h. The functionality should be the same.

* * *

Milestone 109
-------------
  * SkMesh vertex and fragment main() signatures have changed. See docs on SkMeshSpecification.
  * Added SkImage::RescaleMode::kLinear so that the async rescale/readback APIs can scale in a
    single step no matter the total scale factor (faster but lower quality than kRepeatedLinear).
  * SkMesh buffer factories added that make copies of CPU-backed buffers.
  * A utility for minifying Runtime Effect code has been added to Skia. Add the gn argument
    "skia_compile_modules = true" to your gn args, and a new utility called "sksl-minify" will be
    compiled as part of your Skia build. Run the command:
      `skia-minify output-file.sksl input-file.sksl`
    to write a minified version of the runtime shader "input-file.sksl" into a file named
    "output-file.sksl". By default, sksl-minify expects a shader, but you can also pass command
    line options `--colorfilter` or `--blender` if your program is a color-filter or a blender.
    A compile error will be printed to stdout if an error is found in the program.
  * The order of SkShader local matrix concatenation has been reversed. See skbug.com/13749
  * PromiseImages have been added to Graphite. This supports both volatile and non-volatile Promise Images.
    See the comment for SkImage::MakeGraphitePromiseTexture for more details.
  * Graphite has loosened the immutability requirements of SkImages - through a new SkSurface API and careful
    synchronization, clients can now mutate the backend object backing an SkImage. The new API consists of
    SkSurface::asImage and SkSurface::makeImageCopy. We have a document that covers the expected use cases and
    the synchronization required for each one.

* * *

Milestone 108
-------------
  * SkShader::asAGradient() has been removed.
  * SkMesh and SkMeshSpecification has separate sk_sp and bare ptr getters for ref counted types.
  * Add support for specifying a custom ICC profile to SkJpegEncoder, SkPngEncoder, and
    SkWebpEncoder.

* * *

Milestone 107
-------------
  * Exported SkColor4f::toBytes_RGBA() and SkColor4f::FromBytes_RGBA.
  * SkWebpEncoder: Added support for animated WebP image encoding.
  * SkRuntimeEffect shader effects were inadvertently allowing functions with the signature
    `half4 main(float2 coords, half4 color)`. This was disallowed at Milestone 87, but the
    restriction was inadvertently relaxed in later milestones. Going forward, we will only
    accept a shader signature of `half4 main(float2 coords)`.

* * *

Milestone 106
-------------
  * sk_sp is marked with the [[clang::trivial_abi]] attribute where supported.
  * SkMesh API: Allows a user to draw a vertex mesh with custom attributes and
    varyings using SkSL. Mesh data (vertex and index) can be created on a
    GrDirectContext to avoid re-uploading data per draw. Currently does not
    work with SkPicture or any backend but GPU.
  * Added SkColorFilters::Blend(const SkColor4f&, sk_sp<SkColorSpace>, SkBlendMode) to
    complement the existing SkColorFilters::Blend(SkColor, SkBlendMode) factory.
  * The experimental C API was removed.
  * Added support for AVIF decoding using libavif.

* * *

Milestone 104
-------------
  * New functions SkBitmap::getColor4f and SkPixmap::getColor4f return float colors.
  * SkRuntimeEffect takes and returns a const SkData.
  * SkRasterHandleAllocator::MakeCanvas now takes optional SkSurfaceProps.
  * SkImage::MakeFromPicture and SkImageGenerator::MakeFromPicture now take an optional
    SkSurfaceProps to use when rasterizing the picture.
  * SkRuntimeEffect::Uniform now stores the uniform name as a string_view, rather than a
    SkString. Related methods SkRuntimeEffect::findUniform and SkRuntimeEffectBuilder::uniform
    also take std::string_view instead of const char*.
  * SkRuntimeEffect::Child now stores the child name as a string_view, rather than a SkString.
    Related methods SkRuntimeEffect::findChild and SkRuntimeEffectBuilder::child also take
    std::string_view instead of const char*. Also, SkImageFilters::RuntimeShader now takes the
    child name(s) as std::string_view instead of const char*.
  * skcms.h has been relocated to //modules/skcms/skcms.h (was //include/third_party/skcms/skcms.h)
  * New functions SkCanvas::getBaseProps and SkCanvas::getTopProps; SkCanvas::getBaseProps is a
    direct replacement for the (now deprecated) SkCanvas::getProps function, while getTopProps is
    a variant that returns the SkSurfaceProps that are active in the current layer.
  * New function SkEventTracer::newTracingSection(const char* name) enables splitting traces up
    into different sections for a selection of backend tracing frameworks (Perfetto, SkDebugf).

* * *

Milestone 103
-------------
  * SkSamplingOptions now includes anisotropic filtering. Implemented on GPU only.
  * SkBitmap::clear and SkBitmap::clearColor take in SkColor4fs

* * *

Milestone 102
-------------
  * Add glGetFloatv and glSamplerParameterf to GrGLInterface.
  * GrGLCreateNativeInterface is removed. Use GrGLMakeNativeInterface.
  * GrContextOptions::fSharpenMipmappedTextures is removed. MIP LOD is now always
    biased on the GPU backend. The CPU backend implementation is modified to match
    this behavior.
  * Passing SkCanvas::kStrict_SrcRectConstraint disables mipmapping. The old behavior differed
    between GPU and CPU. CPU always computed a new set of mipmap based on the subset. GPU restricted
    the sampling coordinates to the subset in the base level but upper level pixels that map to
    pixels outside the subset in the base level were still used. To get the previous CPU behavior
    use SkImage::makeSubset() to make a subset image and draw that. The previous GPU behavior is
    similar, though not exactly, equivalent to making a mipmapped image shader from the original
    image and applying that to a rectangle.
  * Fully disable experimental support for HW tessellation shaders.
    GrContextOptions::fEnableExperimentalHardwareTessellation is ignored and behaves as if it is
    false. The optimized path renderer no longer requires hardware tessellation at all, and
    is automatically enabled when drawing to an SkSurface created with MSAA, or when
    GrContextOptions::fInternalMultisampleCount is set to a non-zero value.

* * *

Milestone 101
-------------
  * Add maxSurfaceSampleCountForColorType(SkColorType ct) in GrContextThreadSafeProxy
  * Enums SkAlphaType and SkColorType are broken out into their own header files in include/core/

* * *

Milestone 100
-------------
  * Skia now requires C++17 and the corresponding standard library (or newer).
  * Skia on iOS now requires iOS 11 to build; earlier versions of iOS do not support C++17.
  * The skstd::string_view and skstd::optional Skia classes have been replaced with the C++17 native
    std::string_view and std::optional.
  * Added SkSurface::resolveMSAA api to force Skia to resolve MSAA draws. Useful for when
    Skia wraps a client's texture as the resolve target.
  * All of the `makeShader` functions associated with `SkRuntimeEffect` no longer take an
    `isOpaque` parameter. These functions will now make a best effort to determine if your
    shader always produces opaque output, and optimize accordingly. If you definitely want your
    shader to produce opaque output, do so in the shader's SkSL code. This can be done by adjusting
    any `return` statement in your shader with a swizzle: `return color.rgb1;`.
    https://review.skia.org/506462
  * SkRSXform is now exported to DLL/.so files.
* * *

Milestone 99
------------
  * Added two new intrinsic functions to SkSL for use in runtime effects:
      vec3 toLinearSrgb(vec3 color)
      vec3 fromLinearSrgb(vec3 color)
    These convert RGB color values between the working color space (the color space of the
    destination surface) and a known, fixed color space. `toLinearSrgb` converts a color to the
    sRGB color gamut, with a linear transfer function. `fromLinearSrgb` converts a color from that
    same color space. These are helpful for effects that need to work in a specific color space, or
    want to apply effects (like lighting) that work best in a linear color space.
    Note that if the destination surface has no color space (color space is `nullptr`), these
    intrinsics will do no conversion, and return the input color unchanged.
    https://review.skia.org/481416
  * Added a new variant of SkImageFilters::RuntimeShader that supports multiple child nodes.
    https://review.skia.org/489536
  * Add the ability to specify palette overrides in SkFontArguments. Implemented
    for the FreeType-backed SkFontMgrs.

* * *

Milestone 98
------------
  * The following functions and methods are not defined in SkSurface when SK_SUPPORT_GPU is 0:
    MakeFromBackendTexture, MakeFromBackendRenderTarget, MakeRenderTarget,
    getBackendTexture, getBackendRenderTarget, replaceBackendTexture. flush() with parameters
    was removed as well. These were all no-ops anyway when just the CPU backend was compiled in
    (noting that flush() and flushAndSubmit() are still no-ops on the CPU backend).
  * GrBackendSemaphore only includes methods that match the GPU backend that Skia was compiled for.
    For example, initVulkan and vkSemaphore are not defined unless the Vulkan backend is compiled
    into Skia.
  * Surfaces and images are now limited to just under 2GB of total size. Previously, larger images
    could be created, but the CPU backend would fail to index them correctly.
  * SkCanvas::drawVertices and SkCanvas::drawPatch variants that did not take SkBlendMode are
    removed.
  * SkImageFilters::RuntimeShader is a new public API that enables adding RuntimeShaderEffects into
    image filter graph.
  * SkImage::makeRawShader is a new public API that creates "raw" image shaders. makeRawShader
    functions like SkImage::makeShader, but for images that contain non-color data. This includes
    images encoding things like normals, material properties (eg roughness), heightmaps, or any
    other purely mathematical data that happens to be stored in an image. These types of images are
    useful with some programmable shaders (ie SkRuntimeEffect).
    Raw image shaders work like regular image shaders (including filtering and tiling), with a few
    major differences:
      - No color space transformation is ever applied (the color space of the image is ignored).
      - Images with an alpha type of kUnpremul are not automatically premultiplied.
      - Bicubic filtering is not supported. If SkSamplingOptions::useCubic is true, these factories
        will return nullptr.
  * Removed SkCanvas::markCTM and SkCanvas::findMarkedCTM. These were created to be used with other
    features that have since been deleted, so they served no purpose.
  * Added limited JPEGXL support.

* * *

Milestone 97
------------
  * Added basic support for vulkan DRM modifiers. All of these are treated as read only textures
    internally (versus querying specific modifier support). Clients can either pass a flag to Vulkan
    GrBackendFormat to say it uses modifiers or pass the VK_IMAGE_TILING_DRM_FORMAT_MODIFIER_EXT
    to a GrBackendTexture via the GrVkImageInfo struct.
  * The following functions and methods are not defined in SkImage when SK_SUPPORT_GPU is 0:
    MakeTextureFromCompressed, MakeFromTexture, MakeFromCompressedTexture,
    MakeCrossContextFromPixmap, MakeFromAdoptedTexture, MakeFromYUVATextures,
    MakeFromYUVAPixmaps, MakePromiseTexture, MakePromiseYUVATexture, MakeBackendTextureFromSkImage,
    flush, flushAndSubmit, getBackendTexture, makeTextureImage.
    These were all no-ops anyway when just the CPU backend was compiled in.

* * *

Milestone 96
------------
  * SkRuntimeEffect no longer clamps the RGB values of an effect's output to the range 0..A.
    This makes it easier to use a hierarchy of SkSL shaders where intermediate values do not
    represent colors but are, for example, non-color inputs to a lighting model.
    http://review.skia.org/452558

* * *

Milestone 95
------------
  * Minimum supported iOS raised from 8 to 11. Skia may build back to iOS 9 but versions older
    than 11 are not tested. Community contributions to support versions 9 and 10 of iOS may be
    considered, but they may not be complex as they cannot be tested.

* * *

Milestone 94
------------
  * Metal backend has been changed to track command buffer resources manually
    rather than using retained resources.
    https://review.skia.org/432878

  * Added virtual onResetClip() to SkCanvas for Android Framework, to emulate the soon-to-be-removed
    expanding clip ops guarded by SK_SUPPORT_DEPRECATED_CLIPOPS.
    https://review.skia.org/430897

  * Removed SK_SUPPORT_DEPRECATED_CLIPOPS build flag. Clips can only be intersect and difference.
    https://review.skia.org/436565

  * There is a new syntax for invoking (sampling) child effects in SkSL. Previously, children
    (shaders, colorFilters, blenders) were invoked using different overloads of `sample`. That
    syntax is deprecated (but still supported). Now, the child behaves like an object, with a method
    name `eval`. The arguments to these `eval` methods are the same as the arguments in the old
    `sample` intrinsics. For example:
      // Old syntax:
        sample(shader, xy)
        sample(colorFilter, color)
        sample(blender, srcColor, dstColor)
      // New syntax:
        shader.eval(xy)
        colorFilter.eval(color)
        blender.eval(srcColor, dstColor)
    https://review.skia.org/444735

* * *

Milestone 93
------------
  * Removed SkPaint::getHash
    https://review.skia.org/419336

  * Removed SkShaders::Lerp. It was unused (and easy to replicate with SkRuntimeEffect).
    https://review.skia.org/419796

  * The default value of GrContextOptions::fReduceOpsTaskSplitting is now enabled.
    https://review.skia.org/419836

  * Removed SkMatrix44

* * *

Milestone 92
------------
  * Hides SkPathEffect::computeFastBounds() from public API; external subclasses of SkPathEffect
    must implement onComputeFastBounds() but can return false to signal it's not computable.
    https://review.skia.org/406140

  * Add SkM44::RectToRect constructor (SkM44's equivalent to SkMatrix::RectToRect)
    https://review.skia.org/402957

  * Metal support has been removed for versions of iOS older than 10.0 and MacOS older than 10.14.
    https://review.skia.org/401816

  * Removed custom attributes from SkVertices and the corresponding `varying` feature from
    SkRuntimeEffect.
    https://review.skia.org/398222

  * Dropped support for mixed samples. Mixed samples is no longer relevant for Ganesh. DMSAA and the
    new Ganesh architecture both rely on full MSAA, and any platform where mixed samples is
    supported will ultimately not use the old architecture.

  * SkRuntimeEffect::Make has been removed. It is replaced by MakeForShader and MakeForColorFilter.
    These functions do stricter error checking on the SkSL, to ensure it is valid for a particular
    stage of the Skia pipeline.
    https://review.skia.org/402156

* * *

Milestone 91
------------
  * The SkSL DSL API has been moved into public headers, although it is still under active
    development and isn't quite ready for prime time yet.
    https://review.skia.org/378496

  * Skia's GPU backend no longer supports NVPR. Our more recent path renderers are more
    performant and are not limited to nVidia hardware.

  * SkRuntimeEffect now supports uniforms of type int, int2, int3, and int4. Per the OpenGL ES
    Shading Language Version 1.00 specification, there are few guarantees about the representation
    or range of integral types, and operations that assume integral representation (eg, bitwise),
    are not supported.
    https://review.skia.org/391856

  * SkRuntimeEffect requires that 'shader' variables be declared as 'uniform'. The deprecated
    syntax of 'in shader' is no longer supported.
    https://review.skia.org/393081

* * *

Milestone 90
------------
  * Renamed use of sk_cf_obj in external Metal types to sk_cfp.
    https://review.skia.org/372556

  * GrDirectContext::ComputeImageSize() is removed. Use SkImage::textureSize() instead.
    https://review.skia.org/368621
    https://review.skia.org/369317
    https://review.skia.org/371958

  * Remove SkImageFilter::MakeMatrixFilter as it was unused and replaced with
    SkImageFilters::MatrixTransform.
    https://review.skia.org/366318

  * Refactored particle system to use a single code string containing both Effect and Particle code.
    Uniform APIs are now shared for all program entry points, and no longer prefixed with 'Effect'
    or 'Particle'. For example, instead of `SkParticleEffect::effectUniformInfo` and
    `SkParticleEffect::particleUniformInfo`, there is just `SkParticleEffect::uniformInfo`.

  * Remove SkImageFilter::CropRect from the public API as it's no longer usable. All factories
    work with 'SkRect', 'SkIRect', or nullable pointers to 'Sk[I]Rect'.
    https://review.skia.org/361496

  * Remove deprecated SkImageFilter factory functions and supporting types. All default-provided
    SkImageFilters are now only constructed via 'include/effects/SkImageFilters.h'
    https://review.skia.org/357285

  * Added SkRuntimeEffect::makeImage() to capture the output of an SkRuntimeEffect in an SkImage.
    https://review.skia.org/357284

  * Updated SkRuntimeEffect::Make() to take an Options struct. It also now returns a Results struct
    instead of a tuple.
    https://review.skia.org/363785
    https://review.skia.org/367060

  * Changed SkRuntimeEffect::Varying to have lower-case member names, with no 'f' prefix.
    https://review.skia.org/365656

  * Changed SkRuntimeEffect::Uniform to have lower-case member names, with no 'f' prefix.
    https://review.skia.org/365696

  * Deprecate (and ignore) SkAndroidCodec::ExifOrientation
    https://review.skia.org/344763

  * Fix several minor issues in lighting image filters:
    - The spotlight falloff exponent is no longer clamped to [1, 128]. SVG 1.1 requires the specular
      lighting effect's exponent (shininess) to be clamped; not the spotlight's falloff. Any such
      parameter clamping is the client's responsibility, which makes Skia's lighting effect easily
      adaptable to SVG 1.1 (clamp exponent) or SVG 2 (no clamp).
    - Fix spotlight incorrectly scaling light within the cone angle.
    - Move saturation of RGBA to after multiplying lighting intensity with the lighting color, which
      improves rendering when diffuse and specular constants are greater than 1.
    https://review.skia.org/355496

  * SkDeferredDisplayListRecorder::makePromiseTexture has moved to SkImage::MakePromiseTexture.
    New code should use the new entry point – migration CLs will be coming soon.
    https://review.skia.org/373716

* * *

Milestone 89
------------

  * Removed SkYUVAIndex and SkYUVASizeInfo. These were no longer used in any
    public APIs.
    https://review.skia.org/352497

  * Numerous changes to SkRuntimeEffect, aligning the capabilities and restrictions with
    The OpenGL ES Shading Language 1.00 (aka, the shading language of OpenGL ES2 and WebGL 1.0).
    All built-in functions from sections 8.1 through 8.6 implemented & tested on all backends.
    Removed types and features that require newer versions of GLSL:
      https://review.skia.org/346657  [Non-square matrices]
      https://review.skia.org/347046  [uint, short, ushort, byte, ubyte]
      https://review.skia.org/349056  [while and do-while loops]
      https://review.skia.org/350030  [Bitwise operators and integer remainder]

  * Add SkShadowUtils::GetLocalBounds. Generates bounding box for shadows
    relative to path.
    https://review.skia.org/351922

  * Removed SkPerlinNoiseShader::MakeImprovedNoise.
    https://review.skia.org/352057

  * Removed deprecated version of MakeFromYUVATextures. Use the version
    that takes GrYUVABackendTextures instead.
    https://review.skia.org/345174

  * SkAnimatedImage: Always respect exif orientation
    Replace SkPixmapPriv::ShouldSwapWidthHeight with
    SkEncodedOriginSwapsWidthHeight.
    https://review.skia.org/344762

  * Add kDirectionalLight_ShadowFlag support. If enabled, light position represents
    a vector pointing towards the light, and light radius is blur radius at elevation 1.
    https://review.skia.org/321792

  * Support GL_LUMINANCE8_ALPHA8 textures. These can be used with GrBackendTexture APIs
    on GrDirectContext and as planes of YUVA images via GrYUVABackendTextures.
    https://review.skia.org/344761

  * Removed previously deprecated SkImage::MakeFromYUVATexturesCopyToExternal.
    https://review.skia.org/342077

  * Add versions of GrDirectContext::createBackendTexture and updateBackendTexture
    that take a GrSurfaceOrigin. The previous versions are deprecated.
    https://review.skia.org/341005

  * Remove support for deprecated kDontClipToLayer_SaveLayerFlag in SkCanvas::SaveLayerRec
    https://review.skia.org/339988

  * Expose more info in SkCodec::FrameInfo
    https://review.skia.org/339857

  * Added dither control to the SkImageFilters::Shader factory.
    https://review.skia.org/338156

  * Add MTLBinaryArchive parameter to GrMtlBackendContext. This allows
    Skia to cache PipelineStates in the given archive for faster
    shader compiles on future runs. The client must handle loading and
    saving of the archive.
    https://review.skia.org/333758

  * Deprecated enum SkYUVAInfo::PlanarConfig has been removed.
    https://review.skia.org/334161

  * Deprecated SkImage factories have been removed from
    SkDeferredDisplayListRecorder.

  * The following YUV image factories have been removed:
    SkImage::MakeFromYUVTexturesCopyWithExternalBackend
    SkImage::MakeFromNV12TexturesCopyWithExternalBackend
    Replacement pattern outlined below.
        1) Make image using MakeFromYUVATextures
        2) Make a SkSurface around result texture using SkSurface::MakeFromBackendTexture
        3) surface->getCanvas()->drawImage(image, 0, 0);
        4) surface->flushAndSubmit()
        5) Optional: SkImage::MakeFromBackendTexture() to use as SkImage.
    https://review.skia.org/334596

  * Added a new interface for GrDirectContext creation in Metal, using
    a new struct called GrMtlBackendContext. The previous interface taking
    a MTLDevice and MTLCommandQueue is deprecated.
    https://review.skia.org/334426

  * SkCanvas::flush has been deprecated.

* * *

Milestone 88
------------

  * SkYUVAInfo now has separate enums for division of channels among planes and
    the subsampling. The previous combined enum, PlanarConfig, is deprecated.
    https://review.skia.org/334102

  * Simplified SkDeferredDisplayListRecorder promise image API. Removed "release"
    callback and renamed "done" callback to "release". The new "release" proc can
    be null. Added a new SkYUVAInfo-based factory for YUVA promise texture images
    and deprecated the old SkYUVAIndex-based one.
    https://review.skia.org/331836
    https://review.skia.org/333519

  * Limit the types and intrinsics supported in SkRuntimeEffect to GLSL ES 1.00
    https://review.skia.org/332597

  * Add AVIF support to SkHeifCodec.

  * Add support for creating SkSurfaceCharacterizations directly for use by a
    GrVkSecondaryCBDrawContext.
    https://review.skia.org/331877

  * Removed SkSurfaceProps::kLegacyFontHost_InitType, SkFontLCDConfig, and related code.
    The default pixel geometry for SkSurfaceProps is now kUnknown instead of kRGB_H.
    The removal was guarded by the SK_LEGACY_SURFACE_PROPS build flag which was later removed.
    https://review.skia.org/322490
    https://review.skia.org/329364

  * Legacy 8-bit YUV interface removed from SkImageGenerator. Use more flexible SkYUVAPixmaps-
    based interface instead.
    https://review.skia.org/327917

  * New variant of SkImage::MakeFromYUVATextures. Takes a new type GrYUVATextures
    which wraps an SkYUVAInfo and compatible set of GrBackendTextures. The provides
    a more complete and structured specification of the planar configuration. Previous
    version is deprecated.
    Already deprecated MakeFromYUVATexturesCopyToExternal added to replace other deprecated
    APIs. It's not recommended that clients use this and instead use the pattern described
    in the API comment.
    https://review.skia.org/317762
    https://review.skia.org/329956

  * Add field to GrContextOptions to disable mipmap support even if the backend
    supports it.

  * SkTPin() removed from public API.

  * Add new SkImageFilters::Blend factory function, in place of the now deprecated
    SkImageFilters::Xfermode factory function. Behavior is identical, but name better matches
    conventions in SkShader and SkColorFilter.
    https://review.skia.org/324623

  * SkImageFilters::Foo() factory functions now accept SkIRect, SkRect, and optional SkIRect* or
    SkRect*, instead of previously just the optional SkIRect*. Internally, the crop rects are stored
    as floats to allow for fractional crops to be defined in the local coordinate system (before
    transformation by the canvas matrix).
    https://review.skia.org/324622

  * Add new SkImageFilters::Shader factory and deprecate SkImageFilters::Paint factory. All
    supported/valid Paint() filters can be represented more cleanly as a Shader image filter.
    https://review.skia.org/323680

  * GrContext has been replaced by two separate classes: GrDirectContext which is
    the traditional notion of GrContext, and GrRecordingContext which is a context
    that is recording an SkDeferredDisplayList and therefore has reduced functionality.
    Unless you are using SkDeferredDisplayList, migrate directly to GrDirectContext in
    all cases.

  * CPU sync bool added to SkSurface::flushAndSubmit() and GrContext::flushAndSubmit()

  * Removed legacy variant of SkImage::MakeFromYUVAPixmaps. Use the version that
    takes SkYUVAPixmaps instead. It has a more structured description of the
    planar configuration.
    https://review.skia.org/322480

  * Some SkImage YUV image factories have been removed. Replacement patterns
    outlined below.
    SkImage::MakeFromYUVATexturesCopy
        1) Make SkImage from YUVA planes using SkImage::MakeFromYUVATextures
        2) Use Skia to allocate a surface using SkSurface::MakeRenderTarget
        3) surface->getCanvas()->drawImage(image, 0, 0);
        4) surface->makeImageSnapShot() produces RGBA image.
    SkImage::MakeFromYUVATexturesCopyWithExternalBackend
        1) Make image using MakeFromYUVATextures
        2) Make a SkSurface around result texture using SkSurface::MakeFromBackendTexture
        3) surface->getCanvas()->drawImage(image, 0, 0);
        4) surface->flushAndSubmit()
        5) Optional: SkImage::MakeFromBackendTexture() to use as SkImage.
    SkImage::MakeFromNV12TexturesCopy
        Same as SkImage::MakeFromYUVATexturesCopy
    https://review.skia.org/321537

  * GrBackendRenderTargets which are created with a stencilBits param, now require
    the stencilBits to be 0, 8, or 16.
    https://review.skia.org/321545

* * *

Milestone 87
------------

  * GrVkImageInfo now has a field for sample count. GrBackendRenderTarget constructor
    that took both a GrVkImageInfo and separate sample count is deprecated. Use the
    version without sample count instead. Similarly, GrD3DTextureResourceInfo now
    has a sample count field and GrBackendRenderTarget no longer takes a separate
    sample count for Direct3D. The sample count for GrBackendRenderTarget is now
    directly queried from MtlTexture rather than passed separately. The version that
    takes a separate sample count is deprecated and the parameter is ignored.
    https://review.skia.org/320262
    https://review.skia.org/320757
    https://review.skia.org/320956

  * Added deprecation warning for Metal support on MacOS 10.13, iOS 8.3, and older.
    https://review.skia.org/320260

  * GrVkImageInfo now has a field for sample count. GrBackendRenderTarget constructor
    that took both a GrVkImageInfo and separate sample count is deprecated. Use the
    version without sample count instead.

  * Update SkClipOp::kMax_EnumValue to include only intersect and difference when
    SK_SUPPORT_DEPRECATED_CLIPOPS is not defined.
    https://review.skia.org/320064

  * Add support for external allocator for Direct3D 12 backend.
    Defines base classes for an allocation associated with a backend texture and a
    a memory allocator to create such allocations.
    Adds memory allocator to backend context.
    https://review.skia.org/317243

  * Add new optional parameter to GrContext::setBackend[Texture/RenderTarget]State which can
    be used to return the previous GrBackendSurfaceMutableState before the requested change.
    https://review.skia.org/318698

  * New optimized clip stack for GPU backends. Enabled by default but old behavior based on
    SkClipStack can be restored by defining SK_DISABLE_NEW_GR_CLIP_STACK when building. It is not
    compatible with SK_SUPPORT_DEPRECATED_CLIPOPS and we are targeting the removal of support for
    the deprecated, expanding clip ops.
    https://review.skia.org/317209

  * GPU backends now properly honor the SkFilterQuality when calling drawAtlas.
    https://review.skia.org/313081

  * The signature of 'main' used with SkRuntimeEffect SkSL has changed. There is no longer an
    'inout half4 color' parameter, effects must return their color instead.
    Valid signatures are now 'half4 main()' or 'half4 main(float2 coord)'.
    https://review.skia.org/310756

  * New YUVA planar specifications for SkCodec, SkImageGenerator, SkImage::MakeFromYUVAPixmaps.
    Chroma subsampling is specified in more structured way. SkCodec and SkImageGenerator
    don't assume 3 planes with 8bit planar values. Old APIs are deprecated.
    https://review.skia.org/309658
    https://review.skia.org/312886
    https://review.skia.org/314276
    https://review.skia.org/316837
    https://review.skia.org/317097

  * Added VkImageUsageFlags to GrVkImageInfo struct.

* * *

Milestone 86
------------

  * Remove support for 'in' variables from SkRuntimeEffect. API now exclusively refers to inputs
    as 'uniforms'.
    https://review.skia.org/309050

  * Add SkImageGeneratorNDK and SkEncodeImageWithNDK for using Android's NDK APIs to decode and
    encode.
    https://review.skia.org/308185
    https://review.skia.org/308800

  * SkImage:remove DecodeToRaster, DecodeToTexture
    https://review.skia.org/306331

  * Add GrContext api to update compressed backend textures.
    https://review.skia.org/302265

  * Rename GrMipMapped to GrMipmapped for consistency with new APIs.
    Also rename GrBackendTexture::hasMipMaps() to GrBackendTexture::hasMipmaps()
    https://review.skia.org/304576
    https://review.skia.org/304598

  * Add option for clients to own semaphores after wait calls.
    https://review.skia.org/301216

  * Remove obsolete GrFlushFlags.
    https://review.skia.org/298818

  * Adds default flush() calls to SkSurface, SkImage, and GrContext. These calls do
    a basic flush without a submit. If you haven't updated Skia in a couple releases
    and still have flush() calls in your code that you expect to do a flush and
    submit, you should update all those to the previously added flushAndSubmit() calls
    instead.
    https://review.skia.org/299141

  * Enable BackendSemaphores for the Direct3D backend.
    https://review.skia.org/298752

  * Added SkImage:asyncRescaleAndReadPixels and SkImage::asyncRescaleAndReadPixelsYUV420
    https://review.skia.org/299281

  * Ganesh is moving towards replacing GrContext with the GrDirectContext/GrRecordingContext
    pair. GrDirectContexts have _direct_ access to the GPU and are very similar to the old
    GrContext. GrRecordingContexts are less powerful contexts that lack GPU access but provided
    context-like utilities during DDL recording. SkSurfaces and SkCanvas will now only return
    GrRecordingContexts. Clients requiring context features that need GPU access can then
    check (via GrRecordingContext::asDirectContext) if the available recording context is actually
    a direct context.

  * Replace #defined values in SkString with equivalent constexprs.
    http://review.skia.org/306160

* * *

Milestone 85
------------

  * Added GrContext::oomed() which reports whether Skia has seen a GL_OUT_OF_MEMORY
    error from Open GL [ES] or VK_ERROR_OUT_OF_*_MEMORY from Vulkan.
    https://review.skia.org/298216

  * Add option on SkSurface::flush to pass in a GrBackendSurfaceMutableState which
    we will set the gpu backend surface to be at the end of the flush.
    https://review.skia.org/295567

  * Add GrContext function to set mutable state on a backend surface. Currently this
    is only used for setting vulkan VkImage layout and queue family.
    https://review.skia.org/293844

  * SkSurface factores that take GrBackendTexture or GrBackendRenderTarget now always
    call the release proc (if provided) on failure. SkSurface::replaceBackendTexture
    also calls the release proc on failure.
    https://review.skia.org/293762

  * SkSurface::asyncRescaleAndReadPixels and SkSurfaceasyncRescaleAndReadPixelsYUV420
    now require explicit GrContext submit to guarantee finite time before callback
    is invoked.
    https://review.skia.org/292840

  * Add VkSharingMode field to GrVkImageInfo.
    https://review.skia.org/293559

  * Move SkBitmapRegionDecoder into client_utils/android.

  * SkCanvas.clear and SkCanvas.drawColor now accept SkColor4f in addition to SkColor.

  * Remove SkSurface::MakeFromBackendTextureAsRenderTarget.
    This factory existed to work around issues with GL_TEXTURE_RECTANGLE that existed
    in Chrome's command buffer. Those issues have since been resolved. Use
    SkSurface::MakeFromBackendTexutre or SkSurface::MakeFromBackendRenderTarget instead.
    https://review.skia.org/292719

  * Adds submittedProc callback to GrFlushInfo which will be called when the work
    from the flush call is submitted to the GPU. This is specifically useful for knowing
    when semahpores sent with the flush have been submitted and can be waiting on.
    https://review.skia.org/291078

  * GrContext submit is now required to be called in order to send GPU work to the
    actual GPU. The flush calls simply produces 3D API specific objects that are ready
    to be submitted (e.g. command buffers). For the GL backend, the flush will still
    send commands to the driver. However, clients should still assume the must call
    submit which is where any glFlush that is need for sync objects will be called. There,
    are flushAndSubmit() functions of GrContext, SkSurface, and SkImage that will act
    like the previous flush() functions. This will flush the work and immediately call
    submit.
    https://review.skia.org/289033

  * Remove deprecated version of flush calls on GrContext and SkSurface.
    https://review.skia.org/2290540

  * SkCanvas::drawVertices and drawPatch now support mapping an SkShader without explicit
    texture coordinates. If they're not supplied, the local positions (vertex position or
    patch cubic positions) will be directly used to sample the SkShader.
    https://review.skia.org/290130

* * *

Milestone 84
------------

  * Add api on GrContext, updateBackendTexture that will upload new data to a
    GrBackendTexture.
    https://review.skia.org/288909

  * Add GrContext getter to SkSurface.
    https://review.skia.org/289479

  * Deprecate GrContext and SkSurface flush() call and replace ith with flushAndSubmit().
    This only effects the default flush call that takes no parameters.
    https://review.skia.org/289478

  * GrContext::createBackendTexture functions that initialize the texture no longer
    guarantee that all the data has been uploaded and the gpu is done with the texture.
    Instead the client can assume the upload work has been submitted to the gpu and they
    must wait for that work to finish before deleting the texture. This can be done via
    their own synchronization or by passing in a finish proc into the create calls which
    will be called when it is safe to delete the texture (at least in terms of work
    done during the create).
    https://review.skia.org/286517

  * Remove unused SkMaskFilter helpers: compbine, compose
    Note: shadermaskfilter will likely be removed next (clipShader should serve)

  * Add back SkCanvas::kPreserveLCDText_SaveLayerFlag to indicate that saveLayer()
    will preserve LCD-text. All text in the layer must be drawn on opaque background
    to ensure correct rendering.

  * Add the new directory client_utils/ for code that is specific to a single client and
    should be considered separate from Skia proper. Move SkFrontBufferedStream into the
    subdir android/.

  * SkBitmap and SkPixmap's erase() methods now treat their color parameters
    consistently with the rest of Skia, with all SkColors and any untagged
    SkColor4fs interpreted as sRGB, not as a color in the bitmap's color space.
    SkPixmap::erase(SkColor4f) now takes an SkColorSpace, so you can pass
    pixmap.colorSpace() if you want the old behavior.

  * SkCamera.h and SkMatrix44.h are DEPRECATED.
    Use SkM44 if you want to have 3d transformations.

  * Changed Dilate and Erode image filters to take SkScalar for radius instead of int. While
    the image filters themselves are defined in terms of discrete pixels, the radii provided by
    the user are mapped through the CTM so taking ints forced over discretization. After mapping
    through the CTM the radii are now rounded to pixels.
    https://review.skia.org/281731
    https://review.skia.org/282636

  * Updated the contract of GrContext and SkSurface flush calls in regards to semaphores. Made it
    clear that the caller is responsible for deleting any initialized semaphores after the flush
    call regardless if we were able to submit them or not. Also, allows skia to only submit a
    subset of the requested semaphores if we failed to create some.
    https://review.skia.org/282265


  * SkCanvas::drawVertices will now always fill the triangles specified by the vertices. Previously,
    vertices with no colors and no (texture coordinates or shader) would be drawn in wireframe.
    https://review.skia.org/282043

* * *

Milestone 83
------------

  * Remove localmatrix option from SkShaders::[Blend, Lerp]

  * Fill out Direct3D parameters for backend textures and backend rendertargets.

  * SkImage::makeTextureImage() takes an optional SkBudgeted param

  * Made non-GL builds of GPU backend more robust.
    https://review.skia.org/277456

  * MoltenVK support removed. Use Metal backend instead.
    https://review.skia.org/277612

* * *

Milestone 82
------------

  * Removed drawBitmap and related functions from SkDevice; all public drawBitmap functions on
    SkCanvas automatically wrap the bitmap in an SkImage and call the equivalent drawImage function.
    Drawing mutable SkBitmaps will now incur a mandatory copy. Switch to using SkImage directly or
    mark the bitmap as immutable before drawing.

  * Removed "volatile" flag from SkVertices. All SkVertices objects are assumed to be
    volatile (the previous default behavior).

  * Removed exotic legacy bitmap functions from SkCanvas (drawBitmapLattic, drawBitmapNine); the
    exotic SkImage functions still exist.

  * Make it possible to selectively turn on/off individual encoders/decoders,
    using skia_use_(libpng/libjpeg_turbo/libwebp)(decode/encode).

  * Removed GrGpuResource, GrSurface, and GrTexture from public api. These were not
    meant to be public, and we now can move them into src. Also removed getTexture
    function from SkImage.h

  * Removed Bones from SkVertices

  * Added a field to GrContextOptions that controls whether GL errors are checked after
    GL calls that allocate textures, etc. It also controls checking for shader compile
    success, and program linking success.

  * Made SkDeferredDisplayList.h officially part of the public API (i.e., moved it to
    include/core). Also added a ProgramIterator to SkDeferredDisplayList which allows
    clients to pre-compile some of the shaders the DDL requires.

  * Added two new helper methods to SkSurfaceCharacterization: createBackendFormat and
    createFBO0. These make it easier for clients to create new surface characterizations that
    differ only a little from an existing surface characterization.

  * Removed SkTMax and SkTMin.
  * Removed SkTClamp and SkClampMax.
  * Removed SkScalarClampMax and SkScalarPin.
  * Removed SkMax32 and SkMin32.
  * Removed SkMaxScalar and SkMinScalar.

  * SkColorSetA now warns if the result is unused.

  * An SkImageInfo with a null SkColorSpace passed to SkCodec::getPixels() and
    related calls is treated as a request to do no color correction at decode
    time.

  * Add new APIs to add attributes to document structure node when
    creating a tagged PDF.

  * Remove CGFontRef parameter from SkCreateTypefaceFromCTFont.
    Use CTFontManagerCreateFontDescriptorFromData instead of
    CGFontCreateWithDataProvider to create CTFonts to avoid memory use issues.

  * Added SkCodec:: and SkAndroidCodec::getICCProfile for reporting the native
    ICC profile of an encoded image, even if it doesn't map to an SkColorSpace.

  * SkSurface::ReplaceBackendTexture takes ContentChangeMode as a parameter,
    which allow callers to specify whether retain a copy of the current content.

  * Enforce the existing documentation in SkCanvas::saveLayer that it ignores
    any mask filter on the restore SkPaint. The 'coverage' of a layer is
    ill-defined, and masking should be handled by pre-clipping or using the
    auxiliary clip mask image of the SaveLayerRec.

* * *

Milestone 81
------------

  * Added support for GL_NV_fence extension.

  * Make SkImageInfo::validRowBytes require rowBytes to be pixel aligned. This
    makes SkBitmap match the behavior of raster SkSurfaces in rejecting
    non-aligned rowBytes.

  * Added an SkImage::MakeRasterFromCompressed entry point. Also updated
    SkImage::MakeFromCompressed to decompress the compressed image data if
    the GPU doesn't support the specified compression type (i.e., macOS Metal
    doesn't support BC1_RGB8_UNORM so such compressed images will always be
    decompressed on that platform).

  * Added support for BC1 RGBA compressed textures

  * Added CachingHint to SkImage::makeRasterImage

  * Added SkAnimatedImage::getCurrentFrame()

  * Add support to create an SkSurface from an MTKView, with delayed acquisition of
    the MTLDrawable.
    Entry point: SkSurface::MakeFromMTKView

  * Removed SkIRect::EmptyIRect(). Use SkIRect::MakeEmpty() instead.
    https://review.skia.org/262382/

  * Moved SkRuntimeEffect to public API. This is the new (experimental) interface to custom SkSL
    shaders and color filters.

  * Added BC1 compressed format support. Metal and Vulkan seem to only support the BC
    formats on desktop machines.

  * Added compressed format support for backend texture creation API.
    This adds the following new entry points:
    GrContext::compressedBackendFormat
    GrContext::createCompressedBackendTexture
    The latter method comes in variants that allow color-initialized and
    compressed texture data initialized.

  * Added SkMatrix::MakeTrans(SkIVector)
    https://review.skia.org/259804

* * *

Milestone 80
------------

  * For Vulkan backend, we now require that the VkDevice, Queue, and Instance outlive
    either the destruction or abandoning of the GrContext. Additionally, all
    GrBackendTextures created via GrContext::createBackendTexture calls must be deleted
    before destroying or abandoning the GrContext.
    https://review.skia.org/257921

  * Removed SkSize& SkSize::operator=(const SkISize&)
    https://review.skia.org/257880

  * SkISize width() and height() now constexpr
    https://review.skia.org/257680

  * Added SkMatrix::MakeTrans(SkVector) and SkRect::makeOffset(SkVector).
    https://review.skia.org/255782

  * Added SkImageInfo::MakeA8(SkISize) and added optional color space parameter to
    SkImageInfo::MakeN32Premul(SkISize).

  * Added dimensions() and getFrameCount() to SkAnimatedImage
    https://review.skia.org/253542

  * Removed SkMatrix44 version of toXYZD50 from SkColorSpace. Switched to skcms types in
    transferFn, invTrasnferFn, and gamutTransformTo functions.
    https://review.skia.org/252596

  * Removed rotation and YUV support from SkColorMatrix
    https://review.skia.org/252188

  * Added kBT2020_SkYUVColorSpace. This is BT.2020's YCbCr conversion (non-constant-luminance).
    https://review.skia.org/252160

  * Remove old async read pixels APIs
    https://review.skia.org/251198

  * Expose SkBlendModeCoeff and SkBlendMode_AsCoeff for Porter-Duff blend modes.
    https://review.skia.org/252600

* * *

Milestone 79
------------

  * SkTextBlob::Iter to discover the glyph indices and typefaces in each run
    https://skia-review.googlesource.com/246296

  * Added support for PQ and HLG transfer functions to SkColorSpace.
    https://skia-review.googlesource.com/c/skia/+/249000

  * Added new api on GrContext ComputeImageSize. This replaces the hold static helper
    ComputeTextureSize.
    https://skia-review.googlesource.com/c/skia/+/247337

  * New versions of SkSurface async-rescale-and read APIs that allow client to extend
    the lifetime of the result data. Old versions are deprecated.
    https://review.skia.org/245457

  * Add SkColorInfo. It's dimensionless SkImageInfo.
    https://review.skia.org/245261

  * Added SkPixmap-based createBackendTexture method to GrContext. This allows clients to create
    backend resources (initialized with texture data) that Skia/Ganesh doesn't know about/track.
    https://review.skia.org/244676

  * Add explicit src and dst colorspace parameters to SkColorFilter::filterColor4f()
    https://review.skia.org/244882

  * Remove Vulkan/Metal float32 RGBA texture support
    https://review.skia.org/244881

  * Add SkSurface::MakeFromCAMetalLayer
    https://review.skia.org/242563

  * Added kAlpha_F16_SkColorType, kRG_F16_SkColorType and kRGBA_16161616_SkColorType.
    This is intended to help support HDR YUV uses case (e.g., P010 and P016). As such,
    the addition is focused on allowing creation of SkPixmaps and SkImages and not
    SkSurfaces (i.e., who wants to render to render to these?)
    https://review.skia.org/241357

  * Start to move nested SkPath types (e.g. Direction, Verb) up to root level in SkPathTypes.h
    https://review.skia.org/241079

  * Remove isRectContour and ksNestedFillRects from public
    https://review.skia.org/241078

  * Added kRG_88_SkColorType. This is intended to help support YUV uses case (e.g., NV12).
    As such, the addition is focused on allowing creation of SkPixmaps and SkImages and not
    SkSurfaces (i.e., who wants to render to RG?)
    https://review.skia.org/239930
    https://review.skia.org/235797

  * Make the size of program/pipeline caches configurable via
    GrContextOptions::fRuntimeProgramCacheSize
    https://review.skia.org/239756

  * Added kAlpha_16_SkColorType and kRG_1616_SkColorType. This is intended to help support HDR YUV
    uses case (e.g., P010 and P016). As such, the addition is focused on allowing creation of
    SkPixmaps and SkImages and not SkSurfaces (i.e., who wants to render to render to these?)
    https://review.skia.org/239930

  * Add GrContext::precompileShader to allow up-front compilation of previously-cached shaders.
    https://review.skia.org/239438

* * *

Milestone 78
------------

  * SkDrawLooper is no longer supported in SkPaint or SkCanvas.
    https://review.skia.org/230579
    https://review.skia.org/231736

  * SkPath::Iter::next() now ignores its consumDegenerates bools. Those will so
    go away entirely
    https://review.skia.org/235104

  * SkImage: new factories: DecodeToRaster, DecodeToTexture
    https://review.skia.org/234476

  * SkImageFilter API refactor started:
    - Provide new factory API in include/effects/SkImageFilters
    - Consolidated enum types to use SkTileMode and SkColorChannel
    - Hide filter implementation classes
    - Hide previously public functions on SkImageFilter that were intended for
      internal use only
    https://review.skia.org/230198
    https://review.skia.org/230876
    https://review.skia.org/231256

  * SkColorFilters::HSLAMatrix - new matrix color filter operating in HSLA
    space.
    https://review.skia.org/231736

  * Modify GrBackendFormat getters to not return internal pointers. Use an enum
    class for GL formats.
    https://review.skia.org/233160

  * Expose GrContext::dump() when SK_ENABLE_DUMP_GPU is defined.
    https://review.skia.org/233557

  * Vulkan backend now supports YCbCr sampler for I420 Vulkan images that are
    not backed by external images.
    https://review.skia.org/233776

  * Add SkCodec::SelectionPolicy for distinguishing between decoding a still
    image or an image sequence for a container format that has both (e.g. HEIF).
    https://review.skia.org/232839

  * SkImage::makeTextureImage and SkImage::MakeCrossContextFromPixmap no longer
    take an SkColorSpace parameter. It was unused.
    https://review.skia.org/234579
    https://review.skia.org/234912

  * SkImage::reinterpretColorSpace - to reinterpret image contents in a new
    color space.
    https://review.skia.org/234328

  * Removed SkImage::MakeCrossContextFromEncoded.
    https://review.skia.org/234912

  * Add Metal support for GrFence, GrSemaphore, and GrBackendSemaphore
    https://review.skia.org/233416

  * SkMallocPixelRef: remove MakeDirect and MakeWithProc from API.
    https://review.skia.org/234660

  * Remove 4-parameter variant of SkRect::join() and intersect(), and
    noemptycheck variants of intersect().
    https://review.skia.org/235832
    https://review.skia.org/237142

  * Remove unused sk_sp comparison operators.
    https://review.skia.org/236942

  * Add SkColor4f variant to experimental_DrawEdgeAAQuad for SkiaRenderer.
    https://review.skia.org/237492

  * Deprecated maxCount resource cache limit for Ganesh.
    This hasn't been relevant for a long time.

  * Changed GrContextOptions' fDisallowGLSLBinaryCaching to fShaderCacheStrategy,
    and allow caching SkSL.
    https://review.skia.org/238856

  * Use GL_QCOM_TILED_RENDERING to explicitly discard stencil

  * Added RELEASE_NOTES.txt file
    https://review.skia.org/229760

  * Implemented internal support for OpenGL tessellation.<|MERGE_RESOLUTION|>--- conflicted
+++ resolved
@@ -2,8 +2,6 @@
 
 This file includes a list of high level updates for each milestone release.
 
-<<<<<<< HEAD
-=======
 Milestone 120
 -------------
   * `SkBase64.h` has been removed from the public API.
@@ -45,7 +43,6 @@
 
 * * *
 
->>>>>>> 349c1179
 Milestone 119
 -------------
   * Added new `SkImageFilters::Crop(SkRect, SkTileMode, sk_sp<SkImageFilter>)` image filter effect that crops the output from the wrapped SkImageFilter and optionally applies the SkTileMode when sampling outside of the crop rect.
