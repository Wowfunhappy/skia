load("@bazel_gazelle//:deps.bzl", "go_repository")

def go_repositories():
    go_repository(
        name = "co_honnef_go_tools",
        importpath = "honnef.co/go/tools",
        sum = "h1:UoveltGrhghAA7ePc+e+QYDHXrBps2PqFZiHkGR/xK8=",
        version = "v0.0.1-2020.1.4",
    )
    go_repository(
        name = "com_github_99designs_goodies",
        importpath = "github.com/99designs/goodies",
        sum = "h1:fDVqZtKvHbahsmAyx44RVCFK5uuqXHzZfeegx37QJwk=",
        version = "v0.0.0-20140916053233-ec7f410f2ff2",
    )
    go_repository(
        name = "com_github_a8m_envsubst",
        importpath = "github.com/a8m/envsubst",
        sum = "h1:yvzAhJD2QKdo35Ut03wIfXQmg+ta3wC/1bskfZynz+Q=",
        version = "v1.2.0",
    )
    go_repository(
        name = "com_github_aclements_go_gg",
        importpath = "github.com/aclements/go-gg",
        sum = "h1:KJgh99JlYRhfgHtb7XyhAZSJMdfkjVmo3PP7XO1/HO8=",
        version = "v0.0.0-20170323211221-abd1f791f5ee",
    )
    go_repository(
        name = "com_github_aclements_go_moremath",
        importpath = "github.com/aclements/go-moremath",
        sum = "h1:a7+Y8VlXRC2VX5ue6tpCutr4PsrkRkWWVZv4zqfaHuc=",
        version = "v0.0.0-20190830160640-d16893ddf098",
    )
    go_repository(
        name = "com_github_afex_hystrix_go",
        importpath = "github.com/afex/hystrix-go",
        sum = "h1:rFw4nCn9iMW+Vajsk51NtYIcwSTkXr+JGrMd36kTDJw=",
        version = "v0.0.0-20180502004556-fa1af6a1f4f5",
    )
    go_repository(
        name = "com_github_agnivade_levenshtein",
        importpath = "github.com/agnivade/levenshtein",
        sum = "h1:3oJU7J3FGFmyhn8KHjmVaZCN5hxTr7GxgRue+sxIXdQ=",
        version = "v1.0.1",
    )
    go_repository(
        name = "com_github_ajstarks_deck",
        importpath = "github.com/ajstarks/deck",
        sum = "h1:30XVZzSxUv+pE25mnlAL5nW/KsUDBmldePggLIAEJgk=",
        version = "v0.0.0-20191009173945-82d717002242",
    )
    go_repository(
        name = "com_github_ajstarks_svgo",
        importpath = "github.com/ajstarks/svgo",
        sum = "h1:kZegOsPGxfV9mM8WzfllNZOx3MvM5zItmhQlvITKVvA=",
        version = "v0.0.0-20190826172357-de52242f3d65",
    )
    go_repository(
        name = "com_github_akavel_rsrc",
        importpath = "github.com/akavel/rsrc",
        sum = "h1:zjWn7ukO9Kc5Q62DOJCcxGpXC18RawVtYAGdz2aLlfw=",
        version = "v0.8.0",
    )
    go_repository(
        name = "com_github_alcortesm_tgz",
        importpath = "github.com/alcortesm/tgz",
        sum = "h1:uSoVVbwJiQipAclBbw+8quDsfcvFjOpI5iCf4p/cqCs=",
        version = "v0.0.0-20161220082320-9c5fe88206d7",
    )
    go_repository(
        name = "com_github_alecthomas_jsonschema",
        importpath = "github.com/alecthomas/jsonschema",
        sum = "h1:mT8qSzuyEAkxbv4GBln7yeuQZpBnfikr3PTuiPs6Z3k=",
        version = "v0.0.0-20210526225647-edb03dcab7bc",
    )
    go_repository(
        name = "com_github_alecthomas_template",
        importpath = "github.com/alecthomas/template",
        sum = "h1:JYp7IbQjafoB+tBA3gMyHYHrpOtNuDiK/uB5uXxq5wM=",
        version = "v0.0.0-20190718012654-fb15b899a751",
    )
    go_repository(
        name = "com_github_alecthomas_units",
        importpath = "github.com/alecthomas/units",
        sum = "h1:UQZhZ2O0vMHr2cI+DC1Mbh0TJxzA3RcLoMsFw+aXw7E=",
        version = "v0.0.0-20190924025748-f65c72e2690d",
    )
    go_repository(
        name = "com_github_andreyvit_diff",
        importpath = "github.com/andreyvit/diff",
        sum = "h1:bvNMNQO63//z+xNgfBlViaCIJKLlCJ6/fmUseuG0wVQ=",
        version = "v0.0.0-20170406064948-c7f18ee00883",
    )
    go_repository(
        name = "com_github_andybalholm_cascadia",
        importpath = "github.com/andybalholm/cascadia",
        sum = "h1:vuRCkM5Ozh/BfmsaTm26kbjm0mIOM3yS5Ek/F5h18aE=",
        version = "v1.2.0",
    )
    go_repository(
        name = "com_github_andygrunwald_go_gerrit",
        importpath = "github.com/andygrunwald/go-gerrit",
        sum = "h1:MPEPS9/Wj22GJws8T+Ghs0FzncChap413xWSIihlwvg=",
        version = "v0.0.0-20200503132804-ed2419acda39",
    )
    go_repository(
        name = "com_github_anmitsu_go_shlex",
        importpath = "github.com/anmitsu/go-shlex",
        sum = "h1:kFOfPq6dUM1hTo4JG6LR5AXSUEsOjtdm0kw0FtQtMJA=",
        version = "v0.0.0-20161002113705-648efa622239",
    )
    go_repository(
        name = "com_github_antihax_optional",
        importpath = "github.com/antihax/optional",
        sum = "h1:xK2lYat7ZLaVVcIuj82J8kIro4V6kDe0AUDFboUCwcg=",
        version = "v1.0.0",
    )

    go_repository(
        name = "com_github_apache_arrow_go_arrow",
        importpath = "github.com/apache/arrow/go/arrow",
        sum = "h1:5ultmol0yeX75oh1hY78uAFn3dupBQ/QUNxERCkiaUQ=",
        version = "v0.0.0-20200601151325-b2287a20f230",
    )
    go_repository(
        name = "com_github_apache_thrift",
        importpath = "github.com/apache/thrift",
        sum = "h1:5hryIiq9gtn+MiLVn0wP37kb/uTeRZgN08WoCsAhIhI=",
        version = "v0.13.0",
    )
    go_repository(
        name = "com_github_armon_circbuf",
        importpath = "github.com/armon/circbuf",
        sum = "h1:QEF07wC0T1rKkctt1RINW/+RMTVmiwxETico2l3gxJA=",
        version = "v0.0.0-20150827004946-bbbad097214e",
    )
    go_repository(
        name = "com_github_armon_consul_api",
        importpath = "github.com/armon/consul-api",
        sum = "h1:G1bPvciwNyF7IUmKXNt9Ak3m6u9DE1rF+RmtIkBpVdA=",
        version = "v0.0.0-20180202201655-eb2c6b5be1b6",
    )
    go_repository(
        name = "com_github_armon_go_metrics",
        importpath = "github.com/armon/go-metrics",
        sum = "h1:FR+drcQStOe+32sYyJYyZ7FIdgoGGBnwLl+flodp8Uo=",
        version = "v0.3.10",
    )
    go_repository(
        name = "com_github_armon_go_radix",
        importpath = "github.com/armon/go-radix",
        sum = "h1:F4z6KzEeeQIMeLFa97iZU6vupzoecKdU5TX24SNppXI=",
        version = "v1.0.0",
    )
    go_repository(
        name = "com_github_armon_go_socks5",
        importpath = "github.com/armon/go-socks5",
        sum = "h1:0CwZNZbxp69SHPdPJAN/hZIm0C4OItdklCFmMRWYpio=",
        version = "v0.0.0-20160902184237-e75332964ef5",
    )
    go_repository(
        name = "com_github_aryann_difflib",
        importpath = "github.com/aryann/difflib",
        sum = "h1:pv34s756C4pEXnjgPfGYgdhg/ZdajGhyOvzx8k+23nw=",
        version = "v0.0.0-20170710044230-e206f873d14a",
    )
    go_repository(
        name = "com_github_asaskevich_govalidator",
        importpath = "github.com/asaskevich/govalidator",
        sum = "h1:idn718Q4B6AGu/h5Sxe66HYVdqdGu2l9Iebqhi/AEoA=",
        version = "v0.0.0-20190424111038-f61b66f89f4a",
    )
    go_repository(
        name = "com_github_aws_aws_lambda_go",
        importpath = "github.com/aws/aws-lambda-go",
        sum = "h1:SuCy7H3NLyp+1Mrfp+m80jcbi9KYWAs9/BXwppwRDzY=",
        version = "v1.13.3",
    )
    go_repository(
        name = "com_github_aws_aws_sdk_go",
        importpath = "github.com/aws/aws-sdk-go",
        sum = "h1:Gka1bopihF2e9XFhuVZPrgafmOFpCsRtAPMYLp/0AfA=",
        version = "v1.35.18",
    )
    go_repository(
        name = "com_github_aws_aws_sdk_go_v2",
        importpath = "github.com/aws/aws-sdk-go-v2",
        sum = "h1:qZ+woO4SamnH/eEbjM2IDLhRNwIwND/RQyVlBLp3Jqg=",
        version = "v0.18.0",
    )
    go_repository(
        name = "com_github_azure_go_ansiterm",
        importpath = "github.com/Azure/go-ansiterm",
        sum = "h1:UQHMgLO+TxOElx5B5HZ4hJQsoJ/PvUvKRhJHDQXO8P8=",
        version = "v0.0.0-20210617225240-d185dfc1b5a1",
    )
    go_repository(
        name = "com_github_azure_go_autorest",
        importpath = "github.com/Azure/go-autorest",
        sum = "h1:V5VMDjClD3GiElqLWO7mz2MxNAK/vTfRHdAubSIPRgs=",
        version = "v14.2.0+incompatible",
    )
    go_repository(
        name = "com_github_azure_go_autorest_autorest",
        importpath = "github.com/Azure/go-autorest/autorest",
        sum = "h1:90Y4srNYrwOtAgVo3ndrQkTYn6kf1Eg/AjTFJ8Is2aM=",
        version = "v0.11.18",
    )
    go_repository(
        name = "com_github_azure_go_autorest_autorest_adal",
        importpath = "github.com/Azure/go-autorest/autorest/adal",
        sum = "h1:Mp5hbtOePIzM8pJVRa3YLrWWmZtoxRXqUEzCfJt3+/Q=",
        version = "v0.9.13",
    )
    go_repository(
        name = "com_github_azure_go_autorest_autorest_date",
        importpath = "github.com/Azure/go-autorest/autorest/date",
        sum = "h1:7gUk1U5M/CQbp9WoqinNzJar+8KY+LPI6wiWrP/myHw=",
        version = "v0.3.0",
    )
    go_repository(
        name = "com_github_azure_go_autorest_autorest_mocks",
        importpath = "github.com/Azure/go-autorest/autorest/mocks",
        sum = "h1:K0laFcLE6VLTOwNgSxaGbUcLPuGXlNkbVvq4cW4nIHk=",
        version = "v0.4.1",
    )
    go_repository(
        name = "com_github_azure_go_autorest_logger",
        importpath = "github.com/Azure/go-autorest/logger",
        sum = "h1:IG7i4p/mDa2Ce4TRyAO8IHnVhAVF3RFU+ZtXWSmf4Tg=",
        version = "v0.2.1",
    )
    go_repository(
        name = "com_github_azure_go_autorest_tracing",
        importpath = "github.com/Azure/go-autorest/tracing",
        sum = "h1:TYi4+3m5t6K48TGI9AUdb+IzbnSxvnvUMfuitfgcfuo=",
        version = "v0.6.0",
    )
    go_repository(
        name = "com_github_bazelbuild_bazel_gazelle",
        importpath = "github.com/bazelbuild/bazel-gazelle",
        sum = "h1:Ks6YN+WkOv2lYWlvf7ksxUpLvrDbBHPBXXUrBFQ3BZM=",
        version = "v0.23.0",
    )
    go_repository(
        name = "com_github_bazelbuild_buildtools",
        importpath = "github.com/bazelbuild/buildtools",
        sum = "h1:a+J2VBrlAmgdb1eXDTFxdoPA/wA/L2+33DcdfzhnhXM=",
        version = "v0.0.0-20201102150426-f0f162f0456b",
    )
    go_repository(
        name = "com_github_bazelbuild_remote_apis",
        importpath = "github.com/bazelbuild/remote-apis",
        sum = "h1:/EMHYfINZDLrrr4f72+MxCYvmJ9EYcL8PYbQFHrnm38=",
        version = "v0.0.0-20201209220655-9e72daff42c9",
    )
    go_repository(
        name = "com_github_bazelbuild_remote_apis_sdks",
        importpath = "github.com/bazelbuild/remote-apis-sdks",
        sum = "h1:T8tt5LPzm/nE/+DdopIs+6qOOAUNme01K7+d5y5lkxc=",
        version = "v0.0.0-20201120151053-8f976b9bf4fc",
    )
    go_repository(
        name = "com_github_bazelbuild_rules_go",
        importpath = "github.com/bazelbuild/rules_go",
        sum = "h1:wzbawlkLtl2ze9w/312NHZ84c7kpUCtlkD8HgFY27sw=",
        version = "v0.0.0-20190719190356-6dae44dc5cab",
    )
    go_repository(
        name = "com_github_benbjohnson_clock",
        importpath = "github.com/benbjohnson/clock",
        sum = "h1:vkLuvpK4fmtSCuo60+yC63p7y0BmQ8gm5ZXGuBCJyXg=",
        version = "v1.0.3",
    )

    go_repository(
        name = "com_github_beorn7_perks",
        importpath = "github.com/beorn7/perks",
        sum = "h1:VlbKKnNfV8bJzeqoa4cOKqO6bYr3WgKZxO8Z16+hsOM=",
        version = "v1.0.1",
    )
    go_repository(
        name = "com_github_bgentry_speakeasy",
        importpath = "github.com/bgentry/speakeasy",
        sum = "h1:ByYyxL9InA1OWqxJqqp2A5pYHUrCiAL6K3J+LKSsQkY=",
        version = "v0.1.0",
    )
    go_repository(
        name = "com_github_bitly_go_hostpool",
        importpath = "github.com/bitly/go-hostpool",
        sum = "h1:mXoPYz/Ul5HYEDvkta6I8/rnYM5gSdSV2tJ6XbZuEtY=",
        version = "v0.0.0-20171023180738-a3a6125de932",
    )
    go_repository(
        name = "com_github_bkaradzic_go_lz4",
        importpath = "github.com/bkaradzic/go-lz4",
        sum = "h1:RXc4wYsyz985CkXXeX04y4VnZFGG8Rd43pRaHsOXAKk=",
        version = "v1.0.0",
    )
    go_repository(
        name = "com_github_bketelsen_crypt",
        importpath = "github.com/bketelsen/crypt",
        sum = "h1:+0HFd5KSZ/mm3JmhmrDukiId5iR6w4+BdFtfSy4yWIc=",
        version = "v0.0.3-0.20200106085610-5cbc8cc4026c",
    )
    go_repository(
        name = "com_github_blakesmith_ar",
        importpath = "github.com/blakesmith/ar",
        sum = "h1:m935MPodAbYS46DG4pJSv7WO+VECIWUQ7OJYSoTrMh4=",
        version = "v0.0.0-20190502131153-809d4375e1fb",
    )

    go_repository(
        name = "com_github_blang_semver",
        importpath = "github.com/blang/semver",
        sum = "h1:cQNTCjp13qL8KC3Nbxr/y2Bqb63oX6wdnnjpJbkM4JQ=",
        version = "v3.5.1+incompatible",
    )
    go_repository(
        name = "com_github_bmatcuk_doublestar",
        importpath = "github.com/bmatcuk/doublestar",
        sum = "h1:oC24CykoSAB8zd7XgruHo33E0cHJf/WhQA/7BeXj+x0=",
        version = "v1.2.2",
    )
    go_repository(
        name = "com_github_bmizerany_assert",
        importpath = "github.com/bmizerany/assert",
        sum = "h1:DDGfHa7BWjL4YnC6+E63dPcxHo2sUxDIu8g3QgEJdRY=",
        version = "v0.0.0-20160611221934-b7ed37b82869",
    )
    go_repository(
        name = "com_github_boltdb_bolt",
        importpath = "github.com/boltdb/bolt",
        sum = "h1:JQmyP4ZBrce+ZQu0dY660FMfatumYDLun9hBCUVIkF4=",
        version = "v1.3.1",
    )
    go_repository(
        name = "com_github_boombuler_barcode",
        importpath = "github.com/boombuler/barcode",
        sum = "h1:s1TvRnXwL2xJRaccrdcBQMZxq6X7DvsMogtmJeHDdrc=",
        version = "v1.0.0",
    )
    go_repository(
        name = "com_github_bradfitz_go_smtpd",
        importpath = "github.com/bradfitz/go-smtpd",
        sum = "h1:ckJgFhFWywOx+YLEMIJsTb+NV6NexWICk5+AMSuz3ss=",
        version = "v0.0.0-20170404230938-deb6d6237625",
    )
    go_repository(
        name = "com_github_bradfitz_gomemcache",
        importpath = "github.com/bradfitz/gomemcache",
        sum = "h1:L/QXpzIa3pOvUGt1D1lA5KjYhPBAN/3iWdP7xeFS9F0=",
        version = "v0.0.0-20190913173617-a41fca850d0b",
    )
    go_repository(
        name = "com_github_burntsushi_toml",
        importpath = "github.com/BurntSushi/toml",
        sum = "h1:WXkYYl6Yr3qBf1K79EBnL4mak0OimBfB0XUf9Vl28OQ=",
        version = "v0.3.1",
    )
    go_repository(
        name = "com_github_burntsushi_xgb",
        importpath = "github.com/BurntSushi/xgb",
        sum = "h1:1BDTz0u9nC3//pOCMdNH+CiXJVYJh5UQNCOBG7jbELc=",
        version = "v0.0.0-20160522181843-27f122750802",
    )
    go_repository(
        name = "com_github_casbin_casbin_v2",
        importpath = "github.com/casbin/casbin/v2",
        sum = "h1:bTwon/ECRx9dwBy2ewRVr5OiqjeXSGiTUY74sDPQi/g=",
        version = "v2.1.2",
    )
    go_repository(
        name = "com_github_cenkalti_backoff",
        importpath = "github.com/cenkalti/backoff",
        sum = "h1:tNowT99t7UNflLxfYYSlKYsBpXdEet03Pg2g16Swow4=",
        version = "v2.2.1+incompatible",
    )
    go_repository(
        name = "com_github_cenkalti_backoff_v4",
        importpath = "github.com/cenkalti/backoff/v4",
        sum = "h1:cFAlzYUlVYDysBEH2T5hyJZMh3+5+WCBvSnK6Q8UtC4=",
        version = "v4.1.3",
    )
    go_repository(
        name = "com_github_census_instrumentation_opencensus_proto",
        importpath = "github.com/census-instrumentation/opencensus-proto",
        sum = "h1:t/LhUZLVitR1Ow2YOnduCsavhwFUklBMoGVYUCqmCqk=",
        version = "v0.3.0",
    )
    go_repository(
        name = "com_github_cespare_xxhash",
        importpath = "github.com/cespare/xxhash",
        sum = "h1:a6HrQnmkObjyL+Gs60czilIUGqrzKutQD6XZog3p+ko=",
        version = "v1.1.0",
    )
    go_repository(
        name = "com_github_cespare_xxhash_v2",
        importpath = "github.com/cespare/xxhash/v2",
        sum = "h1:YRXhKfTDauu4ajMg1TPgFO5jnlC2HCbmLXMcTG5cbYE=",
        version = "v2.1.2",
    )
    go_repository(
        name = "com_github_chai2010_gettext_go",
        importpath = "github.com/chai2010/gettext-go",
        sum = "h1:7aWHqerlJ41y6FOsEUvknqgXnGmJyJSbjhAWq5pO4F8=",
        version = "v0.0.0-20160711120539-c6fed771bfd5",
    )
    go_repository(
        name = "com_github_checkpoint_restore_go_criu_v5",
        importpath = "github.com/checkpoint-restore/go-criu/v5",
        sum = "h1:wpFFOoomK3389ue2lAb0Boag6XPht5QYpipxmSNL4d8=",
        version = "v5.3.0",
    )

    go_repository(
        name = "com_github_chzyer_logex",
        importpath = "github.com/chzyer/logex",
        sum = "h1:Swpa1K6QvQznwJRcfTfQJmTE72DqScAa40E+fbHEXEE=",
        version = "v1.1.10",
    )
    go_repository(
        name = "com_github_chzyer_readline",
        importpath = "github.com/chzyer/readline",
        sum = "h1:fY5BOSpyZCqRo5OhCuC+XN+r/bBCmeuuJtjz+bCNIf8=",
        version = "v0.0.0-20180603132655-2972be24d48e",
    )
    go_repository(
        name = "com_github_chzyer_test",
        importpath = "github.com/chzyer/test",
        sum = "h1:q763qf9huN11kDQavWsoZXJNW3xEE4JJyHa5Q25/sd8=",
        version = "v0.0.0-20180213035817-a1ea475d72b1",
    )
    go_repository(
        name = "com_github_cilium_ebpf",
        importpath = "github.com/cilium/ebpf",
        sum = "h1:1k/q3ATgxSXRdrmPfH8d7YK0GfqVsEKZAX9dQZvs56k=",
        version = "v0.7.0",
    )

    go_repository(
        name = "com_github_circonus_labs_circonus_gometrics",
        importpath = "github.com/circonus-labs/circonus-gometrics",
        sum = "h1:C29Ae4G5GtYyYMm1aztcyj/J5ckgJm2zwdDajFbx1NY=",
        version = "v2.3.1+incompatible",
    )
    go_repository(
        name = "com_github_circonus_labs_circonusllhist",
        importpath = "github.com/circonus-labs/circonusllhist",
        sum = "h1:TJH+oke8D16535+jHExHj4nQvzlZrj7ug5D7I/orNUA=",
        version = "v0.1.3",
    )

    go_repository(
        name = "com_github_clbanning_x2j",
        importpath = "github.com/clbanning/x2j",
        sum = "h1:EdRZT3IeKQmfCSrgo8SZ8V3MEnskuJP0wCYNpe+aiXo=",
        version = "v0.0.0-20191024224557-825249438eec",
    )
    go_repository(
        name = "com_github_clickhouse_clickhouse_go",
        importpath = "github.com/ClickHouse/clickhouse-go",
        sum = "h1:HvD2NhKPLSeO3Ots6YV0ePgs4l3wO0bLqa9Uk1yeMOs=",
        version = "v1.3.12",
    )
    go_repository(
        name = "com_github_client9_misspell",
        importpath = "github.com/client9/misspell",
        sum = "h1:ta993UF76GwbvJcIo3Y68y/M3WxlpEHPWIGDkJYwzJI=",
        version = "v0.3.4",
    )
    go_repository(
        name = "com_github_cloudflare_golz4",
        importpath = "github.com/cloudflare/golz4",
        sum = "h1:F1EaeKL/ta07PY/k9Os/UFtwERei2/XzGemhpGnBKNg=",
        version = "v0.0.0-20150217214814-ef862a3cdc58",
    )
    go_repository(
        name = "com_github_cncf_udpa_go",
        importpath = "github.com/cncf/udpa/go",
        sum = "h1:hzAQntlaYRkVSFEfj9OTWlVV1H155FMD8BTKktLv0QI=",
        version = "v0.0.0-20210930031921-04548b0d99d4",
    )
    go_repository(
        name = "com_github_cncf_xds_go",
        importpath = "github.com/cncf/xds/go",
        sum = "h1:KwaoQzs/WeUxxJqiJsZ4euOly1Az/IgZXXSxlD/UBNk=",
        version = "v0.0.0-20211130200136-a8f946100490",
    )

    go_repository(
        name = "com_github_cockroachdb_apd",
        importpath = "github.com/cockroachdb/apd",
        sum = "h1:3LFP3629v+1aKXU5Q37mxmRxX/pIu1nijXydLShEq5I=",
        version = "v1.1.0",
    )
    go_repository(
        name = "com_github_cockroachdb_cockroach_go",
        importpath = "github.com/cockroachdb/cockroach-go",
        sum = "h1:eApuUG8W2EtBVwxqLlY2wgoqDYOg3WvIHGvW4fUbbow=",
        version = "v0.0.0-20190925194419-606b3d062051",
    )
    go_repository(
        name = "com_github_cockroachdb_cockroach_go_v2",
        importpath = "github.com/cockroachdb/cockroach-go/v2",
        sum = "h1:zicZlBhWZu6wfK7Ezg4Owdc3HamLpRdBllPTT9tb+2k=",
        version = "v2.1.0",
    )
    go_repository(
        name = "com_github_cockroachdb_datadriven",
        importpath = "github.com/cockroachdb/datadriven",
        sum = "h1:OaNxuTZr7kxeODyLWsRMC+OD03aFUH+mW6r2d+MWa5Y=",
        version = "v0.0.0-20190809214429-80d97fb3cbaa",
    )
    go_repository(
        name = "com_github_codahale_hdrhistogram",
        importpath = "github.com/codahale/hdrhistogram",
        sum = "h1:qMd81Ts1T2OTKmB4acZcyKaMtRnY5Y44NuXGX2GFJ1w=",
        version = "v0.0.0-20161010025455-3a0bb77429bd",
    )
    go_repository(
        name = "com_github_codegangsta_negroni",
        importpath = "github.com/codegangsta/negroni",
        sum = "h1:+aYywywx4bnKXWvoWtRfJ91vC59NbEhEY03sZjQhbVY=",
        version = "v1.0.0",
    )
    go_repository(
        name = "com_github_containerd_cgroups",
        importpath = "github.com/containerd/cgroups",
        sum = "h1:iJnMvco9XGvKUvNQkv88bE4uJXxRQH18efbKo9w5vHQ=",
        version = "v1.0.1",
    )
    go_repository(
        name = "com_github_containerd_console",
        importpath = "github.com/containerd/console",
        sum = "h1:lIr7SlA5PxZyMV30bDW0MGbiOPXwc63yRuCP0ARubLw=",
        version = "v1.0.3",
    )

    go_repository(
        name = "com_github_containerd_containerd",
        importpath = "github.com/containerd/containerd",
        sum = "h1:QCGOUN+i70jEEL/A6JVIbhy4f4fanzAzSR4kNG7SlcE=",
        version = "v1.4.11",
<<<<<<< HEAD
    )
    go_repository(
        name = "com_github_containerd_continuity",
        importpath = "github.com/containerd/continuity",
        sum = "h1:nisirsYROK15TAMVukJOUyGJjz4BNQJBVsNvAXZJ/eg=",
        version = "v0.3.0",
    )
    go_repository(
        name = "com_github_containerd_fifo",
        importpath = "github.com/containerd/fifo",
        sum = "h1:6PirWBr9/L7GDamKr+XM0IeUFXu5mf3M/BPpH9gaLBU=",
        version = "v1.0.0",
    )
    go_repository(
        name = "com_github_containerd_go_runc",
        importpath = "github.com/containerd/go-runc",
        sum = "h1:oU+lLv1ULm5taqgV/CJivypVODI4SUz1znWjv3nNYS0=",
        version = "v1.0.0",
    )
    go_repository(
        name = "com_github_containerd_ttrpc",
        importpath = "github.com/containerd/ttrpc",
        sum = "h1:GbtyLRxb0gOLR0TYQWt3O6B0NvT8tMdorEHqIQo/lWI=",
        version = "v1.1.0",
    )
    go_repository(
=======
    )
    go_repository(
        name = "com_github_containerd_continuity",
        importpath = "github.com/containerd/continuity",
        sum = "h1:nisirsYROK15TAMVukJOUyGJjz4BNQJBVsNvAXZJ/eg=",
        version = "v0.3.0",
    )
    go_repository(
        name = "com_github_containerd_fifo",
        importpath = "github.com/containerd/fifo",
        sum = "h1:6PirWBr9/L7GDamKr+XM0IeUFXu5mf3M/BPpH9gaLBU=",
        version = "v1.0.0",
    )
    go_repository(
        name = "com_github_containerd_go_runc",
        importpath = "github.com/containerd/go-runc",
        sum = "h1:oU+lLv1ULm5taqgV/CJivypVODI4SUz1znWjv3nNYS0=",
        version = "v1.0.0",
    )
    go_repository(
        name = "com_github_containerd_ttrpc",
        importpath = "github.com/containerd/ttrpc",
        sum = "h1:GbtyLRxb0gOLR0TYQWt3O6B0NvT8tMdorEHqIQo/lWI=",
        version = "v1.1.0",
    )
    go_repository(
>>>>>>> 9f5ce0f8
        name = "com_github_containerd_typeurl",
        importpath = "github.com/containerd/typeurl",
        sum = "h1:Chlt8zIieDbzQFzXzAeBEF92KhExuE4p9p92/QmY7aY=",
        version = "v1.0.2",
    )

    go_repository(
        name = "com_github_coreos_bbolt",
        importpath = "github.com/coreos/bbolt",
        sum = "h1:wZwiHHUieZCquLkDL0B8UhzreNWsPHooDAG3q34zk0s=",
        version = "v1.3.2",
    )
    go_repository(
        name = "com_github_coreos_etcd",
        importpath = "github.com/coreos/etcd",
        sum = "h1:8F3hqu9fGYLBifCmRCJsicFqDx/D68Rt3q1JMazcgBQ=",
        version = "v3.3.13+incompatible",
    )
    go_repository(
        name = "com_github_coreos_go_etcd",
        importpath = "github.com/coreos/go-etcd",
        sum = "h1:bXhRBIXoTm9BYHS3gE0TtQuyNZyeEMux2sDi4oo5YOo=",
        version = "v2.0.0+incompatible",
    )
    go_repository(
        name = "com_github_coreos_go_semver",
        importpath = "github.com/coreos/go-semver",
        sum = "h1:wkHLiw0WNATZnSG7epLsujiMCgPAc9xhjJ4tgnAxmfM=",
        version = "v0.3.0",
    )
    go_repository(
        name = "com_github_coreos_go_systemd",
        importpath = "github.com/coreos/go-systemd",
        sum = "h1:JOrtw2xFKzlg+cbHpyrpLDmnN1HqhBfnX7WDiW7eG2c=",
        version = "v0.0.0-20190719114852-fd7a80b32e1f",
    )
    go_repository(
        name = "com_github_coreos_go_systemd_v22",
        importpath = "github.com/coreos/go-systemd/v22",
        sum = "h1:D9/bQk5vlXQFZ6Kwuu6zaiXJ9oTPe68++AzAJc1DzSI=",
        version = "v22.3.2",
    )
    go_repository(
        name = "com_github_coreos_pkg",
        importpath = "github.com/coreos/pkg",
        sum = "h1:lBNOc5arjvs8E5mO2tbpBpLoyyu8B6e44T7hJy6potg=",
        version = "v0.0.0-20180928190104-399ea9e2e55f",
    )
    go_repository(
        name = "com_github_cpuguy83_go_md2man",
        importpath = "github.com/cpuguy83/go-md2man",
        sum = "h1:BSKMNlYxDvnunlTymqtgONjNnaRV1sTpcovwwjF22jk=",
        version = "v1.0.10",
    )
    go_repository(
        name = "com_github_cpuguy83_go_md2man_v2",
        importpath = "github.com/cpuguy83/go-md2man/v2",
        sum = "h1:r/myEWzV9lfsM1tFLgDyu0atFtJ1fXn261LKYj/3DxU=",
        version = "v2.0.1",
    )
    go_repository(
        name = "com_github_creack_pty",
        importpath = "github.com/creack/pty",
        sum = "h1:07n33Z8lZxZ2qwegKbObQohDhXDQxiMMz1NOUGYlesw=",
        version = "v1.1.11",
    )
    go_repository(
        name = "com_github_cyphar_filepath_securejoin",
        importpath = "github.com/cyphar/filepath-securejoin",
        sum = "h1:YX6ebbZCZP7VkM3scTTokDgBL2TY741X51MTk3ycuNI=",
        version = "v0.2.3",
    )

    go_repository(
        name = "com_github_cznic_cc",
        importpath = "github.com/cznic/cc",
        sum = "h1:AePLLLsGE1yOEDAmaJlQ9zd/9qiaEVskYukZ1f2srAA=",
        version = "v0.0.0-20181122101902-d673e9b70d4d",
    )
    go_repository(
        name = "com_github_cznic_fileutil",
        importpath = "github.com/cznic/fileutil",
        sum = "h1:94XgeeTZ+3Xi9zsdgBjP1Byx/wywCImjF8FzQ7OaKdU=",
        version = "v0.0.0-20181122101858-4d67cfea8c87",
    )
    go_repository(
        name = "com_github_cznic_golex",
        importpath = "github.com/cznic/golex",
        sum = "h1:G8zTsaqyVfIHpgMFcGgdbhHSFhlNc77rAKkhVbQ9kQg=",
        version = "v0.0.0-20181122101858-9c343928389c",
    )
    go_repository(
        name = "com_github_cznic_internal",
        importpath = "github.com/cznic/internal",
        sum = "h1:58AcyflCe84EONph4gkyo3eDOEQcW5HIPfQBrD76W68=",
        version = "v0.0.0-20181122101858-3279554c546e",
    )
    go_repository(
        name = "com_github_cznic_ir",
        importpath = "github.com/cznic/ir",
        sum = "h1:GelTfvbS1tZtnyCTx3aMIHbRw5euyrfHd6H3rLqLlHU=",
        version = "v0.0.0-20181122101859-da7ba2ecce8b",
    )
    go_repository(
        name = "com_github_cznic_lex",
        importpath = "github.com/cznic/lex",
        sum = "h1:KJtZdP0G3jUnpgEWZdJ7326WvTbREwcwlDSOpkpNZGY=",
        version = "v0.0.0-20181122101858-ce0fb5e9bb1b",
    )
    go_repository(
        name = "com_github_cznic_lexer",
        importpath = "github.com/cznic/lexer",
        sum = "h1:K5kIaw68kxYw40mp8YKuwKrb63R0BPCR1iEGvBR6Mfs=",
        version = "v0.0.0-20181122101858-e884d4bd112e",
    )
    go_repository(
        name = "com_github_cznic_mathutil",
        importpath = "github.com/cznic/mathutil",
        sum = "h1:iwZdTE0PVqJCos1vaoKsclOGD3ADKpshg3SRtYBbwso=",
        version = "v0.0.0-20181122101859-297441e03548",
    )
    go_repository(
        name = "com_github_cznic_strutil",
        importpath = "github.com/cznic/strutil",
        sum = "h1:MZRmHqDBd0vxNwenEbKSQqRVT24d3C05ft8kduSwlqM=",
        version = "v0.0.0-20181122101858-275e90344537",
    )
    go_repository(
        name = "com_github_cznic_xc",
        importpath = "github.com/cznic/xc",
        sum = "h1:U9mUTtTukbCdFuphv3QiJBjtImXsUTHcX5toZZi4OzY=",
        version = "v0.0.0-20181122101856-45b06973881e",
    )
    go_repository(
        name = "com_github_daaku_go_zipexe",
        importpath = "github.com/daaku/go.zipexe",
        sum = "h1:wV4zMsDOI2SZ2m7Tdz1Ps96Zrx+TzaK15VbUaGozw0M=",
        version = "v1.0.1",
    )
    go_repository(
        name = "com_github_danjacques_gofslock",
        importpath = "github.com/danjacques/gofslock",
        sum = "h1:IKVDBWlOZykX5WFI5DyYjX8oL+6+YuovdUvOf+1WHNQ=",
        version = "v0.0.0-20200623023034-5d0bd0fa6ef0",
    )
    go_repository(
        name = "com_github_datadog_datadog_go",
        importpath = "github.com/DataDog/datadog-go",
        sum = "h1:qSG2N4FghB1He/r2mFrWKCaL7dXCilEuNEeAn20fdD4=",
        version = "v3.2.0+incompatible",
    )

    go_repository(
        name = "com_github_davecgh_go_spew",
        importpath = "github.com/davecgh/go-spew",
        sum = "h1:vj9j/u1bqnvCEfJOwUhtlOARqs3+rkHYY13jYWTU97c=",
        version = "v1.1.1",
    )
    go_repository(
        name = "com_github_daviddengcn_go_colortext",
        importpath = "github.com/daviddengcn/go-colortext",
        sum = "h1:uVsMphB1eRx7xB1njzL3fuMdWRN8HtVzoUOItHMwv5c=",
        version = "v0.0.0-20160507010035-511bcaf42ccd",
    )
    go_repository(
        name = "com_github_denisenkom_go_mssqldb",
        importpath = "github.com/denisenkom/go-mssqldb",
        sum = "h1:NfhRXXFDPxcF5Cwo06DzeIaE7uuJtAUhsDwH3LNsjos=",
        version = "v0.0.0-20200620013148-b91950f658ec",
    )
    go_repository(
        name = "com_github_dgraph_io_ristretto",
        importpath = "github.com/dgraph-io/ristretto",
        sum = "h1:jh22xisGBjrEVnRZ1DVTpBVQm0Xndu8sMl0CWDzSIBI=",
        version = "v0.0.3",
    )
    go_repository(
        name = "com_github_dgrijalva_jwt_go",
        importpath = "github.com/dgrijalva/jwt-go",
        sum = "h1:7qlOGliEKZXTDg6OTjfoBKDXWrumCAMpl/TFQ4/5kLM=",
        version = "v3.2.0+incompatible",
    )
    go_repository(
        name = "com_github_dgryski_go_farm",
        importpath = "github.com/dgryski/go-farm",
        sum = "h1:tdlZCpZ/P9DhczCTSixgIKmwPv6+wP5DGjqLYw5SUiA=",
        version = "v0.0.0-20190423205320-6a90982ecee2",
    )
    go_repository(
        name = "com_github_dgryski_go_sip13",
        importpath = "github.com/dgryski/go-sip13",
        sum = "h1:RMLoZVzv4GliuWafOuPuQDKSm1SJph7uCRnnS61JAn4=",
        version = "v0.0.0-20181026042036-e10d5fee7954",
    )
    go_repository(
        name = "com_github_dhui_dktest",
        importpath = "github.com/dhui/dktest",
        sum = "h1:nZSDcnkpbotzT/nEHNsO+JCKY8i1Qoki1AYOpeLRb6M=",
        version = "v0.3.2",
    )
    go_repository(
        name = "com_github_disintegration_gift",
        importpath = "github.com/disintegration/gift",
        sum = "h1:Y005a1X4Z7Uc+0gLpSAsKhWi4qLtsdEcMIbbdvdZ6pc=",
        version = "v1.2.1",
    )
    go_repository(
        name = "com_github_docker_distribution",
        importpath = "github.com/docker/distribution",
        sum = "h1:a5mlkVzth6W5A4fOsS3D2EO5BUmsJpcB+cRlLU7cSug=",
        version = "v2.7.1+incompatible",
    )
    go_repository(
        name = "com_github_docker_docker",
        importpath = "github.com/docker/docker",
        sum = "h1:tmV+YbYOUAYDmAiamzhRKqQXaAUyUY2xVt27Rv7rCzA=",
        version = "v1.4.2-0.20200213202729-31a86c4ab209",
    )
    go_repository(
        name = "com_github_docker_go_connections",
        importpath = "github.com/docker/go-connections",
        sum = "h1:El9xVISelRB7BuFusrZozjnkIM5YnzCViNKohAFqRJQ=",
        version = "v0.4.0",
    )
    go_repository(
        name = "com_github_docker_go_events",
        importpath = "github.com/docker/go-events",
        sum = "h1:+pKlWGMw7gf6bQ+oDZB4KHQFypsfjYlq/C4rfL7D3g8=",
        version = "v0.0.0-20190806004212-e31b211e4f1c",
    )

    go_repository(
        name = "com_github_docker_go_units",
        importpath = "github.com/docker/go-units",
        sum = "h1:3uh0PgVws3nIA0Q+MwDC8yjEPf9zjRfZZWXZYDct3Tw=",
        version = "v0.4.0",
    )
    go_repository(
        name = "com_github_docker_spdystream",
        importpath = "github.com/docker/spdystream",
        sum = "h1:cenwrSVm+Z7QLSV/BsnenAOcDXdX4cMv4wP0B/5QbPg=",
        version = "v0.0.0-20160310174837-449fdfce4d96",
    )
    go_repository(
        name = "com_github_docopt_docopt_go",
        importpath = "github.com/docopt/docopt-go",
        sum = "h1:bWDMxwH3px2JBh6AyO7hdCn/PkvCZXii8TGj7sbtEbQ=",
        version = "v0.0.0-20180111231733-ee0de3bc6815",
    )
    go_repository(
        name = "com_github_dustin_go_humanize",
        importpath = "github.com/dustin/go-humanize",
        sum = "h1:VSnTsYCnlFHaM2/igO1h6X3HA71jcobQuxemgkq4zYo=",
        version = "v1.0.0",
    )
    go_repository(
        name = "com_github_eapache_go_resiliency",
        importpath = "github.com/eapache/go-resiliency",
        sum = "h1:1NtRmCAqadE2FN4ZcN6g90TP3uk8cg9rn9eNK2197aU=",
        version = "v1.1.0",
    )
    go_repository(
        name = "com_github_eapache_go_xerial_snappy",
        importpath = "github.com/eapache/go-xerial-snappy",
        sum = "h1:YEetp8/yCZMuEPMUDHG0CW/brkkEp8mzqk2+ODEitlw=",
        version = "v0.0.0-20180814174437-776d5712da21",
    )
    go_repository(
        name = "com_github_eapache_queue",
        importpath = "github.com/eapache/queue",
        sum = "h1:YOEu7KNc61ntiQlcEeUIoDTJ2o8mQznoNvUhiigpIqc=",
        version = "v1.1.0",
    )
    go_repository(
        name = "com_github_edsrzf_mmap_go",
        importpath = "github.com/edsrzf/mmap-go",
        sum = "h1:CEBF7HpRnUCSJgGUb5h1Gm7e3VkmVDrR8lvWVLtrOFw=",
        version = "v1.0.0",
    )
    go_repository(
        name = "com_github_elazarl_goproxy",
        importpath = "github.com/elazarl/goproxy",
        sum = "h1:yUdfgN0XgIJw7foRItutHYUIhlcKzcSf5vDpdhQAKTc=",
        version = "v0.0.0-20180725130230-947c36da3153",
    )
    go_repository(
        name = "com_github_emicklei_go_restful",
        importpath = "github.com/emicklei/go-restful",
        sum = "h1:spTtZBk5DYEvbxMVutUuTyh1Ao2r4iyvLdACqsl/Ljk=",
        version = "v2.9.5+incompatible",
    )
    go_repository(
        name = "com_github_emirpasic_gods",
        importpath = "github.com/emirpasic/gods",
        sum = "h1:QAUIPSaCu4G+POclxeqb3F+WPpdKqFGlw36+yOzGlrg=",
        version = "v1.12.0",
    )
    go_repository(
        name = "com_github_envoyproxy_go_control_plane",
        importpath = "github.com/envoyproxy/go-control-plane",
        sum = "h1:cgDRLG7bs59Zd+apAWuzLQL95obVYAymNJek76W3mgw=",
        version = "v0.10.1",
    )
    go_repository(
        name = "com_github_envoyproxy_protoc_gen_validate",
        importpath = "github.com/envoyproxy/protoc-gen-validate",
        sum = "h1:JiO+kJTpmYGjEodY7O1Zk8oZcNz1+f30UtwtXoFUPzE=",
        version = "v0.6.2",
    )
    go_repository(
        name = "com_github_evanphx_json_patch",
        importpath = "github.com/evanphx/json-patch",
        sum = "h1:glyUF9yIYtMHzn8xaKw5rMhdWcwsYV8dZHIq5567/xs=",
        version = "v4.11.0+incompatible",
    )
    go_repository(
        name = "com_github_exponent_io_jsonpath",
        importpath = "github.com/exponent-io/jsonpath",
        sum = "h1:105gxyaGwCFad8crR9dcMQWvV9Hvulu6hwUh4tWPJnM=",
        version = "v0.0.0-20151013193312-d6023ce2651d",
    )
    go_repository(
        name = "com_github_fatih_camelcase",
        importpath = "github.com/fatih/camelcase",
        sum = "h1:hxNvNX/xYBp0ovncs8WyWZrOrpBNub/JfaMvbURyft8=",
        version = "v1.0.0",
    )
    go_repository(
        name = "com_github_fatih_color",
        importpath = "github.com/fatih/color",
        sum = "h1:8LOYc1KYPPmyKMuN8QV2DNRWNbLo6LZ0iLs8+mlH53w=",
        version = "v1.13.0",
    )
    go_repository(
        name = "com_github_felixge_httpsnoop",
        importpath = "github.com/felixge/httpsnoop",
        sum = "h1:lvB5Jl89CsZtGIWuTcDM1E/vkVs49/Ml7JJe07l8SPQ=",
        version = "v1.0.1",
    )

    go_repository(
        name = "com_github_fiorix_go_web",
        importpath = "github.com/fiorix/go-web",
        sum = "h1:P/Czr+qFBdKELw4nys0x2e5nkT9niVq/2FS63ArJzm4=",
        version = "v1.0.1-0.20150221144011-5b593f1e8966",
    )
    go_repository(
        name = "com_github_flynn_go_shlex",
        importpath = "github.com/flynn/go-shlex",
        sum = "h1:BHsljHzVlRcyQhjrss6TZTdY2VfCqZPbv5k3iBFa2ZQ=",
        version = "v0.0.0-20150515145356-3f9db97f8568",
    )
    go_repository(
        name = "com_github_flynn_json5",
        importpath = "github.com/flynn/json5",
        sum = "h1:xJMmr4GMYIbALX5edyoDIOQpc2bOQTeJiWMeCl9lX/8=",
        version = "v0.0.0-20160717195620-7620272ed633",
    )
    go_repository(
        name = "com_github_fogleman_gg",
        importpath = "github.com/fogleman/gg",
        sum = "h1:/7zJX8F6AaYQc57WQCyN9cAIz+4bCJGO9B+dyW29am8=",
        version = "v1.3.0",
    )
    go_repository(
        name = "com_github_form3tech_oss_jwt_go",
        importpath = "github.com/form3tech-oss/jwt-go",
        sum = "h1:7ZaBxOI7TMoYBfyA3cQHErNNyAWIKUMIwqxEtgHOs5c=",
        version = "v3.2.3+incompatible",
    )
    go_repository(
        name = "com_github_fortytw2_leaktest",
        importpath = "github.com/fortytw2/leaktest",
        sum = "h1:u8491cBMTQ8ft8aeV+adlcytMZylmA5nnwwkRZjI8vw=",
        version = "v1.3.0",
    )
    go_repository(
        name = "com_github_franela_goblin",
        importpath = "github.com/franela/goblin",
        sum = "h1:gb2Z18BhTPJPpLQWj4T+rfKHYCHxRHCtRxhKKjRidVw=",
        version = "v0.0.0-20200105215937-c9ffbefa60db",
    )
    go_repository(
        name = "com_github_franela_goreq",
        importpath = "github.com/franela/goreq",
        sum = "h1:a9ENSRDFBUPkJ5lCgVZh26+ZbGyoVJG7yb5SSzF5H54=",
        version = "v0.0.0-20171204163338-bcd34c9993f8",
    )
    go_repository(
        name = "com_github_frankban_quicktest",
        importpath = "github.com/frankban/quicktest",
        sum = "h1:8sXhOn0uLys67V8EsXLc6eszDs8VXWxL3iRvebPhedY=",
        version = "v1.11.3",
    )

    go_repository(
        name = "com_github_fsnotify_fsnotify",
        importpath = "github.com/fsnotify/fsnotify",
        sum = "h1:mZcQUHVQUQWoPXXtuf9yuEXKudkV2sx1E06UadKWpgI=",
        version = "v1.5.1",
    )
    go_repository(
        name = "com_github_fsouza_fake_gcs_server",
        importpath = "github.com/fsouza/fake-gcs-server",
        sum = "h1:OeH75kBZcZa3ZE+zz/mFdJ2btt9FgqfjI7gIh9+5fvk=",
        version = "v1.17.0",
    )
    go_repository(
        name = "com_github_fvbommel_sortorder",
        importpath = "github.com/fvbommel/sortorder",
        sum = "h1:dSnXLt4mJYH25uDDGa3biZNQsozaUWDSWeKJ0qqFfzE=",
        version = "v1.0.1",
    )
    go_repository(
        name = "com_github_garyburd_redigo",
        importpath = "github.com/garyburd/redigo",
        sum = "h1:0VruCpn7yAIIu7pWVClQC8wxCJEcG3nyzpMSHKi1PQc=",
        version = "v1.6.0",
    )
    go_repository(
        name = "com_github_geertjohan_go_incremental",
        importpath = "github.com/GeertJohan/go.incremental",
        sum = "h1:7AH+pY1XUgQE4Y1HcXYaMqAI0m9yrFqo/jt0CW30vsg=",
        version = "v1.0.0",
    )
    go_repository(
        name = "com_github_geertjohan_go_rice",
        importpath = "github.com/GeertJohan/go.rice",
        sum = "h1:KkI6O9uMaQU3VEKaj01ulavtF7o1fWT7+pk/4voiMLQ=",
        version = "v1.0.0",
    )
    go_repository(
        name = "com_github_ghodss_yaml",
        importpath = "github.com/ghodss/yaml",
        sum = "h1:wQHKEahhL6wmXdzwWG11gIVCkOv05bNOh+Rxn0yngAk=",
        version = "v1.0.0",
    )
    go_repository(
        name = "com_github_gin_contrib_sse",
        importpath = "github.com/gin-contrib/sse",
        sum = "h1:Y/yl/+YNO8GZSjAhjMsSuLt29uWRFHdHYUb5lYOV9qE=",
        version = "v0.1.0",
    )
    go_repository(
        name = "com_github_gin_gonic_gin",
        importpath = "github.com/gin-gonic/gin",
        sum = "h1:ahKqKTFpO5KTPHxWZjEdPScmYaGtLo8Y4DMHoEsnp14=",
        version = "v1.6.3",
    )

    go_repository(
        name = "com_github_gliderlabs_ssh",
        importpath = "github.com/gliderlabs/ssh",
        sum = "h1:6zsha5zo/TWhRhwqCD3+EarCAgZ2yN28ipRnGPnwkI0=",
        version = "v0.2.2",
    )
    go_repository(
        name = "com_github_globalsign_mgo",
        importpath = "github.com/globalsign/mgo",
        sum = "h1:DujepqpGd1hyOd7aW59XpK7Qymp8iy83xq74fLr21is=",
        version = "v0.0.0-20181015135952-eeefdecb41b8",
    )
    go_repository(
        name = "com_github_go_errors_errors",
        importpath = "github.com/go-errors/errors",
        sum = "h1:LUHzmkK3GUKUrL/1gfBUxAHzcev3apQlezX/+O7ma6w=",
        version = "v1.0.1",
    )
    go_repository(
        name = "com_github_go_gl_glfw",
        importpath = "github.com/go-gl/glfw",
        sum = "h1:QbL/5oDUmRBzO9/Z7Seo6zf912W/a6Sr4Eu0G/3Jho0=",
        version = "v0.0.0-20190409004039-e6da0acd62b1",
    )
    go_repository(
        name = "com_github_go_gl_glfw_v3_3_glfw",
        importpath = "github.com/go-gl/glfw/v3.3/glfw",
        sum = "h1:WtGNWLvXpe6ZudgnXrq0barxBImvnnJoMEhXAzcbM0I=",
        version = "v0.0.0-20200222043503-6f7a984d4dc4",
    )
    go_repository(
        name = "com_github_go_kit_kit",
        importpath = "github.com/go-kit/kit",
        sum = "h1:wDJmvq38kDhkVxi50ni9ykkdUr1PKgqKOoi01fa0Mdk=",
        version = "v0.9.0",
    )
    go_repository(
        name = "com_github_go_kit_log",
        importpath = "github.com/go-kit/log",
        sum = "h1:DGJh0Sm43HbOeYDNnVZFl8BvcYVvjD5bqYJvp0REbwQ=",
        version = "v0.1.0",
    )

    go_repository(
        name = "com_github_go_logfmt_logfmt",
        importpath = "github.com/go-logfmt/logfmt",
        sum = "h1:TrB8swr/68K7m9CcGut2g3UOihhbcbiMAYiuTXdEih4=",
        version = "v0.5.0",
    )
    go_repository(
        name = "com_github_go_logr_logr",
        importpath = "github.com/go-logr/logr",
        sum = "h1:K7/B1jt6fIBQVd4Owv2MqGQClcgf0R266+7C/QjRcLc=",
        version = "v0.4.0",
    )
    go_repository(
        name = "com_github_go_ole_go_ole",
        importpath = "github.com/go-ole/go-ole",
        sum = "h1:/Fpf6oFPoeFik9ty7siob0G6Ke8QvQEuVcuChpwXzpY=",
        version = "v1.2.6",
    )

    go_repository(
        name = "com_github_go_openapi_analysis",
        importpath = "github.com/go-openapi/analysis",
        sum = "h1:8b2ZgKfKIUTVQpTb77MoRDIMEIwvDVw40o3aOXdfYzI=",
        version = "v0.19.5",
    )
    go_repository(
        name = "com_github_go_openapi_errors",
        importpath = "github.com/go-openapi/errors",
        sum = "h1:a2kIyV3w+OS3S97zxUndRVD46+FhGOUBDFY7nmu4CsY=",
        version = "v0.19.2",
    )
    go_repository(
        name = "com_github_go_openapi_jsonpointer",
        importpath = "github.com/go-openapi/jsonpointer",
        sum = "h1:gZr+CIYByUqjcgeLXnQu2gHYQC9o73G2XUeOFYEICuY=",
        version = "v0.19.5",
    )
    go_repository(
        name = "com_github_go_openapi_jsonreference",
        importpath = "github.com/go-openapi/jsonreference",
        sum = "h1:1WJP/wi4OjB4iV8KVbH73rQaoialJrqv8gitZLxGLtM=",
        version = "v0.19.5",
    )
    go_repository(
        name = "com_github_go_openapi_loads",
        importpath = "github.com/go-openapi/loads",
        sum = "h1:5I4CCSqoWzT+82bBkNIvmLc0UOsoKKQ4Fz+3VxOB7SY=",
        version = "v0.19.4",
    )
    go_repository(
        name = "com_github_go_openapi_runtime",
        importpath = "github.com/go-openapi/runtime",
        sum = "h1:csnOgcgAiuGoM/Po7PEpKDoNulCcF3FGbSnbHfxgjMI=",
        version = "v0.19.4",
    )
    go_repository(
        name = "com_github_go_openapi_spec",
        importpath = "github.com/go-openapi/spec",
        sum = "h1:Xm0Ao53uqnk9QE/LlYV5DEU09UAgpliA85QoT9LzqPw=",
        version = "v0.19.5",
    )
    go_repository(
        name = "com_github_go_openapi_strfmt",
        importpath = "github.com/go-openapi/strfmt",
        sum = "h1:0utjKrw+BAh8s57XE9Xz8DUBsVvPmRUB6styvl9wWIM=",
        version = "v0.19.5",
    )
    go_repository(
        name = "com_github_go_openapi_swag",
        importpath = "github.com/go-openapi/swag",
        sum = "h1:gm3vOOXfiuw5i9p5N9xJvfjvuofpyvLA9Wr6QfK5Fng=",
        version = "v0.19.14",
    )
    go_repository(
        name = "com_github_go_openapi_validate",
        importpath = "github.com/go-openapi/validate",
        sum = "h1:YFzsdWIDfVuLvIOF+ZmKjVg1MbPJ1QgY9PihMwei1ys=",
        version = "v0.19.8",
    )
    go_repository(
        name = "com_github_go_playground_assert_v2",
        importpath = "github.com/go-playground/assert/v2",
        sum = "h1:MsBgLAaY856+nPRTKrp3/OZK38U/wa0CcBYNjji3q3A=",
        version = "v2.0.1",
    )
    go_repository(
        name = "com_github_go_playground_locales",
        importpath = "github.com/go-playground/locales",
        sum = "h1:HyWk6mgj5qFqCT5fjGBuRArbVDfE4hi8+e8ceBS/t7Q=",
        version = "v0.13.0",
    )
    go_repository(
        name = "com_github_go_playground_universal_translator",
        importpath = "github.com/go-playground/universal-translator",
        sum = "h1:icxd5fm+REJzpZx7ZfpaD876Lmtgy7VtROAbHHXk8no=",
        version = "v0.17.0",
    )
    go_repository(
        name = "com_github_go_playground_validator_v10",
        importpath = "github.com/go-playground/validator/v10",
        sum = "h1:KgJ0snyC2R9VXYN2rneOtQcw5aHQB1Vv0sFl1UcHBOY=",
        version = "v10.2.0",
    )

    go_repository(
        name = "com_github_go_python_gpython",
        importpath = "github.com/go-python/gpython",
        sum = "h1:QNFZ0h540Lajx7Pi/os06XzzdYUQG+2sV7IvPo/Mvmg=",
        version = "v0.0.3",
    )
    go_repository(
        name = "com_github_go_sql_driver_mysql",
        importpath = "github.com/go-sql-driver/mysql",
        sum = "h1:ozyZYNQW3x3HtqT1jira07DN2PArx2v7/mN66gGcHOs=",
        version = "v1.5.0",
    )
    go_repository(
        name = "com_github_go_stack_stack",
        importpath = "github.com/go-stack/stack",
        sum = "h1:5SgMzNM5HxrEjV0ww2lTmX6E2Izsfxas4+YHWRs3Lsk=",
        version = "v1.8.0",
    )
    go_repository(
        name = "com_github_gobuffalo_here",
        importpath = "github.com/gobuffalo/here",
        sum = "h1:hYrd0a6gDmWxBM4TnrGw8mQg24iSVoIkHEk7FodQcBI=",
        version = "v0.6.0",
    )
    go_repository(
        name = "com_github_gobwas_glob",
        importpath = "github.com/gobwas/glob",
        sum = "h1:A4xDbljILXROh+kObIiy5kIaPYD8e96x1tgBhUI5J+Y=",
        version = "v0.2.3",
    )
    go_repository(
        name = "com_github_gobwas_httphead",
        importpath = "github.com/gobwas/httphead",
        sum = "h1:s+21KNqlpePfkah2I+gwHF8xmJWRjooY+5248k6m4A0=",
        version = "v0.0.0-20180130184737-2c6c146eadee",
    )
    go_repository(
        name = "com_github_gobwas_pool",
        importpath = "github.com/gobwas/pool",
        sum = "h1:QEmUOlnSjWtnpRGHF3SauEiOsy82Cup83Vf2LcMlnc8=",
        version = "v0.2.0",
    )
    go_repository(
        name = "com_github_gobwas_ws",
        importpath = "github.com/gobwas/ws",
        sum = "h1:CoAavW/wd/kulfZmSIBt6p24n4j7tHgNVCjsfHVNUbo=",
        version = "v1.0.2",
    )

    go_repository(
        name = "com_github_gocql_gocql",
        importpath = "github.com/gocql/gocql",
        sum = "h1:vF83LI8tAakwEwvWZtrIEx7pOySacl2TOxx6eXk4ePo=",
        version = "v0.0.0-20190301043612-f6df8288f9b4",
    )
    go_repository(
        name = "com_github_godbus_dbus",
        importpath = "github.com/godbus/dbus",
        sum = "h1:WqqLRTsQic3apZUK9qC5sGNfXthmPXzUZ7nQPrNITa4=",
        version = "v4.1.0+incompatible",
    )
    go_repository(
        name = "com_github_godbus_dbus_v5",
        importpath = "github.com/godbus/dbus/v5",
        sum = "h1:mkgN1ofwASrYnJ5W6U/BxG15eXXXjirgZc7CLqkcaro=",
        version = "v5.0.6",
    )
    go_repository(
        name = "com_github_gofrs_uuid",
        importpath = "github.com/gofrs/uuid",
        sum = "h1:1SD/1F5pU8p29ybwgQSwpQk+mwdRrXCYuPhW6m+TnJw=",
        version = "v4.0.0+incompatible",
    )
    go_repository(
        name = "com_github_gogo_googleapis",
        importpath = "github.com/gogo/googleapis",
        sum = "h1:1Yx4Myt7BxzvUr5ldGSbwYiZG6t9wGBZ+8/fX3Wvtq0=",
        version = "v1.4.1",
    )
    go_repository(
        name = "com_github_gogo_protobuf",
        importpath = "github.com/gogo/protobuf",
        sum = "h1:Ov1cvc58UF3b5XjBnZv7+opcTcQFZebYjWzi34vdm4Q=",
        version = "v1.3.2",
    )
    go_repository(
        name = "com_github_golang_freetype",
        importpath = "github.com/golang/freetype",
        sum = "h1:DACJavvAHhabrF08vX0COfcOBJRhZ8lUbR+ZWIs0Y5g=",
        version = "v0.0.0-20170609003504-e2365dfdc4a0",
    )
    go_repository(
        name = "com_github_golang_glog",
        importpath = "github.com/golang/glog",
        sum = "h1:VKtxabqXZkF25pY9ekfRL6a582T4P37/31XEstQ5p58=",
        version = "v0.0.0-20160126235308-23def4e6c14b",
    )
    go_repository(
        name = "com_github_golang_groupcache",
        importpath = "github.com/golang/groupcache",
        sum = "h1:oI5xCqsCo564l8iNU+DwB5epxmsaqB+rhGL0m5jtYqE=",
        version = "v0.0.0-20210331224755-41bb18bfe9da",
    )
    go_repository(
        name = "com_github_golang_migrate_migrate_v4",
        importpath = "github.com/golang-migrate/migrate/v4",
        sum = "h1:5S7HMjiq9u50X3+WXpzXPbUj1qUFuZRm8NCsX989Tn4=",
        version = "v4.13.0",
    )
    go_repository(
        name = "com_github_golang_mock",
        importpath = "github.com/golang/mock",
        sum = "h1:ErTB+efbowRARo13NNdxyJji2egdxLGQhRaY+DUumQc=",
        version = "v1.6.0",
    )
    go_repository(
        name = "com_github_golang_protobuf",
        importpath = "github.com/golang/protobuf",
        sum = "h1:ROPKBNFfQgOUMifHyP+KYbvpjbdoFNs+aK7DXlji0Tw=",
        version = "v1.5.2",
    )
    go_repository(
        name = "com_github_golang_snappy",
        importpath = "github.com/golang/snappy",
        sum = "h1:fHPg5GQYlCeLIPB9BZqMVR5nR9A+IM5zcgeTdjMYmLA=",
        version = "v0.0.3",
    )
    go_repository(
        name = "com_github_golang_sql_civil",
        importpath = "github.com/golang-sql/civil",
        sum = "h1:lXe2qZdvpiX5WZkZR4hgp4KJVfY3nMkvmwbVkpv1rVY=",
        version = "v0.0.0-20190719163853-cb61b32ac6fe",
    )
    go_repository(
        name = "com_github_golangplus_testing",
        importpath = "github.com/golangplus/testing",
        sum = "h1:KhcknUwkWHKZPbFy2P7jH5LKJ3La+0ZeknkkmrSgqb0=",
        version = "v0.0.0-20180327235837-af21d9c3145e",
    )
    go_repository(
        name = "com_github_gonum_blas",
        importpath = "github.com/gonum/blas",
        sum = "h1:Q0Jsdxl5jbxouNs1TQYt0gxesYMU4VXRbsTlgDloZ50=",
        version = "v0.0.0-20181208220705-f22b278b28ac",
    )
    go_repository(
        name = "com_github_gonum_floats",
        importpath = "github.com/gonum/floats",
        sum = "h1:EvokxLQsaaQjcWVWSV38221VAK7qc2zhaO17bKys/18=",
        version = "v0.0.0-20181209220543-c233463c7e82",
    )
    go_repository(
        name = "com_github_gonum_internal",
        importpath = "github.com/gonum/internal",
        sum = "h1:8jtTdc+Nfj9AR+0soOeia9UZSvYBvETVHZrugUowJ7M=",
        version = "v0.0.0-20181124074243-f884aa714029",
    )
    go_repository(
        name = "com_github_gonum_lapack",
        importpath = "github.com/gonum/lapack",
        sum = "h1:7qnwS9+oeSiOIsiUMajT+0R7HR6hw5NegnKPmn/94oI=",
        version = "v0.0.0-20181123203213-e4cdc5a0bff9",
    )
    go_repository(
        name = "com_github_gonum_matrix",
        importpath = "github.com/gonum/matrix",
        sum = "h1:V2IgdyerlBa/MxaEFRbV5juy/C3MGdj4ePi+g6ePIp4=",
        version = "v0.0.0-20181209220409-c518dec07be9",
    )
    go_repository(
        name = "com_github_google_addlicense",
        importpath = "github.com/google/addlicense",
        sum = "h1:ydbHzabf84uucKri5fcfiqYxGg+rYgP/zQfLLN8lyP0=",
        version = "v0.0.0-20190510175307-22550fa7c1b0",
    )
    go_repository(
        name = "com_github_google_btree",
        importpath = "github.com/google/btree",
        sum = "h1:gK4Kx5IaGY9CD5sPJ36FHiBJ6ZXl0kilRiiCj+jdYp4=",
        version = "v1.0.1",
    )
    go_repository(
        name = "com_github_google_flatbuffers",
        importpath = "github.com/google/flatbuffers",
        sum = "h1:O7CEyB8Cb3/DmtxODGtLHcEvpr81Jm5qLg/hsHnxA2A=",
        version = "v1.11.0",
    )
    go_repository(
        name = "com_github_google_go_cmp",
        importpath = "github.com/google/go-cmp",
        sum = "h1:81/ik6ipDQS2aGcBfIN5dHDB36BwrStyeAQquSYCV4o=",
        version = "v0.5.7",
    )
    go_repository(
        name = "com_github_google_go_github",
        importpath = "github.com/google/go-github",
        sum = "h1:N0LgJ1j65A7kfXrZnUDaYCs/Sf4rEjNlfyDHW9dolSY=",
        version = "v17.0.0+incompatible",
    )
    go_repository(
        name = "com_github_google_go_github_v29",
        importpath = "github.com/google/go-github/v29",
        sum = "h1:IktKCTwU//aFHnpA+2SLIi7Oo9uhAzgsdZNbcAqhgdc=",
        version = "v29.0.3",
    )
    go_repository(
        name = "com_github_google_go_licenses",
        importpath = "github.com/google/go-licenses",
        sum = "h1:ZK63Yns/0Y8hE5y50WuSsfFWNPmpYDQ9tzh/J2vWV8c=",
        version = "v0.0.0-20210816172045-3099c18c36e1",
    )
    go_repository(
        name = "com_github_google_go_querystring",
        importpath = "github.com/google/go-querystring",
        sum = "h1:Xkwi/a1rcvNg1PPYe5vI8GbeBY/jrVuDX5ASuANWTrk=",
        version = "v1.0.0",
    )
    go_repository(
        name = "com_github_google_gofuzz",
        importpath = "github.com/google/gofuzz",
        sum = "h1:xRy4A+RhZaiKjJ1bPfwQ8sedCA+YS2YcCHW6ec7JMi0=",
        version = "v1.2.0",
    )
    go_repository(
        name = "com_github_google_licenseclassifier",
        importpath = "github.com/google/licenseclassifier",
        sum = "h1:TJsAqW6zLRMDTyGmc9TPosfn9OyVlHs8Hrn3pY6ONSY=",
        version = "v0.0.0-20210722185704-3043a050f148",
    )
    go_repository(
        name = "com_github_google_martian",
        importpath = "github.com/google/martian",
        sum = "h1:/CP5g8u/VJHijgedC/Legn3BAbAaWPgecwXBIDzw5no=",
        version = "v2.1.0+incompatible",
    )
    go_repository(
        name = "com_github_google_martian_v3",
        importpath = "github.com/google/martian/v3",
        sum = "h1:d8MncMlErDFTwQGBK1xhv026j9kqhvw1Qv9IbWT1VLQ=",
        version = "v3.2.1",
    )
    go_repository(
        name = "com_github_google_pprof",
        importpath = "github.com/google/pprof",
        sum = "h1:K6RDEckDVWvDI9JAJYCmNdQXq6neHJOYx3V6jnqNEec=",
        version = "v0.0.0-20210720184732-4bb14d4b1be1",
    )
    go_repository(
        name = "com_github_google_renameio",
        importpath = "github.com/google/renameio",
        sum = "h1:GOZbcHa3HfsPKPlmyPyN2KEohoMXOhdMbHrvbpl2QaA=",
        version = "v0.1.0",
    )
    go_repository(
        name = "com_github_google_shlex",
        importpath = "github.com/google/shlex",
        sum = "h1:El6M4kTTCOh6aBiKaUGG7oYTSPP8MxqL4YI3kZKwcP4=",
        version = "v0.0.0-20191202100458-e7afc7fbc510",
    )
    go_repository(
        name = "com_github_google_uuid",
        importpath = "github.com/google/uuid",
        sum = "h1:EVhdT+1Kseyi1/pUmXKaFxYsDNy9RQYkMWRH68J/W7Y=",
        version = "v1.1.2",
    )
    go_repository(
        name = "com_github_googleapis_gax_go",
        importpath = "github.com/googleapis/gax-go",
        sum = "h1:silFMLAnr330+NRuag/VjIGF7TLp/LBrV2CJKFLWEww=",
        version = "v2.0.2+incompatible",
    )
    go_repository(
        name = "com_github_googleapis_gax_go_v2",
        importpath = "github.com/googleapis/gax-go/v2",
        sum = "h1:nRJtk3y8Fm770D42QV6T90ZnvFZyk7agSo3Q+Z9p3WI=",
        version = "v2.3.0",
    )
    go_repository(
        name = "com_github_googleapis_gnostic",
        importpath = "github.com/googleapis/gnostic",
        sum = "h1:9fHAtK0uDfpveeqqo1hkEZJcFvYXAiCN3UutL8F9xHw=",
        version = "v0.5.5",
    )
    go_repository(
        name = "com_github_googleapis_google_cloud_go_testing",
        importpath = "github.com/googleapis/google-cloud-go-testing",
        sum = "h1:tlyzajkF3030q6M8SvmJSemC9DTHL/xaMa18b65+JM4=",
        version = "v0.0.0-20200911160855-bcd43fbb19e8",
    )

    go_repository(
        name = "com_github_gophercloud_gophercloud",
        importpath = "github.com/gophercloud/gophercloud",
        sum = "h1:P/nh25+rzXouhytV2pUHBb65fnds26Ghl8/391+sT5o=",
        version = "v0.1.0",
    )
    go_repository(
        name = "com_github_gopherjs_gopherjs",
        importpath = "github.com/gopherjs/gopherjs",
        sum = "h1:l5lAOZEym3oK3SQ2HBHWsJUfbNBiTXJDeW2QDxw9AQ0=",
        version = "v0.0.0-20200217142428-fce0ec30dd00",
    )
    go_repository(
        name = "com_github_gopherjs_gopherwasm",
        importpath = "github.com/gopherjs/gopherwasm",
        sum = "h1:32nge/RlujS1Im4HNCJPp0NbBOAeBXFuT1KonUuLl+Y=",
        version = "v1.0.0",
    )
    go_repository(
        name = "com_github_gorilla_context",
        importpath = "github.com/gorilla/context",
        sum = "h1:AWwleXJkX/nhcU9bZSnZoi3h/qGYqQAGhq6zZe/aQW8=",
        version = "v1.1.1",
    )
    go_repository(
        name = "com_github_gorilla_csrf",
        importpath = "github.com/gorilla/csrf",
        sum = "h1:mMPjV5/3Zd460xCavIkppUdvnl5fPXMpv2uz2Zyg7/Y=",
        version = "v1.7.0",
    )
    go_repository(
        name = "com_github_gorilla_handlers",
        importpath = "github.com/gorilla/handlers",
        sum = "h1:0QniY0USkHQ1RGCLfKxeNHK9bkDHGRYGNDFBCS+YARg=",
        version = "v1.4.2",
    )
    go_repository(
        name = "com_github_gorilla_mux",
        importpath = "github.com/gorilla/mux",
        sum = "h1:i40aqfkR1h2SlN9hojwV5ZA91wcXFOvkdNIeFDP5koI=",
        version = "v1.8.0",
    )
    go_repository(
        name = "com_github_gorilla_securecookie",
        importpath = "github.com/gorilla/securecookie",
        sum = "h1:miw7JPhV+b/lAHSXz4qd/nN9jRiAFV5FwjeKyCS8BvQ=",
        version = "v1.1.1",
    )
    go_repository(
        name = "com_github_gorilla_websocket",
        importpath = "github.com/gorilla/websocket",
        sum = "h1:+/TMaTYc4QFitKJxsQ7Yye35DkWvkdLcvGKqM+x0Ufc=",
        version = "v1.4.2",
    )
    go_repository(
        name = "com_github_gregjones_httpcache",
        importpath = "github.com/gregjones/httpcache",
        sum = "h1:pdN6V1QBWetyv/0+wjACpqVH+eVULgEjkurDLq3goeM=",
        version = "v0.0.0-20180305231024-9cad4c3443a7",
    )
    go_repository(
        name = "com_github_grpc_ecosystem_go_grpc_middleware",
        importpath = "github.com/grpc-ecosystem/go-grpc-middleware",
        sum = "h1:Iju5GlWwrvL6UBg4zJJt3btmonfrMlCDdsejg4CZE7c=",
        version = "v1.0.0",
    )
    go_repository(
        name = "com_github_grpc_ecosystem_go_grpc_prometheus",
        importpath = "github.com/grpc-ecosystem/go-grpc-prometheus",
        sum = "h1:Ovs26xHkKqVztRpIrF/92BcuyuQ/YW4NSIpoGtfXNho=",
        version = "v1.2.0",
    )
    go_repository(
        name = "com_github_grpc_ecosystem_grpc_gateway",
        importpath = "github.com/grpc-ecosystem/grpc-gateway",
        sum = "h1:gmcG1KaJ57LophUzW0Hy8NmPhnMZb4M0+kPpLofRdBo=",
        version = "v1.16.0",
    )
    go_repository(
        name = "com_github_hailocab_go_hostpool",
        importpath = "github.com/hailocab/go-hostpool",
        sum = "h1:5upAirOpQc1Q53c0bnx2ufif5kANL7bfZWcc6VJWJd8=",
        version = "v0.0.0-20160125115350-e80d13ce29ed",
    )
    go_repository(
        name = "com_github_hako_durafmt",
        importpath = "github.com/hako/durafmt",
        sum = "h1:BpJ2o0OR5FV7vrkDYfXYVJQeMNWa8RhklZOpW2ITAIQ=",
        version = "v0.0.0-20200710122514-c0fb7b4da026",
    )
    go_repository(
        name = "com_github_hashicorp_consul_api",
        importpath = "github.com/hashicorp/consul/api",
        sum = "h1:k3y1FYv6nuKyNTqj6w9gXOx5r5CfLj/k/euUeBXj1OY=",
        version = "v1.12.0",
    )
    go_repository(
        name = "com_github_hashicorp_consul_sdk",
        importpath = "github.com/hashicorp/consul/sdk",
        sum = "h1:OJtKBtEjboEZvG6AOUdh4Z1Zbyu0WcxQ0qatRrZHTVU=",
        version = "v0.8.0",
    )
    go_repository(
        name = "com_github_hashicorp_errwrap",
        importpath = "github.com/hashicorp/errwrap",
        sum = "h1:OxrOeh75EUXMY8TBjag2fzXGZ40LB6IKw45YeGUDY2I=",
        version = "v1.1.0",
    )
    go_repository(
        name = "com_github_hashicorp_go_cleanhttp",
        importpath = "github.com/hashicorp/go-cleanhttp",
        sum = "h1:035FKYIWjmULyFRBKPs8TBQoi0x6d9G4xc9neXJWAZQ=",
        version = "v0.5.2",
    )
    go_repository(
        name = "com_github_hashicorp_go_hclog",
        importpath = "github.com/hashicorp/go-hclog",
        sum = "h1:bkKf0BeBXcSYa7f5Fyi9gMuQ8gNsxeiNpZjR6VxNZeo=",
        version = "v1.0.0",
    )

    go_repository(
        name = "com_github_hashicorp_go_immutable_radix",
        importpath = "github.com/hashicorp/go-immutable-radix",
        sum = "h1:DKHmCUm2hRBK510BaiZlwvpD40f8bJFeZnpfm2KLowc=",
        version = "v1.3.1",
    )
    go_repository(
        name = "com_github_hashicorp_go_msgpack",
        importpath = "github.com/hashicorp/go-msgpack",
        sum = "h1:zKjpN5BK/P5lMYrLmBHdBULWbJ0XpYR+7NGzqkZzoD4=",
        version = "v0.5.3",
    )
    go_repository(
        name = "com_github_hashicorp_go_multierror",
        importpath = "github.com/hashicorp/go-multierror",
        sum = "h1:B9UzwGQJehnUY1yNrnwREHc3fGbC2xefo8g4TbElacI=",
        version = "v1.1.0",
    )
    go_repository(
        name = "com_github_hashicorp_go_net",
        importpath = "github.com/hashicorp/go.net",
        sum = "h1:sNCoNyDEvN1xa+X0baata4RdcpKwcMS6DH+xwfqPgjw=",
        version = "v0.0.1",
    )
    go_repository(
        name = "com_github_hashicorp_go_retryablehttp",
        importpath = "github.com/hashicorp/go-retryablehttp",
        sum = "h1:QlWt0KvWT0lq8MFppF9tsJGF+ynG7ztc2KIPhzRGk7s=",
        version = "v0.5.3",
    )

    go_repository(
        name = "com_github_hashicorp_go_rootcerts",
        importpath = "github.com/hashicorp/go-rootcerts",
        sum = "h1:jzhAVGtqPKbwpyCPELlgNWhE1znq+qwJtW5Oi2viEzc=",
        version = "v1.0.2",
    )
    go_repository(
        name = "com_github_hashicorp_go_sockaddr",
        importpath = "github.com/hashicorp/go-sockaddr",
        sum = "h1:GeH6tui99pF4NJgfnhp+L6+FfobzVW3Ah46sLo0ICXs=",
        version = "v1.0.0",
    )
    go_repository(
        name = "com_github_hashicorp_go_syslog",
        importpath = "github.com/hashicorp/go-syslog",
        sum = "h1:KaodqZuhUoZereWVIYmpUgZysurB1kBLX2j0MwMrUAE=",
        version = "v1.0.0",
    )
    go_repository(
        name = "com_github_hashicorp_go_uuid",
        importpath = "github.com/hashicorp/go-uuid",
        sum = "h1:fv1ep09latC32wFoVwnqcnKJGnMSdBanPczbHAYm1BE=",
        version = "v1.0.1",
    )
    go_repository(
        name = "com_github_hashicorp_go_version",
        importpath = "github.com/hashicorp/go-version",
        sum = "h1:3vNe/fWF5CBgRIguda1meWhsZHy3m8gCJ5wx+dIzX/E=",
        version = "v1.2.0",
    )
    go_repository(
        name = "com_github_hashicorp_golang_lru",
        importpath = "github.com/hashicorp/golang-lru",
        sum = "h1:YDjusn29QI/Das2iO9M0BHnIbxPeyuCHsjMW+lJfyTc=",
        version = "v0.5.4",
    )
    go_repository(
        name = "com_github_hashicorp_hcl",
        importpath = "github.com/hashicorp/hcl",
        sum = "h1:0Anlzjpi4vEasTeNFn2mLJgTSwt0+6sfsiTG8qcWGx4=",
        version = "v1.0.0",
    )
    go_repository(
        name = "com_github_hashicorp_logutils",
        importpath = "github.com/hashicorp/logutils",
        sum = "h1:dLEQVugN8vlakKOUE3ihGLTZJRB4j+M2cdTm/ORI65Y=",
        version = "v1.0.0",
    )
    go_repository(
        name = "com_github_hashicorp_mdns",
        importpath = "github.com/hashicorp/mdns",
        sum = "h1:sY0CMhFmjIPDMlTB+HfymFHCaYLhgifZ0QhjaYKD/UQ=",
        version = "v1.0.4",
    )
    go_repository(
        name = "com_github_hashicorp_memberlist",
        importpath = "github.com/hashicorp/memberlist",
        sum = "h1:8+567mCcFDnS5ADl7lrpxPMWiFCElyUEeW0gtj34fMA=",
        version = "v0.3.0",
    )
    go_repository(
        name = "com_github_hashicorp_serf",
        importpath = "github.com/hashicorp/serf",
        sum = "h1:uuEX1kLR6aoda1TBttmJQKDLZE1Ob7KN0NPdE7EtCDc=",
        version = "v0.9.6",
    )
    go_repository(
        name = "com_github_hpcloud_tail",
        importpath = "github.com/hpcloud/tail",
        sum = "h1:nfCOvKYfkgYP8hkirhJocXT2+zOD8yUNjXaWfTlyFKI=",
        version = "v1.0.0",
    )
    go_repository(
        name = "com_github_huandu_xstrings",
        importpath = "github.com/huandu/xstrings",
        sum = "h1:L18LIDzqlW6xN2rEkpdV8+oL/IXWJ1APd+vsdYy4Wdw=",
        version = "v1.3.2",
    )
    go_repository(
        name = "com_github_hudl_fargo",
        importpath = "github.com/hudl/fargo",
        sum = "h1:0U6+BtN6LhaYuTnIJq4Wyq5cpn6O2kWrxAtcqBmYY6w=",
        version = "v1.3.0",
    )
    go_repository(
        name = "com_github_huin_goserial",
        importpath = "github.com/huin/goserial",
        sum = "h1:v6symRpmVeKVUqq1grXnDDtus+lmQufUhgZ/lgMr4nU=",
        version = "v0.0.0-20121012073615-7b90efdb22b1",
    )
    go_repository(
        name = "com_github_iancoleman_orderedmap",
        importpath = "github.com/iancoleman/orderedmap",
        sum = "h1:i462o439ZjprVSFSZLZxcsoAe592sZB1rci2Z8j4wdk=",
        version = "v0.0.0-20190318233801-ac98e3ecb4b0",
    )
    go_repository(
        name = "com_github_iancoleman_strcase",
        importpath = "github.com/iancoleman/strcase",
        sum = "h1:05I4QRnGpI0m37iZQRuskXh+w77mr6Z41lwQzuHLwW0=",
        version = "v0.2.0",
    )

    go_repository(
        name = "com_github_ianlancetaylor_demangle",
        importpath = "github.com/ianlancetaylor/demangle",
        sum = "h1:mV02weKRL81bEnm8A0HT1/CAelMQDBuQIfLw8n+d6xI=",
        version = "v0.0.0-20200824232613-28f6c0f3b639",
    )
    go_repository(
        name = "com_github_imdario_mergo",
        importpath = "github.com/imdario/mergo",
        sum = "h1:3tnifQM4i+fbajXKBHXWEH+KvNHqojZ778UH75j3bGA=",
        version = "v0.3.11",
    )
    go_repository(
        name = "com_github_inconshreveable_mousetrap",
        importpath = "github.com/inconshreveable/mousetrap",
        sum = "h1:Z8tu5sraLXCXIcARxBp/8cbvlwVa7Z1NHg9XEKhtSvM=",
        version = "v1.0.0",
    )
    go_repository(
        name = "com_github_influxdata_influxdb1_client",
        importpath = "github.com/influxdata/influxdb1-client",
        sum = "h1:/WZQPMZNsjZ7IlCpsLGdQBINg5bxKQ1K1sh6awxLtkA=",
        version = "v0.0.0-20191209144304-8bf82d3c094d",
    )
    go_repository(
        name = "com_github_jackc_chunkreader",
        importpath = "github.com/jackc/chunkreader",
        sum = "h1:4s39bBR8ByfqH+DKm8rQA3E1LHZWB9XWcrz8fqaZbe0=",
        version = "v1.0.0",
    )
    go_repository(
        name = "com_github_jackc_chunkreader_v2",
        importpath = "github.com/jackc/chunkreader/v2",
        sum = "h1:i+RDz65UE+mmpjTfyz0MoVTnzeYxroil2G82ki7MGG8=",
        version = "v2.0.1",
    )
    go_repository(
        name = "com_github_jackc_fake",
        importpath = "github.com/jackc/fake",
        sum = "h1:vr3AYkKovP8uR8AvSGGUK1IDqRa5lAAvEkZG1LKaCRc=",
        version = "v0.0.0-20150926172116-812a484cc733",
    )
    go_repository(
        name = "com_github_jackc_pgconn",
        importpath = "github.com/jackc/pgconn",
        sum = "h1:rsDFzIpRk7xT4B8FufgpCCeyjdNpKyghZeSefViE5W8=",
        version = "v1.12.1",
    )
    go_repository(
        name = "com_github_jackc_pgio",
        importpath = "github.com/jackc/pgio",
        sum = "h1:g12B9UwVnzGhueNavwioyEEpAmqMe1E/BN9ES+8ovkE=",
        version = "v1.0.0",
    )
    go_repository(
        name = "com_github_jackc_pgmock",
        importpath = "github.com/jackc/pgmock",
        sum = "h1:DadwsjnMwFjfWc9y5Wi/+Zz7xoE5ALHsRQlOctkOiHc=",
        version = "v0.0.0-20210724152146-4ad1a8207f65",
    )
    go_repository(
        name = "com_github_jackc_pgpassfile",
        importpath = "github.com/jackc/pgpassfile",
        sum = "h1:/6Hmqy13Ss2zCq62VdNG8tM1wchn8zjSGOBJ6icpsIM=",
        version = "v1.0.0",
    )
    go_repository(
        name = "com_github_jackc_pgproto3",
        importpath = "github.com/jackc/pgproto3",
        sum = "h1:FYYE4yRw+AgI8wXIinMlNjBbp/UitDJwfj5LqqewP1A=",
        version = "v1.1.0",
    )
    go_repository(
        name = "com_github_jackc_pgproto3_v2",
        importpath = "github.com/jackc/pgproto3/v2",
        sum = "h1:brH0pCGBDkBW07HWlN/oSBXrmo3WB0UvZd1pIuDcL8Y=",
        version = "v2.3.0",
    )
    go_repository(
        name = "com_github_jackc_pgservicefile",
        importpath = "github.com/jackc/pgservicefile",
        sum = "h1:C8S2+VttkHFdOOCXJe+YGfa4vHYwlt4Zx+IVXQ97jYg=",
        version = "v0.0.0-20200714003250-2b9c44734f2b",
    )
    go_repository(
        name = "com_github_jackc_pgtype",
        importpath = "github.com/jackc/pgtype",
        sum = "h1:u4uiGPz/1hryuXzyaBhSk6dnIyyG2683olG2OV+UUgs=",
        version = "v1.11.0",
    )
    go_repository(
        name = "com_github_jackc_pgx",
        importpath = "github.com/jackc/pgx",
        sum = "h1:0Vihzu20St42/UDsvZGdNE6jak7oi/UOeMzwMPHkgFY=",
        version = "v3.2.0+incompatible",
    )
    go_repository(
        name = "com_github_jackc_pgx_v4",
        importpath = "github.com/jackc/pgx/v4",
        sum = "h1:JzTglcal01DrghUqt+PmzWsZx/Yh7SC/CTQmSBMTd0Y=",
        version = "v4.16.1",
    )
    go_repository(
        name = "com_github_jackc_puddle",
        importpath = "github.com/jackc/puddle",
        sum = "h1:gI8os0wpRXFd4FiAY2dWiqRK037tjj3t7rKFeO4X5iw=",
        version = "v1.2.1",
    )
    go_repository(
        name = "com_github_jbenet_go_context",
        importpath = "github.com/jbenet/go-context",
        sum = "h1:BQSFePA1RWJOlocH6Fxy8MmwDt+yVQYULKfN0RoTN8A=",
        version = "v0.0.0-20150711004518-d14ea06fba99",
    )
    go_repository(
        name = "com_github_jcgregorio_logger",
        importpath = "github.com/jcgregorio/logger",
        sum = "h1:KKKWn4Q0bPpGtLFWEF3Pkv0VtX8Oru3cK0OH0ZozYik=",
        version = "v0.1.3",
    )
    go_repository(
        name = "com_github_jcgregorio_slog",
        importpath = "github.com/jcgregorio/slog",
        sum = "h1:H8hiPQr5PtkrB5z3Do/9iR5tEwuAFNim68cqcoAlHeY=",
        version = "v0.0.0-20190423190439-e6f2d537f900",
    )
    go_repository(
        name = "com_github_jeffail_gabs_v2",
        importpath = "github.com/Jeffail/gabs/v2",
        sum = "h1:WdCnGaDhNa4LSRTMwhLZzJ7SRDXjABNP13SOKvCpL5w=",
        version = "v2.6.0",
    )
    go_repository(
        name = "com_github_jellevandenhooff_dkim",
        importpath = "github.com/jellevandenhooff/dkim",
        sum = "h1:ujPKutqRlJtcfWk6toYVYagwra7HQHbXOaS171b4Tg8=",
        version = "v0.0.0-20150330215556-f50fe3d243e1",
    )
    go_repository(
        name = "com_github_jessevdk_go_flags",
        importpath = "github.com/jessevdk/go-flags",
        sum = "h1:4IU2WS7AumrZ/40jfhf4QVDMsQwqA7VEHozFRrGARJA=",
        version = "v1.4.0",
    )
    go_repository(
        name = "com_github_jinzhu_inflection",
        importpath = "github.com/jinzhu/inflection",
        sum = "h1:K317FqzuhWc8YvSVlFMCCUb36O/S9MCKRDI7QkRKD/E=",
        version = "v1.0.0",
    )
    go_repository(
        name = "com_github_jinzhu_now",
        importpath = "github.com/jinzhu/now",
        sum = "h1:g39TucaRWyV3dwDO++eEc6qf8TVIQ/Da48WmqjZ3i7E=",
        version = "v1.1.1",
    )
    go_repository(
        name = "com_github_jmespath_go_jmespath",
        importpath = "github.com/jmespath/go-jmespath",
        sum = "h1:BEgLn5cpjn8UN1mAw4NjwDrS35OdebyEtFe+9YPoQUg=",
        version = "v0.4.0",
    )
    go_repository(
        name = "com_github_jmespath_go_jmespath_internal_testify",
        importpath = "github.com/jmespath/go-jmespath/internal/testify",
        sum = "h1:shLQSRRSCCPj3f2gpwzGwWFoC7ycTf1rcQZHOlsJ6N8=",
        version = "v1.5.1",
    )
    go_repository(
        name = "com_github_jmoiron_sqlx",
        importpath = "github.com/jmoiron/sqlx",
        sum = "h1:41Ip0zITnmWNR/vHV+S4m+VoUivnWY5E4OJfLZjCJMA=",
        version = "v1.2.0",
    )
    go_repository(
        name = "com_github_jonboulle_clockwork",
        importpath = "github.com/jonboulle/clockwork",
        sum = "h1:UOGuzwb1PwsrDAObMuhUnj0p5ULPj8V/xJ7Kx9qUBdQ=",
        version = "v0.2.2",
    )
    go_repository(
        name = "com_github_josharian_intern",
        importpath = "github.com/josharian/intern",
        sum = "h1:vlS4z54oSdjm0bgjRigI+G1HpF+tI+9rE5LLzOg8HmY=",
        version = "v1.0.0",
    )
    go_repository(
        name = "com_github_jpillora_backoff",
        importpath = "github.com/jpillora/backoff",
        sum = "h1:uvFg412JmmHBHw7iwprIxkPMI+sGQ4kzOWsMeHnm2EA=",
        version = "v1.0.0",
    )
    go_repository(
        name = "com_github_json_iterator_go",
        importpath = "github.com/json-iterator/go",
        sum = "h1:PV8peI4a0ysnczrg+LtxykD8LfKY9ML6u2jnxaEnrnM=",
        version = "v1.1.12",
    )
    go_repository(
        name = "com_github_jstemmer_go_junit_report",
        importpath = "github.com/jstemmer/go-junit-report",
        sum = "h1:6QPYqodiu3GuPL+7mfx+NwDdp2eTkp9IfEUpgAwUN0o=",
        version = "v0.9.1",
    )
    go_repository(
        name = "com_github_jtolds_gls",
        importpath = "github.com/jtolds/gls",
        sum = "h1:xdiiI2gbIgH/gLH7ADydsJ1uDOEzR8yvV7C0MuV77Wo=",
        version = "v4.20.0+incompatible",
    )
    go_repository(
        name = "com_github_julienschmidt_httprouter",
        importpath = "github.com/julienschmidt/httprouter",
        sum = "h1:U0609e9tgbseu3rBINet9P48AI/D3oJs4dN7jwJOQ1U=",
        version = "v1.3.0",
    )
    go_repository(
        name = "com_github_jung_kurt_gofpdf",
        importpath = "github.com/jung-kurt/gofpdf",
        sum = "h1:OrLyhb9VU2dNdxzDu5lpMhX5/vpfm6RY5Jlr4iPQ6ME=",
        version = "v1.13.0",
    )
    go_repository(
        name = "com_github_kardianos_osext",
        importpath = "github.com/kardianos/osext",
        sum = "h1:iQTw/8FWTuc7uiaSepXwyf3o52HaUYcV+Tu66S3F5GA=",
        version = "v0.0.0-20190222173326-2bc1f35cddc0",
    )
    go_repository(
        name = "com_github_kballard_go_shellquote",
        importpath = "github.com/kballard/go-shellquote",
        sum = "h1:Z9n2FFNUXsshfwJMBgNA0RU6/i7WVaAegv3PtuIHPMs=",
        version = "v0.0.0-20180428030007-95032a82bc51",
    )

    go_repository(
        name = "com_github_kevinburke_ssh_config",
        importpath = "github.com/kevinburke/ssh_config",
        sum = "h1:Coekwdh0v2wtGp9Gmz1Ze3eVRAWJMLokvN3QjdzCHLY=",
        version = "v0.0.0-20190725054713-01f96b0aa0cd",
    )
    go_repository(
        name = "com_github_kisielk_errcheck",
        importpath = "github.com/kisielk/errcheck",
        sum = "h1:e8esj/e4R+SAOwFwN+n3zr0nYeCyeweozKfO23MvHzY=",
        version = "v1.5.0",
    )
    go_repository(
        name = "com_github_kisielk_gotool",
        importpath = "github.com/kisielk/gotool",
        sum = "h1:AV2c/EiW3KqPNT9ZKl07ehoAGi4C5/01Cfbblndcapg=",
        version = "v1.0.0",
    )
    go_repository(
        name = "com_github_klauspost_compress",
        importpath = "github.com/klauspost/compress",
        sum = "h1:dB4Bn0tN3wdCzQxnS8r06kV74qN/TAfaIS0bVE8h3jc=",
        version = "v1.11.3",
    )
    go_repository(
        name = "com_github_knetic_govaluate",
        importpath = "github.com/Knetic/govaluate",
        sum = "h1:1G1pk05UrOh0NlF1oeaaix1x8XzrfjIDK47TY0Zehcw=",
        version = "v3.0.1-0.20171022003610-9aa49832a739+incompatible",
    )
    go_repository(
        name = "com_github_konsorten_go_windows_terminal_sequences",
        importpath = "github.com/konsorten/go-windows-terminal-sequences",
        sum = "h1:CE8S1cTafDpPvMhIxNJKvHsGVBgn1xWYf1NbHQhywc8=",
        version = "v1.0.3",
    )
    go_repository(
        name = "com_github_kr_fs",
        importpath = "github.com/kr/fs",
        sum = "h1:Jskdu9ieNAYnjxsi0LbQp1ulIKZV1LAFgK1tWhpZgl8=",
        version = "v0.1.0",
    )
    go_repository(
        name = "com_github_kr_logfmt",
        importpath = "github.com/kr/logfmt",
        sum = "h1:T+h1c/A9Gawja4Y9mFVWj2vyii2bbUNDw3kt9VxK2EY=",
        version = "v0.0.0-20140226030751-b84e30acd515",
    )
    go_repository(
        name = "com_github_kr_pretty",
        importpath = "github.com/kr/pretty",
        sum = "h1:Fmg33tUaq4/8ym9TJN1x7sLJnHVwhP33CNkpYV/7rwI=",
        version = "v0.2.1",
    )
    go_repository(
        name = "com_github_kr_pty",
        importpath = "github.com/kr/pty",
        sum = "h1:AkaSdXYQOWeaO3neb8EM634ahkXXe3jYbVh/F9lq+GI=",
        version = "v1.1.8",
    )
    go_repository(
        name = "com_github_kr_text",
        importpath = "github.com/kr/text",
        sum = "h1:5Nx0Ya0ZqY2ygV366QzturHI13Jq95ApcVaJBhpS+AY=",
        version = "v0.2.0",
    )
    go_repository(
        name = "com_github_kylelemons_godebug",
        importpath = "github.com/kylelemons/godebug",
        sum = "h1:RPNrshWIDI6G2gRW9EHilWtl7Z6Sb1BR0xunSBf0SNc=",
        version = "v1.1.0",
    )
    go_repository(
        name = "com_github_leodido_go_urn",
        importpath = "github.com/leodido/go-urn",
        sum = "h1:hpXL4XnriNwQ/ABnpepYM/1vCLWNDfUNts8dX3xTG6Y=",
        version = "v1.2.0",
    )

    go_repository(
        name = "com_github_lib_pq",
        importpath = "github.com/lib/pq",
        sum = "h1:AqzbZs4ZoCBp+GtejcpCpcxM3zlSMx29dXbUSeVtJb8=",
        version = "v1.10.2",
    )
    go_repository(
        name = "com_github_liggitt_tabwriter",
        importpath = "github.com/liggitt/tabwriter",
        sum = "h1:9TO3cAIGXtEhnIaL+V+BEER86oLrvS+kWobKpbJuye0=",
        version = "v0.0.0-20181228230101-89fcab3d43de",
    )
    go_repository(
        name = "com_github_lightstep_lightstep_tracer_common_golang_gogo",
        importpath = "github.com/lightstep/lightstep-tracer-common/golang/gogo",
        sum = "h1:143Bb8f8DuGWck/xpNUOckBVYfFbBTnLevfRZ1aVVqo=",
        version = "v0.0.0-20190605223551-bc2310a04743",
    )
    go_repository(
        name = "com_github_lightstep_lightstep_tracer_go",
        importpath = "github.com/lightstep/lightstep-tracer-go",
        sum = "h1:vi1F1IQ8N7hNWytK9DpJsUfQhGuNSc19z330K6vl4zk=",
        version = "v0.18.1",
    )
    go_repository(
        name = "com_github_lithammer_dedent",
        importpath = "github.com/lithammer/dedent",
        sum = "h1:VNzHMVCBNG1j0fh3OrsFRkVUwStdDArbgBWoPAffktY=",
        version = "v1.1.0",
    )
    go_repository(
        name = "com_github_luci_gtreap",
        importpath = "github.com/luci/gtreap",
        sum = "h1:Kkxfmkf53vnIADWIhzvJ0GvwVR/gz9U7F7Wqofqd7dU=",
        version = "v0.0.0-20161228054646-35df89791e8f",
    )
    go_repository(
        name = "com_github_lyft_protoc_gen_star",
        importpath = "github.com/lyft/protoc-gen-star",
        sum = "h1:zSGLzsUew8RT+ZKPHc3jnf8XLaVyHzTcAFBzHtCNR20=",
        version = "v0.5.3",
    )

    go_repository(
        name = "com_github_lyft_protoc_gen_validate",
        importpath = "github.com/lyft/protoc-gen-validate",
        sum = "h1:KNt/RhmQTOLr7Aj8PsJ7mTronaFyx80mRTT9qF261dA=",
        version = "v0.0.13",
    )
    go_repository(
        name = "com_github_magiconair_properties",
        importpath = "github.com/magiconair/properties",
        sum = "h1:b6kJs+EmPFMYGkow9GiUyCyOvIwYetYJ3fSaWak/Gls=",
        version = "v1.8.5",
    )
    go_repository(
        name = "com_github_mailru_easyjson",
        importpath = "github.com/mailru/easyjson",
        sum = "h1:8yTIVnZgCoiM1TgqoeTl+LfU5Jg6/xL3QhGQnimLYnA=",
        version = "v0.7.6",
    )
    go_repository(
        name = "com_github_makenowjust_heredoc",
        importpath = "github.com/MakeNowJust/heredoc",
        sum = "h1:sjQovDkwrZp8u+gxLtPgKGjk5hCxuy2hrRejBTA9xFU=",
        version = "v0.0.0-20170808103936-bb23615498cd",
    )
    go_repository(
        name = "com_github_markbates_pkger",
        importpath = "github.com/markbates/pkger",
        sum = "h1:3MPelV53RnGSW07izx5xGxl4e/sdRD6zqseIk0rMASY=",
        version = "v0.15.1",
    )
    go_repository(
        name = "com_github_maruel_subcommands",
        importpath = "github.com/maruel/subcommands",
        sum = "h1:tMgSVvquoQY3VXPaZ5in2C4OX8hf5MFBdfS7tylwdvA=",
        version = "v1.0.0",
    )
    go_repository(
        name = "com_github_maruel_ut",
        importpath = "github.com/maruel/ut",
        sum = "h1:mQTlQk3jubTbdTcza+hwoZQWhzcvE4L6K6RTtAFlA1k=",
        version = "v1.0.2",
    )
    go_repository(
        name = "com_github_masterminds_goutils",
        importpath = "github.com/Masterminds/goutils",
        sum = "h1:zukEsf/1JZwCMgHiK3GZftabmxiCw4apj3a28RPBiVg=",
        version = "v1.1.0",
    )
    go_repository(
        name = "com_github_masterminds_semver",
        importpath = "github.com/Masterminds/semver",
        sum = "h1:H65muMkzWKEuNDnfl9d70GUjFniHKHRbFPGBuZ3QEww=",
        version = "v1.5.0",
    )
    go_repository(
        name = "com_github_masterminds_semver_v3",
        importpath = "github.com/Masterminds/semver/v3",
        sum = "h1:hLg3sBzpNErnxhQtUy/mmLR2I9foDujNK030IGemrRc=",
        version = "v3.1.1",
    )

    go_repository(
        name = "com_github_masterminds_sprig",
        importpath = "github.com/Masterminds/sprig",
        sum = "h1:z4yfnGrZ7netVz+0EDJ0Wi+5VZCSYp4Z0m2dk6cEM60=",
        version = "v2.22.0+incompatible",
    )
    go_repository(
        name = "com_github_mattn_go_colorable",
        importpath = "github.com/mattn/go-colorable",
        sum = "h1:jF+Du6AlPIjs2BiUiQlKOX0rt3SujHxPnksPKZbaA40=",
        version = "v0.1.12",
    )
    go_repository(
        name = "com_github_mattn_go_isatty",
        importpath = "github.com/mattn/go-isatty",
        sum = "h1:yVuAays6BHfxijgZPzw+3Zlu5yQgKGP2/hcQbHb7S9Y=",
        version = "v0.0.14",
    )
    go_repository(
        name = "com_github_mattn_go_runewidth",
        importpath = "github.com/mattn/go-runewidth",
        sum = "h1:Ei8KR0497xHyKJPAv59M1dkC+rOZCMBJ+t3fZ+twI54=",
        version = "v0.0.7",
    )
    go_repository(
        name = "com_github_mattn_go_sqlite3",
        importpath = "github.com/mattn/go-sqlite3",
        sum = "h1:gXHsfypPkaMZrKbD5209QV9jbUTJKjyR5WD3HYQSd+U=",
        version = "v2.0.3+incompatible",
    )
    go_repository(
        name = "com_github_matttproud_golang_protobuf_extensions",
        importpath = "github.com/matttproud/golang_protobuf_extensions",
        sum = "h1:I0XW9+e1XWDxdcEniV4rQAIOPUGDq67JSCiRCgGCZLI=",
        version = "v1.0.2-0.20181231171920-c182affec369",
    )
    go_repository(
        name = "com_github_microsoft_go_winio",
        importpath = "github.com/Microsoft/go-winio",
        sum = "h1:a9IhgEQBCUEk6QCdml9CiJGhAws+YwffDHEMp1VMrpA=",
        version = "v0.5.2",
    )
    go_repository(
        name = "com_github_microsoft_hcsshim",
        importpath = "github.com/Microsoft/hcsshim",
        sum = "h1:jP+GMeRXIR1sH1kG4lJr9ShmSjVrua5jmFZDtfYGkn4=",
        version = "v0.8.24",
    )

    go_repository(
        name = "com_github_miekg_dns",
        importpath = "github.com/miekg/dns",
        sum = "h1:WMszZWJG0XmzbK9FEmzH2TVcqYzFesusSIB41b8KHxY=",
        version = "v1.1.41",
    )
    go_repository(
        name = "com_github_mitchellh_cli",
        importpath = "github.com/mitchellh/cli",
        sum = "h1:tEElEatulEHDeedTxwckzyYMA5c86fbmNIUL1hBIiTg=",
        version = "v1.1.0",
    )
    go_repository(
        name = "com_github_mitchellh_copystructure",
        importpath = "github.com/mitchellh/copystructure",
        sum = "h1:Laisrj+bAB6b/yJwB5Bt3ITZhGJdqmxquMKeZ+mmkFQ=",
        version = "v1.0.0",
    )
    go_repository(
        name = "com_github_mitchellh_go_homedir",
        importpath = "github.com/mitchellh/go-homedir",
        sum = "h1:lukF9ziXFxDFPkA1vsr5zpc1XuPDn/wFntq5mG+4E0Y=",
        version = "v1.1.0",
    )
    go_repository(
        name = "com_github_mitchellh_go_testing_interface",
        importpath = "github.com/mitchellh/go-testing-interface",
        sum = "h1:fzU/JVNcaqHQEcVFAKeR41fkiLdIPrefOvVG1VZ96U0=",
        version = "v1.0.0",
    )
    go_repository(
        name = "com_github_mitchellh_go_wordwrap",
        importpath = "github.com/mitchellh/go-wordwrap",
        sum = "h1:6GlHJ/LTGMrIJbwgdqdl2eEH8o+Exx/0m8ir9Gns0u4=",
        version = "v1.0.0",
    )
    go_repository(
        name = "com_github_mitchellh_gox",
        importpath = "github.com/mitchellh/gox",
        sum = "h1:lfGJxY7ToLJQjHHwi0EX6uYBdK78egf954SQl13PQJc=",
        version = "v0.4.0",
    )
    go_repository(
        name = "com_github_mitchellh_iochan",
        importpath = "github.com/mitchellh/iochan",
        sum = "h1:C+X3KsSTLFVBr/tK1eYN/vs4rJcvsiLU338UhYPJWeY=",
        version = "v1.0.0",
    )
    go_repository(
        name = "com_github_mitchellh_mapstructure",
        importpath = "github.com/mitchellh/mapstructure",
        sum = "h1:OVowDSCllw/YjdLkam3/sm7wEtOy59d8ndGgCcyj8cs=",
        version = "v1.4.3",
    )
    go_repository(
        name = "com_github_mitchellh_reflectwalk",
        importpath = "github.com/mitchellh/reflectwalk",
        sum = "h1:FVzMWA5RllMAKIdUSC8mdWo3XtwoecrH79BY70sEEpE=",
        version = "v1.0.1",
    )
    go_repository(
        name = "com_github_moby_spdystream",
        importpath = "github.com/moby/spdystream",
        sum = "h1:cjW1zVyyoiM0T7b6UoySUFqzXMoqRckQtXwGPiBhOM8=",
        version = "v0.2.0",
    )
    go_repository(
        name = "com_github_moby_sys_mountinfo",
        importpath = "github.com/moby/sys/mountinfo",
        sum = "h1:2Ks8/r6lopsxWi9m58nlwjaeSzUX9iiL1vj5qB/9ObI=",
        version = "v0.5.0",
    )

    go_repository(
        name = "com_github_moby_term",
        importpath = "github.com/moby/term",
        sum = "h1:yH0SvLzcbZxcJXho2yh7CqdENGMQe73Cw3woZBpPli0=",
        version = "v0.0.0-20210610120745-9d4ed1856297",
    )
    go_repository(
        name = "com_github_modern_go_concurrent",
        importpath = "github.com/modern-go/concurrent",
        sum = "h1:TRLaZ9cD/w8PVh93nsPXa1VrQ6jlwL5oN8l14QlcNfg=",
        version = "v0.0.0-20180306012644-bacd9c7ef1dd",
    )
    go_repository(
        name = "com_github_modern_go_reflect2",
        importpath = "github.com/modern-go/reflect2",
        sum = "h1:xBagoLtFs94CBntxluKeaWgTMpvLxC4ur3nMaC9Gz0M=",
        version = "v1.0.2",
    )
    go_repository(
        name = "com_github_monochromegane_go_gitignore",
        importpath = "github.com/monochromegane/go-gitignore",
        sum = "h1:n6/2gBQ3RWajuToeY6ZtZTIKv2v7ThUy5KKusIT0yc0=",
        version = "v0.0.0-20200626010858-205db1a8cc00",
    )
    go_repository(
        name = "com_github_morikuni_aec",
        importpath = "github.com/morikuni/aec",
        sum = "h1:nP9CBfwrvYnBRgY6qfDQkygYDmYwOilePFkwzv4dU8A=",
        version = "v1.0.0",
    )
    go_repository(
        name = "com_github_mrunalp_fileutils",
        importpath = "github.com/mrunalp/fileutils",
        sum = "h1:NKzVxiH7eSk+OQ4M+ZYW1K6h27RUV3MI6NUTsHhU6Z4=",
        version = "v0.5.0",
    )

    go_repository(
        name = "com_github_munnerz_goautoneg",
        importpath = "github.com/munnerz/goautoneg",
        sum = "h1:7PxY7LVfSZm7PEeBTyK1rj1gABdCO2mbri6GKO1cMDs=",
        version = "v0.0.0-20120707110453-a547fc61f48d",
    )
    go_repository(
        name = "com_github_mutecomm_go_sqlcipher_v4",
        importpath = "github.com/mutecomm/go-sqlcipher/v4",
        sum = "h1:sV1tWCWGAVlPhNGT95Q+z/txFxuhAYWwHD1afF5bMZg=",
        version = "v4.4.0",
    )
    go_repository(
        name = "com_github_mwitkow_go_conntrack",
        importpath = "github.com/mwitkow/go-conntrack",
        sum = "h1:KUppIJq7/+SVif2QVs3tOP0zanoHgBEVAwHxUSIzRqU=",
        version = "v0.0.0-20190716064945-2f068394615f",
    )
    go_repository(
        name = "com_github_mxk_go_flowrate",
        importpath = "github.com/mxk/go-flowrate",
        sum = "h1:y5//uYreIhSUg3J1GEMiLbxo1LJaP8RfCpH6pymGZus=",
        version = "v0.0.0-20140419014527-cca7078d478f",
    )
    go_repository(
        name = "com_github_nakagami_firebirdsql",
        importpath = "github.com/nakagami/firebirdsql",
        sum = "h1:P48LjvUQpTReR3TQRbxSeSBsMXzfK0uol7eRcr7VBYQ=",
        version = "v0.0.0-20190310045651-3c02a58cfed8",
    )
    go_repository(
        name = "com_github_nats_io_jwt",
        importpath = "github.com/nats-io/jwt",
        sum = "h1:+RB5hMpXUUA2dfxuhBTEkMOrYmM+gKIZYS1KjSostMI=",
        version = "v0.3.2",
    )
    go_repository(
        name = "com_github_nats_io_nats_go",
        importpath = "github.com/nats-io/nats.go",
        sum = "h1:ik3HbLhZ0YABLto7iX80pZLPw/6dx3T+++MZJwLnMrQ=",
        version = "v1.9.1",
    )
    go_repository(
        name = "com_github_nats_io_nats_server_v2",
        importpath = "github.com/nats-io/nats-server/v2",
        sum = "h1:i2Ly0B+1+rzNZHHWtD4ZwKi+OU5l+uQo1iDHZ2PmiIc=",
        version = "v2.1.2",
    )
    go_repository(
        name = "com_github_nats_io_nkeys",
        importpath = "github.com/nats-io/nkeys",
        sum = "h1:6JrEfig+HzTH85yxzhSVbjHRJv9cn0p6n3IngIcM5/k=",
        version = "v0.1.3",
    )
    go_repository(
        name = "com_github_nats_io_nuid",
        importpath = "github.com/nats-io/nuid",
        sum = "h1:5iA8DT8V7q8WK2EScv2padNa/rTESc1KdnPw4TC2paw=",
        version = "v1.0.1",
    )
    go_repository(
        name = "com_github_nbutton23_zxcvbn_go",
        importpath = "github.com/nbutton23/zxcvbn-go",
        sum = "h1:AREM5mwr4u1ORQBMvzfzBgpsctsbQikCVpvC+tX285E=",
        version = "v0.0.0-20180912185939-ae427f1e4c1d",
    )
    go_repository(
        name = "com_github_neo4j_drivers_gobolt",
        importpath = "github.com/neo4j-drivers/gobolt",
        sum = "h1:80c7W+vtw39ES9Q85q9GZh4tJo+1MpQGpFTuo28CP+Y=",
        version = "v1.7.4",
    )
    go_repository(
        name = "com_github_neo4j_neo4j_go_driver",
        importpath = "github.com/neo4j/neo4j-go-driver",
        sum = "h1:fhFP5RliM2HW/8XdcO5QngSfFli9GcRIpMXvypTQt6E=",
        version = "v1.8.1-0.20200803113522-b626aa943eba",
    )
    go_repository(
        name = "com_github_nfnt_resize",
        importpath = "github.com/nfnt/resize",
        sum = "h1:zYyBkD/k9seD2A7fsi6Oo2LfFZAehjjQMERAvZLEDnQ=",
        version = "v0.0.0-20180221191011-83c6a9932646",
    )
    go_repository(
        name = "com_github_niemeyer_pretty",
        importpath = "github.com/niemeyer/pretty",
        sum = "h1:fD57ERR4JtEqsWbfPhv4DMiApHyliiK5xCTNVSPiaAs=",
        version = "v0.0.0-20200227124842-a10e7caefd8e",
    )
    go_repository(
        name = "com_github_nkovacs_streamquote",
        importpath = "github.com/nkovacs/streamquote",
        sum = "h1:E2B8qYyeSgv5MXpmzZXRNp8IAQ4vjxIjhpAf5hv/tAg=",
        version = "v0.0.0-20170412213628-49af9bddb229",
    )
    go_repository(
        name = "com_github_nxadm_tail",
        importpath = "github.com/nxadm/tail",
        sum = "h1:obHEce3upls1IBn1gTw/o7bCv7OJb6Ib/o7wNO+4eKw=",
        version = "v1.4.5",
    )
    go_repository(
        name = "com_github_nytimes_gziphandler",
        importpath = "github.com/NYTimes/gziphandler",
        sum = "h1:lsxEuwrXEAokXB9qhlbKWPpo3KMLZQ5WB5WLQRW1uq0=",
        version = "v0.0.0-20170623195520-56545f4a5d46",
    )
    go_repository(
        name = "com_github_oklog_oklog",
        importpath = "github.com/oklog/oklog",
        sum = "h1:wVfs8F+in6nTBMkA7CbRw+zZMIB7nNM825cM1wuzoTk=",
        version = "v0.3.2",
    )
    go_repository(
        name = "com_github_oklog_run",
        importpath = "github.com/oklog/run",
        sum = "h1:Ru7dDtJNOyC66gQ5dQmaCa0qIsAUFY3sFpK1Xk8igrw=",
        version = "v1.0.0",
    )
    go_repository(
        name = "com_github_oklog_ulid",
        importpath = "github.com/oklog/ulid",
        sum = "h1:EGfNDEx6MqHz8B3uNV6QAib1UR2Lm97sHi3ocA6ESJ4=",
        version = "v1.3.1",
    )
    go_repository(
        name = "com_github_olekukonko_tablewriter",
        importpath = "github.com/olekukonko/tablewriter",
        sum = "h1:vHD/YYe1Wolo78koG299f7V/VAS08c6IpCLn+Ejf/w8=",
        version = "v0.0.4",
    )
    go_repository(
        name = "com_github_olivere_elastic_v7",
        importpath = "github.com/olivere/elastic/v7",
        sum = "h1:91kj/UMKWQt8VAHBm5BDHpVmzdfPCmICaUFy2oH4LkQ=",
        version = "v7.0.12",
    )
    go_repository(
        name = "com_github_oneofone_struct2ts",
        importpath = "github.com/OneOfOne/struct2ts",
        sum = "h1:q6oBD4F+2wOPwCwDHK6scvJDs6MG77b4RZXfHAdZisg=",
        version = "v1.0.4",
    )
    go_repository(
        name = "com_github_oneofone_xxhash",
        importpath = "github.com/OneOfOne/xxhash",
        sum = "h1:KMrpdQIwFcEqXDklaen+P1axHaj9BSKzvpUUfnHldSE=",
        version = "v1.2.2",
    )
    go_repository(
        name = "com_github_onsi_ginkgo",
        importpath = "github.com/onsi/ginkgo",
        sum = "h1:8mVmC9kjFFmA8H4pKMUhcblgifdkOIXPvbhN1T36q1M=",
        version = "v1.14.2",
    )
    go_repository(
        name = "com_github_onsi_gomega",
        importpath = "github.com/onsi/gomega",
        sum = "h1:gph6h/qe9GSUw1NhH1gp+qb+h8rXD8Cy60Z32Qw3ELA=",
        version = "v1.10.3",
    )
    go_repository(
        name = "com_github_op_go_logging",
        importpath = "github.com/op/go-logging",
        sum = "h1:lDH9UUVJtmYCjyT0CI4q8xvlXPxeZ0gYCVvWbmPlp88=",
        version = "v0.0.0-20160315200505-970db520ece7",
    )
    go_repository(
        name = "com_github_opencontainers_go_digest",
        importpath = "github.com/opencontainers/go-digest",
        sum = "h1:apOUWs51W5PlhuyGyz9FCeeBIOUDA/6nW8Oi/yOhh5U=",
        version = "v1.0.0",
    )
    go_repository(
        name = "com_github_opencontainers_image_spec",
        importpath = "github.com/opencontainers/image-spec",
        sum = "h1:JMemWkRwHx4Zj+fVxWoMCFm/8sYGGrUVojFA6h/TRcI=",
        version = "v1.0.1",
    )
    go_repository(
        name = "com_github_opencontainers_runc",
        importpath = "github.com/opencontainers/runc",
        sum = "h1:nRCz/8sKg6K6jgYAFLDlXzPeITBZJyX28DBVhWD+5dg=",
        version = "v1.1.4",
    )
    go_repository(
        name = "com_github_opencontainers_runtime_spec",
        importpath = "github.com/opencontainers/runtime-spec",
        sum = "h1:3snG66yBm59tKhhSPQrQ/0bCrv1LQbKt40LnUPiUxdc=",
        version = "v1.0.3-0.20210326190908-1c3f411f0417",
    )
    go_repository(
        name = "com_github_opencontainers_selinux",
        importpath = "github.com/opencontainers/selinux",
        sum = "h1:09LIPVRP3uuZGQvgR+SgMSNBd1Eb3vlRbGqQpoHsF8w=",
        version = "v1.10.1",
    )

    go_repository(
        name = "com_github_opentracing_basictracer_go",
        importpath = "github.com/opentracing/basictracer-go",
        sum = "h1:YyUAhaEfjoWXclZVJ9sGoNct7j4TVk7lZWlQw5UXuoo=",
        version = "v1.0.0",
    )
    go_repository(
        name = "com_github_opentracing_contrib_go_observer",
        importpath = "github.com/opentracing-contrib/go-observer",
        sum = "h1:lM6RxxfUMrYL/f8bWEUqdXrANWtrL7Nndbm9iFN0DlU=",
        version = "v0.0.0-20170622124052-a52f23424492",
    )
    go_repository(
        name = "com_github_opentracing_opentracing_go",
        importpath = "github.com/opentracing/opentracing-go",
        sum = "h1:pWlfV3Bxv7k65HYwkikxat0+s3pV4bsqf19k25Ur8rU=",
        version = "v1.1.0",
    )
    go_repository(
        name = "com_github_openzipkin_contrib_zipkin_go_opentracing",
        importpath = "github.com/openzipkin-contrib/zipkin-go-opentracing",
        sum = "h1:ZCnq+JUrvXcDVhX/xRolRBZifmabN1HcS1wrPSvxhrU=",
        version = "v0.4.5",
    )
    go_repository(
        name = "com_github_openzipkin_zipkin_go",
        importpath = "github.com/openzipkin/zipkin-go",
        sum = "h1:nY8Hti+WKaP0cRsSeQ026wU03QsM762XBeCXBb9NAWI=",
        version = "v0.2.2",
    )
    go_repository(
        name = "com_github_otiai10_copy",
        importpath = "github.com/otiai10/copy",
        sum = "h1:IinKAryFFuPONZ7cm6T6E2QX/vcJwSnlaA5lfoaXIiQ=",
        version = "v1.6.0",
    )
    go_repository(
        name = "com_github_otiai10_curr",
        importpath = "github.com/otiai10/curr",
        sum = "h1:TJIWdbX0B+kpNagQrjgq8bCMrbhiuX73M2XwgtDMoOI=",
        version = "v1.0.0",
    )
    go_repository(
        name = "com_github_otiai10_mint",
        importpath = "github.com/otiai10/mint",
        sum = "h1:VYWnrP5fXmz1MXvjuUvcBrXSjGE6xjON+axB/UrpO3E=",
        version = "v1.3.2",
    )
    go_repository(
        name = "com_github_pact_foundation_pact_go",
        importpath = "github.com/pact-foundation/pact-go",
        sum = "h1:OYkFijGHoZAYbOIb1LWXrwKQbMMRUv1oQ89blD2Mh2Q=",
        version = "v1.0.4",
    )
    go_repository(
        name = "com_github_pascaldekloe_goe",
        importpath = "github.com/pascaldekloe/goe",
        sum = "h1:cBOtyMzM9HTpWjXfbbunk26uA6nG3a8n06Wieeh0MwY=",
        version = "v0.1.0",
    )
    go_repository(
        name = "com_github_patrickmn_go_cache",
        importpath = "github.com/patrickmn/go-cache",
        sum = "h1:HRMgzkcYKYpi3C8ajMPV8OFXaaRUnok+kx1WdO15EQc=",
        version = "v2.1.0+incompatible",
    )
    go_repository(
        name = "com_github_pborman_uuid",
        importpath = "github.com/pborman/uuid",
        sum = "h1:+ZZIw58t/ozdjRaXh/3awHfmWRbzYxJoAdNJxe/3pvw=",
        version = "v1.2.1",
    )
    go_repository(
        name = "com_github_pelletier_go_buffruneio",
        importpath = "github.com/pelletier/go-buffruneio",
        sum = "h1:U4t4R6YkofJ5xHm3dJzuRpPZ0mr5MMCoAWooScCR7aA=",
        version = "v0.2.0",
    )
    go_repository(
        name = "com_github_pelletier_go_toml",
        importpath = "github.com/pelletier/go-toml",
        sum = "h1:tjENF6MfZAg8e4ZmZTeWaWiT2vXtsoO6+iuOjFhECwM=",
        version = "v1.9.4",
    )
    go_repository(
        name = "com_github_performancecopilot_speed",
        importpath = "github.com/performancecopilot/speed",
        sum = "h1:2WnRzIquHa5QxaJKShDkLM+sc0JPuwhXzK8OYOyt3Vg=",
        version = "v3.0.0+incompatible",
    )
    go_repository(
        name = "com_github_peterbourgon_diskv",
        importpath = "github.com/peterbourgon/diskv",
        sum = "h1:UBdAOUP5p4RWqPBg048CAvpKN+vxiaj6gdUUzhl4XmI=",
        version = "v2.0.1+incompatible",
    )
    go_repository(
        name = "com_github_peterh_liner",
        importpath = "github.com/peterh/liner",
        sum = "h1:f+aAedNJA6uk7+6rXsYBnhdo4Xux7ESLe+kcuVUF5os=",
        version = "v1.1.0",
    )
    go_repository(
        name = "com_github_phpdave11_gofpdi",
        importpath = "github.com/phpdave11/gofpdi",
        sum = "h1:k2oy4yhkQopCK+qW8KjCla0iU2RpDow+QUDmH9DDt44=",
        version = "v1.0.7",
    )
    go_repository(
        name = "com_github_pierrec_lz4",
        importpath = "github.com/pierrec/lz4",
        sum = "h1:2xWsjqPFWcplujydGg4WmhC/6fZqK42wMM8aXeqhl0I=",
        version = "v2.0.5+incompatible",
    )
    go_repository(
        name = "com_github_pkg_browser",
        importpath = "github.com/pkg/browser",
        sum = "h1:49lOXmGaUpV9Fz3gd7TFZY106KVlPVa5jcYD1gaQf98=",
        version = "v0.0.0-20180916011732-0a3d74bf9ce4",
    )
    go_repository(
        name = "com_github_pkg_errors",
        importpath = "github.com/pkg/errors",
        sum = "h1:FEBLx1zS214owpjy7qsBeixbURkuhQAwrK5UwLGTwt4=",
        version = "v0.9.1",
    )
    go_repository(
        name = "com_github_pkg_profile",
        importpath = "github.com/pkg/profile",
        sum = "h1:F++O52m40owAmADcojzM+9gyjmMOY/T4oYJkgFDH8RE=",
        version = "v1.2.1",
    )
    go_repository(
        name = "com_github_pkg_sftp",
        importpath = "github.com/pkg/sftp",
        sum = "h1:I2qBYMChEhIjOgazfJmV3/mZM256btk6wkCDRmW7JYs=",
        version = "v1.13.1",
    )
    go_repository(
        name = "com_github_pmezard_go_difflib",
        importpath = "github.com/pmezard/go-difflib",
        sum = "h1:4DBwDE0NGyQoBHbLQYPwSUPoCMWR5BEzIk/f1lZbAQM=",
        version = "v1.0.0",
    )
    go_repository(
        name = "com_github_posener_complete",
        importpath = "github.com/posener/complete",
        sum = "h1:NP0eAhjcjImqslEwo/1hq7gpajME0fTLTezBKDqfXqo=",
        version = "v1.2.3",
    )
    go_repository(
        name = "com_github_prometheus_client_golang",
        importpath = "github.com/prometheus/client_golang",
        sum = "h1:HNkLOAEQMIDv/K+04rukrLx6ch7msSRwf3/SASFAGtQ=",
        version = "v1.11.0",
    )
    go_repository(
        name = "com_github_prometheus_client_model",
        importpath = "github.com/prometheus/client_model",
        sum = "h1:uq5h0d+GuxiXLJLNABMgp2qUWDPiLvgCzz2dUR+/W/M=",
        version = "v0.2.0",
    )
    go_repository(
        name = "com_github_prometheus_common",
        importpath = "github.com/prometheus/common",
        sum = "h1:iMAkS2TDoNWnKM+Kopnx/8tnEStIfpYA0ur0xQzzhMQ=",
        version = "v0.26.0",
    )
    go_repository(
        name = "com_github_prometheus_procfs",
        importpath = "github.com/prometheus/procfs",
        sum = "h1:mxy4L2jP6qMonqmq+aTtOx1ifVWUgG/TAmntgbh3xv4=",
        version = "v0.6.0",
    )
    go_repository(
        name = "com_github_prometheus_tsdb",
        importpath = "github.com/prometheus/tsdb",
        sum = "h1:YZcsG11NqnK4czYLrWd9mpEuAJIHVQLwdrleYfszMAA=",
        version = "v0.7.1",
    )
    go_repository(
        name = "com_github_puerkitobio_goquery",
        importpath = "github.com/PuerkitoBio/goquery",
        sum = "h1:j7taAbelrdcsOlGeMenZxc2AWXD5fieT1/znArdnx94=",
        version = "v1.6.0",
    )
    go_repository(
        name = "com_github_puerkitobio_purell",
        importpath = "github.com/PuerkitoBio/purell",
        sum = "h1:WEQqlqaGbrPkxLJWfBwQmfEAE1Z7ONdDLqrN38tNFfI=",
        version = "v1.1.1",
    )
    go_repository(
        name = "com_github_puerkitobio_urlesc",
        importpath = "github.com/PuerkitoBio/urlesc",
        sum = "h1:d+Bc7a5rLufV/sSk/8dngufqelfh6jnri85riMAaF/M=",
        version = "v0.0.0-20170810143723-de5bf2ad4578",
    )
    go_repository(
        name = "com_github_r3labs_sse_v2",
        importpath = "github.com/r3labs/sse/v2",
        sum = "h1:lZH+W4XOLIq88U5MIHOsLec7+R62uhz3bIi2yn0Sg8o=",
        version = "v2.8.1",
    )

    go_repository(
        name = "com_github_rcrowley_go_metrics",
        importpath = "github.com/rcrowley/go-metrics",
        sum = "h1:9ZKAASQSHhDYGoxY8uLVpewe1GDZ2vu2Tr/vTdVAkFQ=",
        version = "v0.0.0-20181016184325-3113b8401b8a",
    )
    go_repository(
        name = "com_github_remyoudompheng_bigfft",
        importpath = "github.com/remyoudompheng/bigfft",
        sum = "h1:HQagqIiBmr8YXawX/le3+O26N+vPPC1PtjaF3mwnook=",
        version = "v0.0.0-20190728182440-6a916e37a237",
    )
    go_repository(
        name = "com_github_robertkrimen_otto",
        importpath = "github.com/robertkrimen/otto",
        sum = "h1:kYPjbEN6YPYWWHI6ky1J813KzIq/8+Wg4TO4xU7A/KU=",
        version = "v0.0.0-20200922221731-ef014fd054ac",
    )
    go_repository(
        name = "com_github_rogpeppe_fastuuid",
        importpath = "github.com/rogpeppe/fastuuid",
        sum = "h1:Ppwyp6VYCF1nvBTXL3trRso7mXMlRrw9ooo375wvi2s=",
        version = "v1.2.0",
    )
    go_repository(
        name = "com_github_rogpeppe_go_internal",
        importpath = "github.com/rogpeppe/go-internal",
        sum = "h1:RR9dF3JtopPvtkroDZuVD7qquD0bnHlKSqaQhgwt8yk=",
        version = "v1.3.0",
    )
    go_repository(
        name = "com_github_rs_cors",
        importpath = "github.com/rs/cors",
        sum = "h1:G9tHG9lebljV9mfp9SNPDL36nCDxmo3zTlAf1YgvzmI=",
        version = "v1.6.0",
    )
    go_repository(
        name = "com_github_rs_xid",
        importpath = "github.com/rs/xid",
        sum = "h1:mhH9Nq+C1fY2l1XIpgxIiUOfNpRBYH1kKcr+qfKgjRc=",
        version = "v1.2.1",
    )
    go_repository(
        name = "com_github_rs_zerolog",
        importpath = "github.com/rs/zerolog",
        sum = "h1:uPRuwkWF4J6fGsJ2R0Gn2jB1EQiav9k3S6CSdygQJXY=",
        version = "v1.15.0",
    )
    go_repository(
        name = "com_github_russross_blackfriday",
        importpath = "github.com/russross/blackfriday",
        sum = "h1:HyvC0ARfnZBqnXwABFeSZHpKvJHJJfPz81GNueLj0oo=",
        version = "v1.5.2",
    )
    go_repository(
        name = "com_github_russross_blackfriday_v2",
        importpath = "github.com/russross/blackfriday/v2",
        sum = "h1:JIOH55/0cWyOuilr9/qlrm0BSXldqnqwMsf35Ld67mk=",
        version = "v2.1.0",
    )
    go_repository(
        name = "com_github_ruudk_golang_pdf417",
        importpath = "github.com/ruudk/golang-pdf417",
        sum = "h1:nlG4Wa5+minh3S9LVFtNoY+GVRiudA2e3EVfcCi3RCA=",
        version = "v0.0.0-20181029194003-1af4ab5afa58",
    )
    go_repository(
        name = "com_github_rwcarlsen_goexif",
        importpath = "github.com/rwcarlsen/goexif",
        sum = "h1:CmH9+J6ZSsIjUK3dcGsnCnO41eRBOnY12zwkn5qVwgc=",
        version = "v0.0.0-20190401172101-9e8deecbddbd",
    )
    go_repository(
        name = "com_github_ryanuber_columnize",
        importpath = "github.com/ryanuber/columnize",
        sum = "h1:UFr9zpz4xgTnIE5yIMtWAMngCdZ9p/+q6lTbgelo80M=",
        version = "v0.0.0-20160712163229-9b3edd62028f",
    )
    go_repository(
        name = "com_github_sagikazarmark_crypt",
        importpath = "github.com/sagikazarmark/crypt",
        sum = "h1:Rqcx6Sf/bWQUmmfGQhcFx3wQQEfb2UZWhAKvGRairm0=",
        version = "v0.4.0",
    )

    go_repository(
        name = "com_github_samuel_go_zookeeper",
        importpath = "github.com/samuel/go-zookeeper",
        sum = "h1:p3Vo3i64TCLY7gIfzeQaUJ+kppEO5WQG3cL8iE8tGHU=",
        version = "v0.0.0-20190923202752-2cc03de413da",
    )
    go_repository(
        name = "com_github_satori_go_uuid",
        importpath = "github.com/satori/go.uuid",
        sum = "h1:0uYX9dsZ2yD7q2RtLRtPSdGDWzjeM3TbMJP9utgA0ww=",
        version = "v1.2.0",
    )
    go_repository(
        name = "com_github_sean_seed",
        importpath = "github.com/sean-/seed",
        sum = "h1:nn5Wsu0esKSJiIVhscUtVbo7ada43DJhG55ua/hjS5I=",
        version = "v0.0.0-20170313163322-e2103e2c3529",
    )
    go_repository(
        name = "com_github_seccomp_libseccomp_golang",
        importpath = "github.com/seccomp/libseccomp-golang",
        sum = "h1:RpforrEYXWkmGwJHIGnLZ3tTWStkjVVstwzNGqxX2Ds=",
        version = "v0.9.2-0.20220502022130-f33da4d89646",
    )
    go_repository(
        name = "com_github_sendgrid_rest",
        importpath = "github.com/sendgrid/rest",
        sum = "h1:1EyIcsNdn9KIisLW50MKwmSRSK+ekueiEMJ7NEoxJo0=",
        version = "v2.6.9+incompatible",
    )
    go_repository(
        name = "com_github_sendgrid_sendgrid_go",
        importpath = "github.com/sendgrid/sendgrid-go",
        sum = "h1:ai0+woZ3r/+tKLQExznak5XerOFoD6S7ePO0lMV8WXo=",
        version = "v3.11.1+incompatible",
    )

    go_repository(
        name = "com_github_sergi_go_diff",
        importpath = "github.com/sergi/go-diff",
        sum = "h1:XU+rvMAioB0UC3q1MFrIQy4Vo5/4VsRDQQXHsEya6xQ=",
        version = "v1.2.0",
    )
    go_repository(
        name = "com_github_shirou_gopsutil",
        importpath = "github.com/shirou/gopsutil",
        sum = "h1:+1+c1VGhc88SSonWP6foOcLhvnKlUeu/erjjvaPEYiI=",
        version = "v3.21.11+incompatible",
    )

    go_repository(
        name = "com_github_shopify_sarama",
        importpath = "github.com/Shopify/sarama",
        sum = "h1:9oksLxC6uxVPHPVYUmq6xhr1BOF/hHobWH2UzO67z1s=",
        version = "v1.19.0",
    )
    go_repository(
        name = "com_github_shopify_toxiproxy",
        importpath = "github.com/Shopify/toxiproxy",
        sum = "h1:TKdv8HiTLgE5wdJuEML90aBgNWsokNbMijUGhmcoBJc=",
        version = "v2.1.4+incompatible",
    )
    go_repository(
        name = "com_github_shopspring_decimal",
        importpath = "github.com/shopspring/decimal",
        sum = "h1:abSATXmQEYyShuxI4/vyW3tV1MrKAJzCZ/0zLUXYbsQ=",
        version = "v1.2.0",
    )
    go_repository(
        name = "com_github_shurcool_sanitized_anchor_name",
        importpath = "github.com/shurcooL/sanitized_anchor_name",
        sum = "h1:PdmoCO6wvbs+7yrJyMORt4/BmY5IYyJwS/kOiWx8mHo=",
        version = "v1.0.0",
    )
    go_repository(
        name = "com_github_sirupsen_logrus",
        importpath = "github.com/sirupsen/logrus",
        sum = "h1:dJKuHgqk1NNQlqoA6BTlM1Wf9DOH3NBjQyu0h9+AZZE=",
        version = "v1.8.1",
    )
    go_repository(
        name = "com_github_skia_dev_go2ts",
        importpath = "github.com/skia-dev/go2ts",
        sum = "h1:AHQe+t5W18HFoTuApMeShiVMu2nBMHdHgLWo2b2y7/U=",
        version = "v1.5.0",
    )
    go_repository(
        name = "com_github_skia_dev_go_systemd",
        importpath = "github.com/skia-dev/go-systemd",
        sum = "h1:KPlmEyLo5r9hnWZq8O0B0Rj4AcRv/tJMqEgS6p0JMeQ=",
        version = "v0.0.0-20181025131956-1cc903e82ae4",
    )
    go_repository(
        name = "com_github_skia_dev_google_api_go_client",
        importpath = "github.com/skia-dev/google-api-go-client",
        sum = "h1:Id5JdSD66PKQQiiVFG1VXDVCT5U3DcDzJSReXRxKRLk=",
        version = "v0.10.1-0.20200109184256-16c3d6f408b2",
    )
    go_repository(
        name = "com_github_skia_dev_protoc_gen_twirp_typescript",
        importpath = "github.com/skia-dev/protoc-gen-twirp_typescript",
        sum = "h1:NDEFg8RXMMmc3j5fE+M7fJ2vqoCRRBu1excmvrhmA6Y=",
        version = "v0.0.0-20220429132620-ad26708b7787",
    )

    go_repository(
        name = "com_github_smartystreets_assertions",
        importpath = "github.com/smartystreets/assertions",
        sum = "h1:42S6lae5dvLc7BrLu/0ugRtcFVjoJNMC/N3yZFZkDFs=",
        version = "v1.2.0",
    )
    go_repository(
        name = "com_github_smartystreets_go_aws_auth",
        importpath = "github.com/smartystreets/go-aws-auth",
        sum = "h1:hp2CYQUINdZMHdvTdXtPOY2ainKl4IoMcpAXEf2xj3Q=",
        version = "v0.0.0-20180515143844-0c1422d1fdb9",
    )
    go_repository(
        name = "com_github_smartystreets_goconvey",
        importpath = "github.com/smartystreets/goconvey",
        sum = "h1:fv0U8FUIMPNf1L9lnHLvLhgicrIVChEkdzIKYqbNC9s=",
        version = "v1.6.4",
    )
    go_repository(
        name = "com_github_smartystreets_gunit",
        importpath = "github.com/smartystreets/gunit",
        sum = "h1:32x+htJCu3aMswhPw3teoJ+PnWPONqdNgaGs6Qt8ZaU=",
        version = "v1.1.3",
    )
    go_repository(
        name = "com_github_snowflakedb_glog",
        importpath = "github.com/snowflakedb/glog",
        sum = "h1:CGR1hXCOeoZ1aJhCs8qdKJuEu3xoZnxsLcYoh5Bnr+4=",
        version = "v0.0.0-20180824191149-f5055e6f21ce",
    )
    go_repository(
        name = "com_github_snowflakedb_gosnowflake",
        importpath = "github.com/snowflakedb/gosnowflake",
        sum = "h1:/Ep0cXv4/3o+iXQvh+6CDjHCRPk2AM42l/AMR9PM94Q=",
        version = "v1.3.5",
    )
    go_repository(
        name = "com_github_soheilhy_cmux",
        importpath = "github.com/soheilhy/cmux",
        sum = "h1:0HKaf1o97UwFjHH9o5XsHUOF+tqmdA7KEzXLpiyaw0E=",
        version = "v0.1.4",
    )
    go_repository(
        name = "com_github_sony_gobreaker",
        importpath = "github.com/sony/gobreaker",
        sum = "h1:oMnRNZXX5j85zso6xCPRNPtmAycat+WcoKbklScLDgQ=",
        version = "v0.4.1",
    )
    go_repository(
        name = "com_github_spaolacci_murmur3",
        importpath = "github.com/spaolacci/murmur3",
        sum = "h1:qLC7fQah7D6K1B0ujays3HV9gkFtllcxhzImRR7ArPQ=",
        version = "v0.0.0-20180118202830-f09979ecbc72",
    )
    go_repository(
        name = "com_github_spf13_afero",
        importpath = "github.com/spf13/afero",
        sum = "h1:5MmtuhAgYeU6qpa7w7bP0dv6MBYuup0vekhSpSkoq60=",
        version = "v1.8.0",
    )
    go_repository(
        name = "com_github_spf13_cast",
        importpath = "github.com/spf13/cast",
        sum = "h1:s0hze+J0196ZfEMTs80N7UlFt0BDuQ7Q+JDnHiMWKdA=",
        version = "v1.4.1",
    )
    go_repository(
        name = "com_github_spf13_cobra",
        importpath = "github.com/spf13/cobra",
        sum = "h1:R7cSvGu+Vv+qX0gW5R/85dx2kmmJT5z5NM8ifdYjdn0=",
        version = "v1.3.0",
    )
    go_repository(
        name = "com_github_spf13_jwalterweatherman",
        importpath = "github.com/spf13/jwalterweatherman",
        sum = "h1:ue6voC5bR5F8YxI5S67j9i582FU4Qvo2bmqnqMYADFk=",
        version = "v1.1.0",
    )
    go_repository(
        name = "com_github_spf13_pflag",
        importpath = "github.com/spf13/pflag",
        sum = "h1:iy+VFUOCP1a+8yFto/drg2CJ5u0yRoB7fZw3DKv/JXA=",
        version = "v1.0.5",
    )
    go_repository(
        name = "com_github_spf13_viper",
        importpath = "github.com/spf13/viper",
        sum = "h1:nuJZuYpG7gTj/XqiUwg8bA0cp1+M2mC3J4g5luUYBKk=",
        version = "v1.10.1",
    )
    go_repository(
        name = "com_github_src_d_gcfg",
        importpath = "github.com/src-d/gcfg",
        sum = "h1:xXbNR5AlLSA315x2UO+fTSSAXCDf+Ar38/6oyGbDKQ4=",
        version = "v1.4.0",
    )
    go_repository(
        name = "com_github_stoewer_go_strcase",
        importpath = "github.com/stoewer/go-strcase",
        sum = "h1:Z2iHWqGXH00XYgqDmNgQbIBxf3wrNq0F3feEy0ainaU=",
        version = "v1.2.0",
    )
    go_repository(
        name = "com_github_streadway_amqp",
        importpath = "github.com/streadway/amqp",
        sum = "h1:WhxRHzgeVGETMlmVfqhRn8RIeeNoPr2Czh33I4Zdccw=",
        version = "v0.0.0-20190827072141-edfb9018d271",
    )
    go_repository(
        name = "com_github_streadway_handy",
        importpath = "github.com/streadway/handy",
        sum = "h1:AhmOdSHeswKHBjhsLs/7+1voOxT+LLrSk/Nxvk35fug=",
        version = "v0.0.0-20190108123426-d5acb3125c2a",
    )
    go_repository(
        name = "com_github_stretchr_objx",
        importpath = "github.com/stretchr/objx",
        sum = "h1:NGXK3lHquSN08v5vWalVI/L8XU9hdzE/G6xsrze47As=",
        version = "v0.3.0",
    )
    go_repository(
        name = "com_github_stretchr_testify",
        importpath = "github.com/stretchr/testify",
        sum = "h1:nwc3DEeHmmLAfoZucVR881uASk0Mfjw8xYJ99tb5CcY=",
        version = "v1.7.0",
    )
    go_repository(
        name = "com_github_subosito_gotenv",
        importpath = "github.com/subosito/gotenv",
        sum = "h1:Slr1R9HxAlEKefgq5jn9U+DnETlIUa6HfgEzj0g5d7s=",
        version = "v1.2.0",
    )
    go_repository(
        name = "com_github_syndtr_gocapability",
        importpath = "github.com/syndtr/gocapability",
        sum = "h1:kdXcSzyDtseVEc4yCz2qF8ZrQvIDBJLl4S1c3GCXmoI=",
        version = "v0.0.0-20200815063812-42c35b437635",
    )

    go_repository(
        name = "com_github_syndtr_goleveldb",
        importpath = "github.com/syndtr/goleveldb",
        sum = "h1:fBdIW9lB4Iz0n9khmH8w27SJ3QEJ7+IgjPEwGSZiFdE=",
        version = "v1.0.0",
    )
    go_repository(
        name = "com_github_tarm_serial",
        importpath = "github.com/tarm/serial",
        sum = "h1:UyzmZLoiDWMRywV4DUYb9Fbt8uiOSooupjTq10vpvnU=",
        version = "v0.0.0-20180830185346-98f6abe2eb07",
    )
    go_repository(
        name = "com_github_texttheater_golang_levenshtein",
        importpath = "github.com/texttheater/golang-levenshtein",
        sum = "h1:+cRNoVrfiwufQPhoMzB6N0Yf/Mqajr6t1lOv8GyGE2U=",
        version = "v1.0.1",
    )
    go_repository(
        name = "com_github_tidwall_pretty",
        importpath = "github.com/tidwall/pretty",
        sum = "h1:BP2bjP495BBPaBcS5rmqviTfrOkN5rO5ceKAMRZCRFc=",
        version = "v0.0.0-20180105212114-65a9db5fad51",
    )
    go_repository(
        name = "com_github_tklauser_go_sysconf",
        importpath = "github.com/tklauser/go-sysconf",
        sum = "h1:IJ1AZGZRWbY8T5Vfk04D9WOA5WSejdflXxP03OUqALw=",
        version = "v0.3.10",
    )
    go_repository(
        name = "com_github_tklauser_numcpus",
        importpath = "github.com/tklauser/numcpus",
        sum = "h1:E53Dm1HjH1/R2/aoCtXtPgzmElmn51aOkhCFSuZq//o=",
        version = "v0.4.0",
    )

    go_repository(
        name = "com_github_tmc_grpc_websocket_proxy",
        importpath = "github.com/tmc/grpc-websocket-proxy",
        sum = "h1:LnC5Kc/wtumK+WB441p7ynQJzVuNRJiqddSIE3IlSEQ=",
        version = "v0.0.0-20190109142713-0ad062ec5ee5",
    )
    go_repository(
        name = "com_github_tv42_httpunix",
        importpath = "github.com/tv42/httpunix",
        sum = "h1:G3dpKMzFDjgEh2q1Z7zUUtKa8ViPtH+ocF0bE0g00O8=",
        version = "v0.0.0-20150427012821-b75d8614f926",
    )

    go_repository(
        name = "com_github_twitchtv_twirp",
        importpath = "github.com/twitchtv/twirp",
        sum = "h1:3fNSDoSPyq+fTrifIvGue9XM/tptzuhiGY83rxPVNUg=",
        version = "v7.1.0+incompatible",
    )
    go_repository(
        name = "com_github_ugorji_go",
        importpath = "github.com/ugorji/go",
        sum = "h1:j4s+tAvLfL3bZyefP2SEWmhBzmuIlH/eqNuPdFPgngw=",
        version = "v1.1.4",
    )
    go_repository(
        name = "com_github_ugorji_go_codec",
        importpath = "github.com/ugorji/go/codec",
        sum = "h1:3SVOIvH7Ae1KRYyQWRjXWJEA9sS/c/pjvH++55Gr648=",
        version = "v0.0.0-20181204163529-d75b2dcb6bc8",
    )
    go_repository(
        name = "com_github_unrolled_secure",
        importpath = "github.com/unrolled/secure",
        sum = "h1:JaMvKbe4CRt8oyxVXn+xY+6jlqd7pyJNSVkmsBxxQsM=",
        version = "v1.0.8",
    )
    go_repository(
        name = "com_github_urfave_cli",
        importpath = "github.com/urfave/cli",
        sum = "h1:gsqYFH8bb9ekPA12kRo0hfjngWQjkJPlN9R0N78BoUo=",
        version = "v1.22.2",
    )
    go_repository(
        name = "com_github_urfave_cli_v2",
        importpath = "github.com/urfave/cli/v2",
        sum = "h1:qph92Y649prgesehzOrQjdWyxFOp/QVM+6imKHad91M=",
        version = "v2.3.0",
    )
    go_repository(
        name = "com_github_urfave_negroni",
        importpath = "github.com/urfave/negroni",
        sum = "h1:kIimOitoypq34K7TG7DUaJ9kq/N4Ofuwi1sjz0KipXc=",
        version = "v1.0.0",
    )
    go_repository(
        name = "com_github_valyala_bytebufferpool",
        importpath = "github.com/valyala/bytebufferpool",
        sum = "h1:GqA5TC/0021Y/b9FG4Oi9Mr3q7XYx6KllzawFIhcdPw=",
        version = "v1.0.0",
    )
    go_repository(
        name = "com_github_valyala_fasttemplate",
        importpath = "github.com/valyala/fasttemplate",
        sum = "h1:tY9CJiPnMXf1ERmG2EyK7gNUd+c6RKGD0IfU8WdUSz8=",
        version = "v1.0.1",
    )
    go_repository(
        name = "com_github_vektah_gqlparser",
        importpath = "github.com/vektah/gqlparser",
        sum = "h1:ZsyLGn7/7jDNI+y4SEhI4yAxRChlv15pUHMjijT+e68=",
        version = "v1.1.2",
    )
    go_repository(
        name = "com_github_vektra_mockery",
        importpath = "github.com/vektra/mockery",
        sum = "h1:uc0Yn67rJpjt8U/mAZimdCKn9AeA97BOkjpmtBSlfP4=",
        version = "v1.1.2",
    )
    go_repository(
        name = "com_github_vektra_mockery_v2",
        importpath = "github.com/vektra/mockery/v2",
        sum = "h1:9NkC3urGvJS9B0ve5aTbFjksbO9f/u5cZFgCTVJ30jg=",
        version = "v2.11.0",
    )
    go_repository(
        name = "com_github_vishvananda_netlink",
        importpath = "github.com/vishvananda/netlink",
        sum = "h1:1iyaYNBLmP6L0220aDnYQpo1QEV4t4hJ+xEEhhJH8j0=",
        version = "v1.1.0",
    )
    go_repository(
        name = "com_github_vishvananda_netns",
        importpath = "github.com/vishvananda/netns",
        sum = "h1:OviZH7qLw/7ZovXvuNyL3XQl8UFofeikI1NW1Gypu7k=",
        version = "v0.0.0-20191106174202-0a2b9b5464df",
    )

    go_repository(
        name = "com_github_vividcortex_godaemon",
        importpath = "github.com/VividCortex/godaemon",
        sum = "h1:CGNNnJTXn6efEPOEHlxqRrvg9AP0Hsumy9vbXk8aU/k=",
        version = "v0.0.0-20150910212227-3d9f6e0b234f",
    )
    go_repository(
        name = "com_github_vividcortex_gohistogram",
        importpath = "github.com/VividCortex/gohistogram",
        sum = "h1:6+hBz+qvs0JOrrNhhmR7lFxo5sINxBCGXrdtl/UvroE=",
        version = "v1.0.0",
    )
    go_repository(
        name = "com_github_willf_bitset",
        importpath = "github.com/willf/bitset",
        sum = "h1:N7Z7E9UvjW+sGsEl7k/SJrvY2reP1A07MrGuCjIOjRE=",
        version = "v1.1.11",
    )
    go_repository(
        name = "com_github_xanzy_go_gitlab",
        importpath = "github.com/xanzy/go-gitlab",
        sum = "h1:rWtwKTgEnXyNUGrOArN7yyc3THRkpYcKXIXia9abywQ=",
        version = "v0.15.0",
    )
    go_repository(
        name = "com_github_xanzy_ssh_agent",
        importpath = "github.com/xanzy/ssh-agent",
        sum = "h1:TCbipTQL2JiiCprBWx9frJ2eJlCYT00NmctrHxVAr70=",
        version = "v0.2.1",
    )
    go_repository(
        name = "com_github_xdg_scram",
        importpath = "github.com/xdg/scram",
        sum = "h1:u40Z8hqBAAQyv+vATcGgV0YCnDjqSL7/q/JyPhhJSPk=",
        version = "v0.0.0-20180814205039-7eeb5667e42c",
    )
    go_repository(
        name = "com_github_xdg_stringprep",
        importpath = "github.com/xdg/stringprep",
        sum = "h1:d9X0esnoa3dFsV0FG35rAT0RIhYFlPq7MiP+DW89La0=",
        version = "v1.0.0",
    )
    go_repository(
        name = "com_github_xeipuuv_gojsonpointer",
        importpath = "github.com/xeipuuv/gojsonpointer",
        sum = "h1:J9EGpcZtP0E/raorCMxlFGSTBrsSlaDGf3jU/qvAE2c=",
        version = "v0.0.0-20180127040702-4e3ac2762d5f",
    )
    go_repository(
        name = "com_github_xeipuuv_gojsonreference",
        importpath = "github.com/xeipuuv/gojsonreference",
        sum = "h1:EzJWgHovont7NscjpAxXsDA8S8BMYve8Y5+7cuRE7R0=",
        version = "v0.0.0-20180127040603-bd5ef7bd5415",
    )
    go_repository(
        name = "com_github_xeipuuv_gojsonschema",
        importpath = "github.com/xeipuuv/gojsonschema",
        sum = "h1:LhYJRs+L4fBtjZUfuSZIKGeVu0QRy8e5Xi7D17UxZ74=",
        version = "v1.2.0",
    )
    go_repository(
        name = "com_github_xiang90_probing",
        importpath = "github.com/xiang90/probing",
        sum = "h1:eY9dn8+vbi4tKz5Qo6v2eYzo7kUS51QINcR5jNpbZS8=",
        version = "v0.0.0-20190116061207-43a291ad63a2",
    )
    go_repository(
        name = "com_github_xlab_treeprint",
        importpath = "github.com/xlab/treeprint",
        sum = "h1:1CFlNzQhALwjS9mBAUkycX616GzgsuYUOCHA5+HSlXI=",
        version = "v0.0.0-20181112141820-a009c3971eca",
    )
    go_repository(
        name = "com_github_xordataexchange_crypt",
        importpath = "github.com/xordataexchange/crypt",
        sum = "h1:ESFSdwYZvkeru3RtdrYueztKhOBCSAAzS4Gf+k0tEow=",
        version = "v0.0.3-0.20170626215501-b2862e3d0a77",
    )
    go_repository(
        name = "com_github_yosuke_furukawa_json5",
        importpath = "github.com/yosuke-furukawa/json5",
        sum = "h1:0F9mNwTvOuDNH243hoPqvf+dxa5QsKnZzU20uNsh3ZI=",
        version = "v0.1.1",
    )
    go_repository(
        name = "com_github_yuin_goldmark",
        importpath = "github.com/yuin/goldmark",
        sum = "h1:/vn0k+RBvwlxEmP5E7SZMqNxPhfMVFEJiykr15/0XKM=",
        version = "v1.4.1",
    )
    go_repository(
        name = "com_github_yusufpapurcu_wmi",
        importpath = "github.com/yusufpapurcu/wmi",
        sum = "h1:KBNDSne4vP5mbSWnJbO+51IMOXJB67QiYCSBrubbPRg=",
        version = "v1.2.2",
    )

    go_repository(
        name = "com_github_zeebo_bencode",
        importpath = "github.com/zeebo/bencode",
        sum = "h1:zgop0Wu1nu4IexAZeCZ5qbsjU4O1vMrfCrVgUjbHVuA=",
        version = "v1.0.0",
    )
    go_repository(
        name = "com_github_zenazn_goji",
        importpath = "github.com/zenazn/goji",
        sum = "h1:RSQQAbXGArQ0dIDEq+PI6WqN6if+5KHu6x2Cx/GXLTQ=",
        version = "v0.9.0",
    )
    go_repository(
        name = "com_gitlab_nyarla_go_crypt",
        importpath = "gitlab.com/nyarla/go-crypt",
        sum = "h1:7gd+rd8P3bqcn/96gOZa3F5dpJr/vEiDQYlNb/y2uNs=",
        version = "v0.0.0-20160106005555-d9a5dc2b789b",
    )
    go_repository(
        name = "com_google_cloud_go",
        importpath = "cloud.google.com/go",
        sum = "h1:t9Iw5QH5v4XtlEQaCtUY7x6sCABps8sW0acw7e2WQ6Y=",
        version = "v0.100.2",
    )
    go_repository(
        name = "com_google_cloud_go_bigquery",
        importpath = "cloud.google.com/go/bigquery",
        sum = "h1:PQcPefKFdaIzjQFbiyOgAqyx8q5djaE7x9Sqe712DPA=",
        version = "v1.8.0",
    )
    go_repository(
        name = "com_google_cloud_go_bigtable",
        importpath = "cloud.google.com/go/bigtable",
        sum = "h1:hcHWHVX8sfXW4qgfB0fYVd3i22Od2TK6gxoN7EWsbwY=",
        version = "v1.6.0",
    )
    go_repository(
        name = "com_google_cloud_go_compute",
        importpath = "cloud.google.com/go/compute",
        sum = "h1:b1zWmYuuHz7gO9kDcM/EpHGr06UgsYNRpNJzI2kFiLM=",
        version = "v1.5.0",
    )
    go_repository(
        name = "com_google_cloud_go_container",
        importpath = "cloud.google.com/go/container",
        sum = "h1:LPKlQa4XfBTWdaBSDx/KQ/v45l8FDRzSV0tDpU6e/38=",
        version = "v1.2.0",
    )

    go_repository(
        name = "com_google_cloud_go_datastore",
        importpath = "cloud.google.com/go/datastore",
        sum = "h1:+T3aKNlZd+MABChjtgQqz5kVysNrFubz5HmljVQG4Zg=",
        version = "v1.3.0",
    )
    go_repository(
        name = "com_google_cloud_go_firestore",
        importpath = "cloud.google.com/go/firestore",
        sum = "h1:8rBq3zRjnHx8UtBvaOWqBB1xq9jH6/wltfQLlTMh2Fw=",
        version = "v1.6.1",
    )
    go_repository(
        name = "com_google_cloud_go_iam",
        importpath = "cloud.google.com/go/iam",
        sum = "h1:exkAomrVUuzx9kWFI1wm3KI0uoDeUFPB4kKGzx6x+Gc=",
        version = "v0.3.0",
    )
    go_repository(
        name = "com_google_cloud_go_kms",
        importpath = "cloud.google.com/go/kms",
        sum = "h1:iElbfoE61VeLhnZcGOltqL8HIly8Nhbe5t6JlH9GXjo=",
        version = "v1.4.0",
    )

    go_repository(
        name = "com_google_cloud_go_logging",
        importpath = "cloud.google.com/go/logging",
        sum = "h1:mU+6wZyP0llWyobJ+aJFqeEfDzMp95R449wEPPILVX0=",
        version = "v1.1.1",
    )
    go_repository(
        name = "com_google_cloud_go_monitoring",
        importpath = "cloud.google.com/go/monitoring",
        sum = "h1:ZltYv8e69fJVga7RTthUBGdx4+Pwz6GRF1V3zylERl4=",
        version = "v1.5.0",
    )

    go_repository(
        name = "com_google_cloud_go_pubsub",
        importpath = "cloud.google.com/go/pubsub",
        sum = "h1:kl5QdIn98mYhX+G7OzdQ9W3SQ0XXdhHlTw0GHa723pI=",
        version = "v1.8.3",
    )
    go_repository(
        name = "com_google_cloud_go_secretmanager",
        importpath = "cloud.google.com/go/secretmanager",
        sum = "h1:Cl+kDYvKHjPQ1l2DZDr2FG/cXUzNGCZkh05BARgddo8=",
        version = "v1.4.0",
    )

    go_repository(
        name = "com_google_cloud_go_spanner",
        importpath = "cloud.google.com/go/spanner",
        sum = "h1:WXuGWhUp5i7MeUMzMrJlodqJvSGtU0Cdw6BdHGgCgVo=",
        version = "v1.9.0",
    )
    go_repository(
        name = "com_google_cloud_go_storage",
        importpath = "cloud.google.com/go/storage",
        sum = "h1:6RRlFMv1omScs6iq2hfE3IvgE+l6RfJPampq8UZc5TU=",
        version = "v1.14.0",
    )
    go_repository(
        name = "com_google_cloud_go_trace",
        importpath = "cloud.google.com/go/trace",
        sum = "h1:oIaB4KahkIUOpLSAAjEJ8y2desbjY/x/RfP4O3KAtTI=",
        version = "v1.2.0",
    )

    go_repository(
        name = "com_larrymyers_go_protoc_gen_twirp_typescript",
        importpath = "go.larrymyers.com/protoc-gen-twirp_typescript",
        sum = "h1:ZpSFyBdyfAuBjsidyg40BRR5g3WYXUHMqOqSqOAY4w8=",
        version = "v0.0.0-20201012232926-5c91a3223921",
    )
    go_repository(
        name = "com_shuralyov_dmitri_gpu_mtl",
        importpath = "dmitri.shuralyov.com/gpu/mtl",
        sum = "h1:VpgP7xuJadIUuKccphEpTJnWhS2jkQyMt6Y7pJCD7fY=",
        version = "v0.0.0-20190408044501-666a987793e9",
    )
    go_repository(
        name = "com_sourcegraph_sourcegraph_appdash",
        importpath = "sourcegraph.com/sourcegraph/appdash",
        sum = "h1:ucqkfpjg9WzSUubAO62csmucvxl4/JeW3F4I4909XkM=",
        version = "v0.0.0-20190731080439-ebfcffb1b5c0",
    )
    go_repository(
        name = "in_gopkg_alecthomas_kingpin_v2",
        importpath = "gopkg.in/alecthomas/kingpin.v2",
        sum = "h1:jMFz6MfLP0/4fUyZle81rXUoxOBFi19VUFKVDOQfozc=",
        version = "v2.2.6",
    )
    go_repository(
        name = "in_gopkg_cenkalti_backoff_v1",
        importpath = "gopkg.in/cenkalti/backoff.v1",
        sum = "h1:Arh75ttbsvlpVA7WtVpH4u9h6Zl46xuptxqLxPiSo4Y=",
        version = "v1.1.0",
    )

    go_repository(
        name = "in_gopkg_check_v1",
        importpath = "gopkg.in/check.v1",
        sum = "h1:QRR6H1YWRnHb4Y/HeNFCTJLFVxaq6wH4YuVdsUOr75U=",
        version = "v1.0.0-20200902074654-038fdea0a05b",
    )
    go_repository(
        name = "in_gopkg_cheggaaa_pb_v1",
        importpath = "gopkg.in/cheggaaa/pb.v1",
        sum = "h1:Ev7yu1/f6+d+b3pi5vPdRPc6nNtP1umSfcWiEfRqv6I=",
        version = "v1.0.25",
    )
    go_repository(
        name = "in_gopkg_errgo_v2",
        importpath = "gopkg.in/errgo.v2",
        sum = "h1:0vLT13EuvQ0hNvakwLuFZ/jYrLp5F3kcWHXdRggjCE8=",
        version = "v2.1.0",
    )
    go_repository(
        name = "in_gopkg_fsnotify_v1",
        importpath = "gopkg.in/fsnotify.v1",
        sum = "h1:xOHLXZwVvI9hhs+cLKq5+I5onOuwQLhQwiu63xxlHs4=",
        version = "v1.4.7",
    )
    go_repository(
        name = "in_gopkg_gcfg_v1",
        importpath = "gopkg.in/gcfg.v1",
        sum = "h1:m8OOJ4ccYHnx2f4gQwpno8nAX5OGOh7RLaaz0pj3Ogs=",
        version = "v1.2.3",
    )
    go_repository(
        name = "in_gopkg_inconshreveable_log15_v2",
        importpath = "gopkg.in/inconshreveable/log15.v2",
        sum = "h1:RlWgLqCMMIYYEVcAR5MDsuHlVkaIPDAF+5Dehzg8L5A=",
        version = "v2.0.0-20180818164646-67afb5ed74ec",
    )
    go_repository(
        name = "in_gopkg_inf_v0",
        importpath = "gopkg.in/inf.v0",
        sum = "h1:73M5CoZyi3ZLMOyDlQh031Cx6N9NDJ2Vvfl76EDAgDc=",
        version = "v0.9.1",
    )
    go_repository(
        name = "in_gopkg_ini_v1",
        importpath = "gopkg.in/ini.v1",
        sum = "h1:jRskFVxYaMGAMUbN0UZ7niA9gzL9B49DOqE78vg0k3w=",
        version = "v1.66.3",
    )
    go_repository(
        name = "in_gopkg_olivere_elastic_v5",
        importpath = "gopkg.in/olivere/elastic.v5",
        sum = "h1:xFy6qRCGAmo5Wjx96srho9BitLhZl2fcnpuidPwduXM=",
        version = "v5.0.86",
    )
    go_repository(
        name = "in_gopkg_resty_v1",
        importpath = "gopkg.in/resty.v1",
        sum = "h1:CuXP0Pjfw9rOuY6EP+UvtNvt5DSqHpIxILZKT/quCZI=",
        version = "v1.12.0",
    )
    go_repository(
        name = "in_gopkg_sourcemap_v1",
        importpath = "gopkg.in/sourcemap.v1",
        sum = "h1:inv58fC9f9J3TK2Y2R1NPntXEn3/wjWHkonhIUODNTI=",
        version = "v1.0.5",
    )
    go_repository(
        name = "in_gopkg_src_d_go_billy_v4",
        importpath = "gopkg.in/src-d/go-billy.v4",
        sum = "h1:0SQA1pRztfTFx2miS8sA97XvooFeNOmvUenF4o0EcVg=",
        version = "v4.3.2",
    )
    go_repository(
        name = "in_gopkg_src_d_go_git_fixtures_v3",
        importpath = "gopkg.in/src-d/go-git-fixtures.v3",
        sum = "h1:ivZFOIltbce2Mo8IjzUHAFoq/IylO9WHhNOAJK+LsJg=",
        version = "v3.5.0",
    )
    go_repository(
        name = "in_gopkg_src_d_go_git_v4",
        importpath = "gopkg.in/src-d/go-git.v4",
        sum = "h1:SRtFyV8Kxc0UP7aCHcijOMQGPxHSmMOPrzulQWolkYE=",
        version = "v4.13.1",
    )
    go_repository(
        name = "in_gopkg_tomb_v1",
        importpath = "gopkg.in/tomb.v1",
        sum = "h1:uRGJdciOHaEIrze2W8Q3AKkepLTh2hOroT7a+7czfdQ=",
        version = "v1.0.0-20141024135613-dd632973f1e7",
    )
    go_repository(
        name = "in_gopkg_warnings_v0",
        importpath = "gopkg.in/warnings.v0",
        sum = "h1:wFXVbFY8DY5/xOe1ECiWdKCzZlxgshcYVNkBHstARME=",
        version = "v0.1.2",
    )
    go_repository(
        name = "in_gopkg_yaml_v1",
        importpath = "gopkg.in/yaml.v1",
        sum = "h1:POO/ycCATvegFmVuPpQzZFJ+pGZeX22Ufu6fibxDVjU=",
        version = "v1.0.0-20140924161607-9f9df34309c0",
    )
    go_repository(
        name = "in_gopkg_yaml_v2",
        importpath = "gopkg.in/yaml.v2",
        sum = "h1:D8xgwECY7CYvx+Y2n4sBz93Jn9JRvxdiyyo8CTfuKaY=",
        version = "v2.4.0",
    )
    go_repository(
        name = "in_gopkg_yaml_v3",
        importpath = "gopkg.in/yaml.v3",
        sum = "h1:h8qDotaEPuJATrMmW04NCwg7v22aHH28wwpauUhK9Oo=",
        version = "v3.0.0-20210107192922-496545a6307b",
    )
    go_repository(
        name = "io_etcd_go_bbolt",
        importpath = "go.etcd.io/bbolt",
        sum = "h1:Z/90sZLPOeCy2PwprqkFa25PdkusRzaj9P8zm/KNyvk=",
        version = "v1.3.2",
    )
    go_repository(
        name = "io_etcd_go_etcd",
        importpath = "go.etcd.io/etcd",
        sum = "h1:VcrIfasaLFkyjk6KNlXQSzO+B0fZcnECiDrKJsfxka0=",
        version = "v0.0.0-20191023171146-3cf2f69b5738",
    )
    go_repository(
        name = "io_etcd_go_etcd_api_v3",
        importpath = "go.etcd.io/etcd/api/v3",
        sum = "h1:v28cktvBq+7vGyJXF8G+rWJmj+1XUmMtqcLnH8hDocM=",
        version = "v3.5.1",
    )
    go_repository(
        name = "io_etcd_go_etcd_client_pkg_v3",
        importpath = "go.etcd.io/etcd/client/pkg/v3",
        sum = "h1:XIQcHCFSG53bJETYeRJtIxdLv2EWRGxcfzR8lSnTH4E=",
        version = "v3.5.1",
    )
    go_repository(
        name = "io_etcd_go_etcd_client_v2",
        importpath = "go.etcd.io/etcd/client/v2",
        sum = "h1:vtxYCKWA9x31w0WJj7DdqsHFNjhkigdAnziDtkZb/l4=",
        version = "v2.305.1",
    )

    go_repository(
        name = "io_gorm_driver_postgres",
        importpath = "gorm.io/driver/postgres",
        sum = "h1:raX6ezL/ciUmaYTvOq48jq1GE95aMC0CmxQYbxQ4Ufw=",
        version = "v1.0.5",
    )
    go_repository(
        name = "io_gorm_gorm",
        importpath = "gorm.io/gorm",
        sum = "h1:qa7tC1WcU+DBI/ZKMxvXy1FcrlGsvxlaKufHrT2qQ08=",
        version = "v1.20.6",
    )
    go_repository(
        name = "io_k8s_api",
        importpath = "k8s.io/api",
        sum = "h1:HV4VjUSd7dTbKpop+1klDpRrLnXwN67oB0B+8abaH1k=",
        version = "v0.22.12",
    )
    go_repository(
        name = "io_k8s_apimachinery",
        importpath = "k8s.io/apimachinery",
        sum = "h1:yTZH8GEKWVm1/zpcBzbPBSxJ/kVlP1GDL75IFEnjOqw=",
        version = "v0.22.12",
    )
    go_repository(
        name = "io_k8s_cli_runtime",
        importpath = "k8s.io/cli-runtime",
        sum = "h1:eKr9OU3g8tmkspLLgS3r/ZpedIBIy7DMYAHc8m3XSO0=",
        version = "v0.22.12",
    )
    go_repository(
        name = "io_k8s_client_go",
        importpath = "k8s.io/client-go",
        sum = "h1:bzrRaanClLWgWSTH4rXFneXoiaXN4HepjIBlCZdfdqs=",
        version = "v0.22.12",
    )
    go_repository(
        name = "io_k8s_code_generator",
        importpath = "k8s.io/code-generator",
        sum = "h1:dq4tJwumapwd8jJ3glKoTTf8aXH7qhscA7ioujprzes=",
        version = "v0.22.12",
    )
    go_repository(
        name = "io_k8s_component_base",
        importpath = "k8s.io/component-base",
        sum = "h1:oT41IxxNidDJHfSzTwNwguYSgpAzU72D4ULpUOthVyM=",
        version = "v0.22.12",
    )
    go_repository(
        name = "io_k8s_component_helpers",
        importpath = "k8s.io/component-helpers",
        sum = "h1:iwMdVM1OaST0D4OV+Qz82e10pO1+HcplmD/MYQt+jVw=",
        version = "v0.22.12",
    )
    go_repository(
        name = "io_k8s_gengo",
        importpath = "k8s.io/gengo",
        sum = "h1:Uusb3oh8XcdzDF/ndlI4ToKTYVlkCSJP39SRY2mfRAw=",
        version = "v0.0.0-20201214224949-b6c5ce23f027",
    )
    go_repository(
        name = "io_k8s_klog",
        importpath = "k8s.io/klog",
        sum = "h1:Pt+yjF5aB1xDSVbau4VsWe+dQNzA0qv1LlXdC2dF6Q8=",
        version = "v1.0.0",
    )
    go_repository(
        name = "io_k8s_klog_v2",
        importpath = "k8s.io/klog/v2",
        sum = "h1:D7HV+n1V57XeZ0m6tdRkfknthUaM06VFbWldOFh8kzM=",
        version = "v2.9.0",
    )
    go_repository(
        name = "io_k8s_kube_openapi",
        importpath = "k8s.io/kube-openapi",
        sum = "h1:jvamsI1tn9V0S8jicyX82qaFC0H/NKxv2e5mbqsgR80=",
        version = "v0.0.0-20211109043538-20434351676c",
    )
    go_repository(
        name = "io_k8s_kubectl",
        importpath = "k8s.io/kubectl",
        sum = "h1:DGC1afNdCcL8hEuFguBjL+R1sqbByFc8nCXoPdSQo1I=",
        version = "v0.22.12",
    )
    go_repository(
        name = "io_k8s_metrics",
        importpath = "k8s.io/metrics",
        sum = "h1:JQMOsup2nBuTGR9cpUTYvMMoHWaLjuqc1ObIq/BrsVA=",
        version = "v0.22.12",
    )
    go_repository(
        name = "io_k8s_sigs_kustomize_api",
        importpath = "sigs.k8s.io/kustomize/api",
        sum = "h1:LzQzlq6Z023b+mBtc6v72N2mSHYmN8x7ssgbf/hv0H8=",
        version = "v0.8.11",
    )
    go_repository(
        name = "io_k8s_sigs_kustomize_cmd_config",
        importpath = "sigs.k8s.io/kustomize/cmd/config",
        sum = "h1:lqOf0QcFhNvgZkgrPINNRs7TxEO7IGVtLMyUJId3oRE=",
        version = "v0.9.13",
    )
    go_repository(
        name = "io_k8s_sigs_kustomize_kustomize_v4",
        importpath = "sigs.k8s.io/kustomize/kustomize/v4",
        sum = "h1:RKgbyHgzuHQZ35sBDzWcbnR3HBlJSYdSN0H+sx3tUkk=",
        version = "v4.2.0",
    )
    go_repository(
        name = "io_k8s_sigs_kustomize_kyaml",
        importpath = "sigs.k8s.io/kustomize/kyaml",
        sum = "h1:9KhiCPKaVyuPcgOLJXkvytOvjMJLoxpjodiycb4gHsA=",
        version = "v0.11.0",
    )
    go_repository(
        name = "io_k8s_sigs_structured_merge_diff",
        importpath = "sigs.k8s.io/structured-merge-diff",
        sum = "h1:4Z09Hglb792X0kfOBBJUPFEyvVfQWrYT/l8h5EKA6JQ=",
        version = "v0.0.0-20190525122527-15d366b2352e",
    )
    go_repository(
        name = "io_k8s_sigs_structured_merge_diff_v3",
        importpath = "sigs.k8s.io/structured-merge-diff/v3",
        sum = "h1:dOmIZBMfhcHS09XZkMyUgkq5trg3/jRyJYFZUiaOp8E=",
        version = "v3.0.0",
    )
    go_repository(
        name = "io_k8s_sigs_structured_merge_diff_v4",
        importpath = "sigs.k8s.io/structured-merge-diff/v4",
        sum = "h1:bKCqE9GvQ5tiVHn5rfn1r+yao3aLQEaLzkkmAkf+A6Y=",
        version = "v4.2.1",
    )
    go_repository(
        name = "io_k8s_sigs_yaml",
        importpath = "sigs.k8s.io/yaml",
        sum = "h1:kr/MCeFWJWTwyaHoR9c8EjH9OumOmoF9YGiZd7lFm/Q=",
        version = "v1.2.0",
    )
    go_repository(
        name = "io_k8s_utils",
        importpath = "k8s.io/utils",
        sum = "h1:ck1fRPWPJWsMd8ZRFsWc6mh/zHp5fZ/shhbrgPUxDAE=",
        version = "v0.0.0-20211116205334-6203023598ed",
    )
    go_repository(
        name = "io_nhooyr_websocket",
        importpath = "nhooyr.io/websocket",
        sum = "h1:usjR2uOr/zjjkVMy0lW+PPohFok7PCow5sDjLgX4P4g=",
        version = "v1.8.7",
    )

    go_repository(
        name = "io_opencensus_go",
        importpath = "go.opencensus.io",
        sum = "h1:gqCw0LfLxScz8irSi8exQc7fyQ0fKQU/qnC/X8+V/1M=",
        version = "v0.23.0",
    )
    go_repository(
        name = "io_opencensus_go_contrib_exporter_stackdriver",
        importpath = "contrib.go.opencensus.io/exporter/stackdriver",
        sum = "h1:ksUxwH3OD5sxkjzEqGxNTl+Xjsmu3BnC/300MhSVTSc=",
        version = "v0.13.4",
    )
    go_repository(
        name = "io_opentelemetry_go_contrib",
        importpath = "go.opentelemetry.io/contrib",
        sum = "h1:ubFQUn0VCZ0gPwIoJfBJVpeBlyRMxu8Mm/huKWYd9p0=",
        version = "v0.20.0",
    )
    go_repository(
        name = "io_opentelemetry_go_contrib_instrumentation_net_http_otelhttp",
        importpath = "go.opentelemetry.io/contrib/instrumentation/net/http/otelhttp",
        sum = "h1:Q3C9yzW6I9jqEc8sawxzxZmY48fs9u220KXq6d5s3XU=",
        version = "v0.20.0",
    )
    go_repository(
        name = "io_opentelemetry_go_otel",
        importpath = "go.opentelemetry.io/otel",
        sum = "h1:eaP0Fqu7SXHwvjiqDq83zImeehOHX8doTvU9AwXON8g=",
        version = "v0.20.0",
    )
    go_repository(
        name = "io_opentelemetry_go_otel_exporters_otlp",
        importpath = "go.opentelemetry.io/otel/exporters/otlp",
        sum = "h1:PTNgq9MRmQqqJY0REVbZFvwkYOA85vbdQU/nVfxDyqg=",
        version = "v0.20.0",
    )
    go_repository(
        name = "io_opentelemetry_go_otel_metric",
        importpath = "go.opentelemetry.io/otel/metric",
        sum = "h1:4kzhXFP+btKm4jwxpjIqjs41A7MakRFUS86bqLHTIw8=",
        version = "v0.20.0",
    )
    go_repository(
        name = "io_opentelemetry_go_otel_oteltest",
        importpath = "go.opentelemetry.io/otel/oteltest",
        sum = "h1:HiITxCawalo5vQzdHfKeZurV8x7ljcqAgiWzF6Vaeaw=",
        version = "v0.20.0",
    )
    go_repository(
        name = "io_opentelemetry_go_otel_sdk",
        importpath = "go.opentelemetry.io/otel/sdk",
        sum = "h1:JsxtGXd06J8jrnya7fdI/U/MR6yXA5DtbZy+qoHQlr8=",
        version = "v0.20.0",
    )
    go_repository(
        name = "io_opentelemetry_go_otel_sdk_export_metric",
        importpath = "go.opentelemetry.io/otel/sdk/export/metric",
        sum = "h1:c5VRjxCXdQlx1HjzwGdQHzZaVI82b5EbBgOu2ljD92g=",
        version = "v0.20.0",
    )
    go_repository(
        name = "io_opentelemetry_go_otel_sdk_metric",
        importpath = "go.opentelemetry.io/otel/sdk/metric",
        sum = "h1:7ao1wpzHRVKf0OQ7GIxiQJA6X7DLX9o14gmVon7mMK8=",
        version = "v0.20.0",
    )
    go_repository(
        name = "io_opentelemetry_go_otel_trace",
        importpath = "go.opentelemetry.io/otel/trace",
        sum = "h1:1DL6EXUdcg95gukhuRRvLDO/4X5THh/5dIV52lqtnbw=",
        version = "v0.20.0",
    )

    go_repository(
        name = "io_opentelemetry_go_proto_otlp",
        importpath = "go.opentelemetry.io/proto/otlp",
        sum = "h1:rwOQPCuKAKmwGKq2aVNnYIibI6wnV7EvzgfTCzcdGg8=",
        version = "v0.7.0",
    )

    go_repository(
        name = "io_rsc_binaryregexp",
        importpath = "rsc.io/binaryregexp",
        sum = "h1:HfqmD5MEmC0zvwBuF187nq9mdnXjXsSivRiXN7SmRkE=",
        version = "v0.2.0",
    )
    go_repository(
        name = "io_rsc_quote_v3",
        importpath = "rsc.io/quote/v3",
        sum = "h1:9JKUTTIUgS6kzR9mK1YuGKv6Nl+DijDNIc0ghT58FaY=",
        version = "v3.1.0",
    )
    go_repository(
        name = "io_rsc_sampler",
        importpath = "rsc.io/sampler",
        sum = "h1:7uVkIFmeBqHfdjD+gZwtXXI+RODJ2Wc4O7MPEh/QiW4=",
        version = "v1.3.0",
    )
    go_repository(
        name = "net_howett_plist",
        importpath = "howett.net/plist",
        sum = "h1:7CrbWYbPPO/PyNy38b2EB/+gYbjCe2DXBxgtOOZbSQM=",
        version = "v1.0.0",
    )

    go_repository(
        name = "net_starlark_go",
        importpath = "go.starlark.net",
        sum = "h1:+FNtrFTmVw0YZGpBGX56XDee331t6JAXeK2bcyhLOOc=",
        version = "v0.0.0-20200306205701-8dd3e2ee1dd5",
    )
    go_repository(
        name = "org_bazil_fuse",
        importpath = "bazil.org/fuse",
        sum = "h1:SC+c6A1qTFstO9qmB86mPV2IpYme/2ZoEQ0hrP+wo+Q=",
        version = "v0.0.0-20160811212531-371fbbdaa898",
    )

    go_repository(
        name = "org_chromium_go_gae",
        importpath = "go.chromium.org/gae",
        sum = "h1:1Ia0zTIyW9IktCoEQOHPqlBsohu5n/Vzqmupj4B4tqg=",
        version = "v0.0.0-20190826183307-50a499513efa",
    )
    go_repository(
        name = "org_chromium_go_luci",
        # This module is distributed with pre-generated .pb.go files, so we disable generation of
        # go_proto_library targets.
        build_file_proto_mode = "disable",
        importpath = "go.chromium.org/luci",
        sum = "h1:Qe0s5XpxD36QC+7OVnc1Ce8igF3sfTo3f3ad4WKEpNo=",
        version = "v0.0.0-20201121231857-b9ab316d7198",
    )
    go_repository(
        name = "org_go4",
        importpath = "go4.org",
        sum = "h1:+hE86LblG4AyDgwMCLTE6FOlM9+qjHSYS+rKqxUVdsM=",
        version = "v0.0.0-20180809161055-417644f6feb5",
    )
    go_repository(
        name = "org_go4_grpc",
        importpath = "grpc.go4.org",
        sum = "h1:tmXTu+dfa+d9Evp8NpJdgOy6+rt8/x4yG7qPBrtNfLY=",
        version = "v0.0.0-20170609214715-11d0a25b4919",
    )
    go_repository(
        name = "org_golang_google_api",
        importpath = "google.golang.org/api",
        sum = "h1:ExR2D+5TYIrMphWgs5JCgwRhEDlPDXXrLwHHMgPHTXE=",
        version = "v0.74.0",
    )
    go_repository(
        name = "org_golang_google_appengine",
        importpath = "google.golang.org/appengine",
        sum = "h1:FZR1q0exgwxzPzp/aF+VccGrSfxfPpkBqjIIEq3ru6c=",
        version = "v1.6.7",
    )
    go_repository(
        name = "org_golang_google_genproto",
        importpath = "google.golang.org/genproto",
        sum = "h1:G1IeWbjrqEq9ChWxEuRPJu6laA67+XgTFHVSAvepr38=",
        version = "v0.0.0-20220426171045-31bebdecfb46",
    )
    go_repository(
        name = "org_golang_google_grpc",
        importpath = "google.golang.org/grpc",
        sum = "h1:NEpgUqV3Z+ZjkqMsxMg11IaDrXY4RY6CQukSGK0uI1M=",
        version = "v1.45.0",
    )
    go_repository(
        name = "org_golang_google_grpc_cmd_protoc_gen_go_grpc",
        importpath = "google.golang.org/grpc/cmd/protoc-gen-go-grpc",
        sum = "h1:M1YKkFIboKNieVO5DLUEVzQfGwJD30Nv2jfUgzb5UcE=",
        version = "v1.1.0",
    )

    go_repository(
        name = "org_golang_google_protobuf",
        importpath = "google.golang.org/protobuf",
        sum = "h1:w43yiav+6bVFTBQFZX0r7ipe9JQ1QsbMgHwbBziscLw=",
        version = "v1.28.0",
    )
    go_repository(
        name = "org_golang_x_build",
        importpath = "golang.org/x/build",
        sum = "h1:jjNoDZTS0vmbqBhqD5MPXauZW+kcGyflfDDFBNCPSVI=",
        version = "v0.0.0-20191031202223-0706ea4fce0c",
    )
    go_repository(
        name = "org_golang_x_crypto",
        importpath = "golang.org/x/crypto",
        sum = "h1:Roh6XWxHFKrPgC/EQhVubSAGQ6Ozk6IdxHSzt1mR0EI=",
        version = "v0.0.0-20220112180741-5e0467b6c7ce",
    )
    go_repository(
        name = "org_golang_x_exp",
        importpath = "golang.org/x/exp",
        sum = "h1:QE6XYQK6naiK1EPAe1g/ILLxN5RBoH5xkJk3CqlMI/Y=",
        version = "v0.0.0-20200224162631-6cc2880d07d6",
    )
    go_repository(
        name = "org_golang_x_image",
        importpath = "golang.org/x/image",
        sum = "h1:hVwzHzIUGRjiF7EcUjqNxk3NCfkPxbDKRdnNE1Rpg0U=",
        version = "v0.0.0-20191009234506-e7c1f5e7dbb8",
    )
    go_repository(
        name = "org_golang_x_lint",
        importpath = "golang.org/x/lint",
        sum = "h1:VLliZ0d+/avPrXXH+OakdXhpJuEoBZuwh1m2j7U6Iug=",
        version = "v0.0.0-20210508222113-6edffad5e616",
    )
    go_repository(
        name = "org_golang_x_mobile",
        importpath = "golang.org/x/mobile",
        sum = "h1:CrJ8+QyIm2tcw/zt9Rp/vGFsey+jndL1y5EnFwzgGOg=",
        version = "v0.0.0-20191031020345-0945064e013a",
    )
    go_repository(
        name = "org_golang_x_mod",
        importpath = "golang.org/x/mod",
        sum = "h1:kQgndtyPBW/JIYERgdxfwMYh3AVStj88WQTlNDi2a+o=",
        version = "v0.6.0-dev.0.20220106191415-9b9b3d81d5e3",
    )
    go_repository(
        name = "org_golang_x_net",
        importpath = "golang.org/x/net",
        sum = "h1:pZB1TWnKi+o4bENlbzAgLrEbY4RMYmUIRobMcSmfeYc=",
        version = "v0.0.0-20220325170049-de3da57026de",
    )
    go_repository(
        name = "org_golang_x_oauth2",
        importpath = "golang.org/x/oauth2",
        sum = "h1:qfl7ob3DIEs3Ml9oLuPwY2N04gymzAW04WsUQHIClgM=",
        version = "v0.0.0-20220309155454-6242fa91716a",
    )
    go_repository(
        name = "org_golang_x_perf",
        importpath = "golang.org/x/perf",
        sum = "h1:xYq6+9AtI+xP3M4r0N1hCkHrInHDBohhquRgx9Kk6gI=",
        version = "v0.0.0-20180704124530-6e6d33e29852",
    )
    go_repository(
        name = "org_golang_x_sync",
        importpath = "golang.org/x/sync",
        sum = "h1:5KslGYwFpkhGh+Q16bwMP3cOontH8FOep7tGV86Y7SQ=",
        version = "v0.0.0-20210220032951-036812b2e83c",
    )
    go_repository(
        name = "org_golang_x_sys",
        importpath = "golang.org/x/sys",
        sum = "h1:kHVeDEnfKn3T238CvrUcz6KeEsFHVaKh4kMTt6Wsysg=",
        version = "v0.0.0-20220405210540-1e041c57c461",
    )
    go_repository(
        name = "org_golang_x_term",
        importpath = "golang.org/x/term",
        sum = "h1:JGgROgKl9N8DuW20oFS5gxc+lE67/N3FcwmBPMe7ArY=",
        version = "v0.0.0-20210927222741-03fcf44c2211",
    )
    go_repository(
        name = "org_golang_x_text",
        importpath = "golang.org/x/text",
        sum = "h1:olpwvP2KacW1ZWvsR7uQhoyTYvKAupfQrRGBFM352Gk=",
        version = "v0.3.7",
    )
    go_repository(
        name = "org_golang_x_time",
        importpath = "golang.org/x/time",
        sum = "h1:Dpdu/EMxGMFgq0CeYMh4fazTD2vtlZRYE7wyynxJb9U=",
        version = "v0.0.0-20220609170525-579cf78fd858",
    )
    go_repository(
        name = "org_golang_x_tools",
        importpath = "golang.org/x/tools",
        sum = "h1:QjFRCZxdOhBJ/UNgnBZLbNV13DlbnK0quyivTnXJM20=",
        version = "v0.1.10",
    )
    go_repository(
        name = "org_golang_x_xerrors",
        importpath = "golang.org/x/xerrors",
        sum = "h1:go1bK/D/BFZV2I8cIQd1NKEZ+0owSTG1fDTci4IqFcE=",
        version = "v0.0.0-20200804184101-5ec99f83aff1",
    )
    go_repository(
        name = "org_modernc_b",
        importpath = "modernc.org/b",
        sum = "h1:vpvqeyp17ddcQWF29Czawql4lDdABCDRbXRAS4+aF2o=",
        version = "v1.0.0",
    )
    go_repository(
        name = "org_modernc_db",
        importpath = "modernc.org/db",
        sum = "h1:2c6NdCfaLnshSvY7OU09cyAY0gYXUZj4lmg5ItHyucg=",
        version = "v1.0.0",
    )
    go_repository(
        name = "org_modernc_file",
        importpath = "modernc.org/file",
        sum = "h1:9/PdvjVxd5+LcWUQIfapAWRGOkDLK90rloa8s/au06A=",
        version = "v1.0.0",
    )
    go_repository(
        name = "org_modernc_fileutil",
        importpath = "modernc.org/fileutil",
        sum = "h1:Z1AFLZwl6BO8A5NldQg/xTSjGLetp+1Ubvl4alfGx8w=",
        version = "v1.0.0",
    )
    go_repository(
        name = "org_modernc_golex",
        importpath = "modernc.org/golex",
        sum = "h1:wWpDlbK8ejRfSyi0frMyhilD3JBvtcx2AdGDnU+JtsE=",
        version = "v1.0.0",
    )
    go_repository(
        name = "org_modernc_internal",
        importpath = "modernc.org/internal",
        sum = "h1:XMDsFDcBDsibbBnHB2xzljZ+B1yrOVLEFkKL2u15Glw=",
        version = "v1.0.0",
    )
    go_repository(
        name = "org_modernc_lldb",
        importpath = "modernc.org/lldb",
        sum = "h1:6vjDJxQEfhlOLwl4bhpwIz00uyFK4EmSYcbwqwbynsc=",
        version = "v1.0.0",
    )
    go_repository(
        name = "org_modernc_mathutil",
        importpath = "modernc.org/mathutil",
        sum = "h1:93vKjrJopTPrtTNpZ8XIovER7iCIH1QU7wNbOQXC60I=",
        version = "v1.0.0",
    )
    go_repository(
        name = "org_modernc_ql",
        importpath = "modernc.org/ql",
        sum = "h1:bIQ/trWNVjQPlinI6jdOQsi195SIturGo3mp5hsDqVU=",
        version = "v1.0.0",
    )
    go_repository(
        name = "org_modernc_sortutil",
        importpath = "modernc.org/sortutil",
        sum = "h1:oP3U4uM+NT/qBQcbg/K2iqAX0Nx7B1b6YZtq3Gk/PjM=",
        version = "v1.1.0",
    )
    go_repository(
        name = "org_modernc_strutil",
        importpath = "modernc.org/strutil",
        sum = "h1:+1/yCzZxY2pZwwrsbH+4T7BQMoLQ9QiBshRC9eicYsc=",
        version = "v1.1.0",
    )
    go_repository(
        name = "org_modernc_zappy",
        importpath = "modernc.org/zappy",
        sum = "h1:dPVaP+3ueIUv4guk8PuZ2wiUGcJ1WUVvIheeSSTD0yk=",
        version = "v1.0.0",
    )
    go_repository(
        name = "org_mongodb_go_mongo_driver",
        importpath = "go.mongodb.org/mongo-driver",
        sum = "h1:aeOqSrhl9eDRAap/3T5pCfMBEBxZ0vuXBP+RMtp2KX8=",
        version = "v1.1.0",
    )
    go_repository(
        name = "org_skia_go_infra",
        importpath = "go.skia.org/infra",
<<<<<<< HEAD
        sum = "h1:tce0T72GBQJbKZh2xwrNlGGQ1elDPkzbtVeXi2OuXog=",
        version = "v0.0.0-20221018142618-5ea492a442f6",
=======
        sum = "h1:5blwjUQ4sMDJxT/TbEZ1qaJ7/gCSzgPphp7TYiFl1D4=",
        version = "v0.0.0-20221110203543-08cd03bf8928",
>>>>>>> 9f5ce0f8
    )
    go_repository(
        name = "org_uber_go_atomic",
        importpath = "go.uber.org/atomic",
        sum = "h1:ADUqmZGgLDDfbSL9ZmPxKTybcoEYHgpYfELNoN+7hsw=",
        version = "v1.7.0",
    )
    go_repository(
        name = "org_uber_go_multierr",
        importpath = "go.uber.org/multierr",
        sum = "h1:y6IPFStTAIT5Ytl7/XYmHvzXQ7S3g/IeZW9hyZ5thw4=",
        version = "v1.6.0",
    )
    go_repository(
        name = "org_uber_go_tools",
        importpath = "go.uber.org/tools",
        sum = "h1:0mgffUl7nfd+FpvXMVz4IDEaUSmT1ysygQC7qYo7sG4=",
        version = "v0.0.0-20190618225709-2cfd321de3ee",
    )
    go_repository(
        name = "org_uber_go_zap",
        importpath = "go.uber.org/zap",
        sum = "h1:MTjgFu6ZLKvY6Pvaqk97GlxNBuMpV4Hy/3P6tRGlI2U=",
        version = "v1.17.0",
    )
    go_repository(
        name = "tools_gotest_v3",
        importpath = "gotest.tools/v3",
        sum = "h1:4AuOwCGf4lLR9u3YOe2awrHygurzhO/HeQ6laiA6Sx0=",
        version = "v3.0.3",
    )<|MERGE_RESOLUTION|>--- conflicted
+++ resolved
@@ -542,7 +542,6 @@
         importpath = "github.com/containerd/containerd",
         sum = "h1:QCGOUN+i70jEEL/A6JVIbhy4f4fanzAzSR4kNG7SlcE=",
         version = "v1.4.11",
-<<<<<<< HEAD
     )
     go_repository(
         name = "com_github_containerd_continuity",
@@ -569,34 +568,6 @@
         version = "v1.1.0",
     )
     go_repository(
-=======
-    )
-    go_repository(
-        name = "com_github_containerd_continuity",
-        importpath = "github.com/containerd/continuity",
-        sum = "h1:nisirsYROK15TAMVukJOUyGJjz4BNQJBVsNvAXZJ/eg=",
-        version = "v0.3.0",
-    )
-    go_repository(
-        name = "com_github_containerd_fifo",
-        importpath = "github.com/containerd/fifo",
-        sum = "h1:6PirWBr9/L7GDamKr+XM0IeUFXu5mf3M/BPpH9gaLBU=",
-        version = "v1.0.0",
-    )
-    go_repository(
-        name = "com_github_containerd_go_runc",
-        importpath = "github.com/containerd/go-runc",
-        sum = "h1:oU+lLv1ULm5taqgV/CJivypVODI4SUz1znWjv3nNYS0=",
-        version = "v1.0.0",
-    )
-    go_repository(
-        name = "com_github_containerd_ttrpc",
-        importpath = "github.com/containerd/ttrpc",
-        sum = "h1:GbtyLRxb0gOLR0TYQWt3O6B0NvT8tMdorEHqIQo/lWI=",
-        version = "v1.1.0",
-    )
-    go_repository(
->>>>>>> 9f5ce0f8
         name = "com_github_containerd_typeurl",
         importpath = "github.com/containerd/typeurl",
         sum = "h1:Chlt8zIieDbzQFzXzAeBEF92KhExuE4p9p92/QmY7aY=",
@@ -4092,13 +4063,8 @@
     go_repository(
         name = "org_skia_go_infra",
         importpath = "go.skia.org/infra",
-<<<<<<< HEAD
-        sum = "h1:tce0T72GBQJbKZh2xwrNlGGQ1elDPkzbtVeXi2OuXog=",
-        version = "v0.0.0-20221018142618-5ea492a442f6",
-=======
         sum = "h1:5blwjUQ4sMDJxT/TbEZ1qaJ7/gCSzgPphp7TYiFl1D4=",
         version = "v0.0.0-20221110203543-08cd03bf8928",
->>>>>>> 9f5ce0f8
     )
     go_repository(
         name = "org_uber_go_atomic",
