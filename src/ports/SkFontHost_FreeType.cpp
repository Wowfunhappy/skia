--- conflicted
+++ resolved
@@ -1204,13 +1204,9 @@
 
         if (haveLayers) {
             glyph->fMaskFormat = SkMask::kARGB32_Format;
-<<<<<<< HEAD
-            glyph->setPath(alloc, nullptr, false);
-=======
 #ifndef SK_IGNORE_GLYPH_HAS_PATH_FIX
             glyph->setPath(alloc, nullptr, false);
 #endif
->>>>>>> 724dabe1
             if (!(bounds.xMin < bounds.xMax && bounds.yMin < bounds.yMax)) {
                 bounds = { 0, 0, 0, 0 };
             }
