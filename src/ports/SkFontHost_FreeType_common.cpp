--- conflicted
+++ resolved
@@ -1248,11 +1248,6 @@
                                                    uint32_t loadGlyphFlags,
                                                    SkSpan<SkColor> palette,
                                                    SkCanvas* canvas) {
-<<<<<<< HEAD
-    SkPaint paint;
-    paint.setAntiAlias(true);
-=======
->>>>>>> e3551219
 
     // Only attempt to draw a COLRv1 glyph if FreeType is new enough to have the COLRv1 support.
 #ifdef TT_SUPPORT_COLRV1
@@ -1659,12 +1654,6 @@
 }
 
 bool generateFacePathStatic(FT_Face face, SkGlyphID glyphID, uint32_t loadGlyphFlags, SkPath* path){
-<<<<<<< HEAD
-#ifdef SK_IGNORE_FREETYPE_COLRV0_LOAD_FLAGS_FIX
-    loadGlyphFlags = 0;
-#endif
-=======
->>>>>>> e3551219
     loadGlyphFlags |= FT_LOAD_NO_BITMAP; // ignore embedded bitmaps so we're sure to get the outline
     loadGlyphFlags &= ~FT_LOAD_RENDER;   // don't scan convert (we just want the outline)
 
