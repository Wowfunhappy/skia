--- conflicted
+++ resolved
@@ -53,15 +53,9 @@
     SkScalerContext_Mac(sk_sp<SkTypeface_Mac>, const SkScalerContextEffects&, const SkDescriptor*);
 
 protected:
-<<<<<<< HEAD
     unsigned generateGlyphCount();
-    bool generateAdvance(SkGlyph* glyph) override;
-    void generateMetrics(SkGlyph* glyph, SkArenaAlloc*) override;
-    void generateImage(const SkGlyph& glyph) override;
-=======
     GlyphMetrics generateMetrics(const SkGlyph&, SkArenaAlloc*) override;
     void generateImage(const SkGlyph&, void*) override;
->>>>>>> beb4d7d7
     bool generatePath(const SkGlyph& glyph, SkPath* path) override;
     void generateFontMetrics(SkFontMetrics*) override;
 
