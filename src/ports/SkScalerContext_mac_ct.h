/*
 * Copyright 2020 Google Inc.
 *
 * Use of this source code is governed by a BSD-style license that can be
 * found in the LICENSE file.
 */

#ifndef SkScalerContext_mac_ct_DEFINED
#define SkScalerContext_mac_ct_DEFINED

#include "include/core/SkTypes.h"
#if defined(SK_BUILD_FOR_MAC) || defined(SK_BUILD_FOR_IOS)

#include "include/core/SkRefCnt.h"
#include "include/core/SkSize.h"
#include "src/base/SkAutoMalloc.h"
#include "src/core/SkScalerContext.h"
#include "src/utils/mac/SkUniqueCFRef.h"

#ifdef SK_BUILD_FOR_MAC
#import <ApplicationServices/ApplicationServices.h>
#endif

#ifdef SK_BUILD_FOR_IOS
#include <CoreText/CoreText.h>
#include <CoreText/CTFontManager.h>
#include <CoreGraphics/CoreGraphics.h>
#include <CoreFoundation/CoreFoundation.h>
#endif

#include <memory>

class SkDescriptor;
class SkGlyph;
class SkPath;
class SkTypeface_Mac;
struct SkFontMetrics;


typedef uint32_t CGRGBPixel;

///////////////////////////////////////////////////////////////////////////////
/** GlyphRect is in FUnits (em space, y up). */
struct GlyphRect {
    int16_t fMinX;
    int16_t fMinY;
    int16_t fMaxX;
    int16_t fMaxY;
};

class SkScalerContext_Mac : public SkScalerContext {
public:
    SkScalerContext_Mac(sk_sp<SkTypeface_Mac>, const SkScalerContextEffects&, const SkDescriptor*);

protected:
<<<<<<< HEAD
    unsigned generateGlyphCount();
    bool generateAdvance(SkGlyph* glyph) override;
=======
>>>>>>> 2e28fe9d
    void generateMetrics(SkGlyph* glyph, SkArenaAlloc*) override;
    void generateImage(const SkGlyph& glyph) override;
    bool generatePath(const SkGlyph& glyph, SkPath* path) override;
    void generateFontMetrics(SkFontMetrics*) override;

private:
    class Offscreen {
    public:
        Offscreen(SkColor foregroundColor);

        CGRGBPixel* getCG(const SkScalerContext_Mac& context, const SkGlyph& glyph,
                          CGGlyph glyphID, size_t* rowBytesPtr, bool generateA8FromLCD);

    private:
        enum {
            kSize = 32 * 32 * sizeof(CGRGBPixel)
        };
        SkAutoSMalloc<kSize> fImageStorage;
        SkUniqueCFRef<CGColorSpaceRef> fRGBSpace;

        // cached state
        SkUniqueCFRef<CGContextRef> fCG;
        SkUniqueCFRef<CGColorRef> fCGForegroundColor;
        SkColor fSKForegroundColor;
        SkISize fSize;
        bool fDoAA;
        bool fDoLCD;
    };
    /** Initializes and returns the value of fFBoundingBoxesGlyphOffset.
     *
     *  For use with (and must be called before) generateBBoxes.
     */
    uint16_t getFBoundingBoxesGlyphOffset();
    /** Initializes fFBoundingBoxes and returns true on success.
     *
     *  On Lion and Mountain Lion, CTFontGetBoundingRectsForGlyphs has a bug which causes it to
     *  return a bad value in bounds.origin.x for SFNT fonts whose hhea::numberOfHMetrics is
     *  less than its maxp::numGlyphs. When this is the case we try to read the bounds from the
     *  font directly.
     *
     *  This routine initializes fFBoundingBoxes to an array of
     *  fGlyphCount - fFBoundingBoxesGlyphOffset GlyphRects which contain the bounds in FUnits
     *  (em space, y up) of glyphs with ids in the range [fFBoundingBoxesGlyphOffset, fGlyphCount).
     *
     *  Returns true if fFBoundingBoxes is properly initialized. The table can only be properly
     *  initialized for a TrueType font with 'head', 'loca', and 'glyf' tables.
     *
     *  TODO: A future optimization will compute fFBoundingBoxes once per fCTFont.
     */
    bool generateBBoxes();
    /** Converts from FUnits (em space, y up) to SkGlyph units (pixels, y down).
     *
     *  Used on Snow Leopard to correct CTFontGetVerticalTranslationsForGlyphs.
     *  Used on Lion to correct CTFontGetBoundingRectsForGlyphs.
     */
    SkMatrix fFUnitMatrix;
    Offscreen fOffscreen;

    /** Unrotated variant of fCTFont.
     *
     *  In 10.10.1 CTFontGetAdvancesForGlyphs applies the font transform to the width of the
     *  advances, but always sets the height to 0. This font is used to get the advances of the
     *  unrotated glyph, and then the rotation is applied separately.
     *
     *  CT vertical metrics are pre-rotated (in em space, before transform) 90deg clock-wise.
     *  This makes kCTFontOrientationDefault dangerous, because the metrics from
     *  kCTFontOrientationHorizontal are in a different space from kCTFontOrientationVertical.
     *  With kCTFontOrientationVertical the advances must be unrotated.
     *
     *  Sometimes, creating a copy of a CTFont with the same size but different trasform will select
     *  different underlying font data. As a result, avoid ever creating more than one CTFont per
     *  SkScalerContext to ensure that only one CTFont is used.
     *
     *  As a result of the above (and other constraints) this font contains the size, but not the
     *  transform. The transform must always be applied separately.
     */
    SkUniqueCFRef<CTFontRef> fCTFont;

    /** The transform without the font size. */
    CGAffineTransform fTransform;
    CGAffineTransform fInvTransform;

    SkUniqueCFRef<CGFontRef> fCGFont;
	SkAutoTMalloc<GlyphRect> fFBoundingBoxes;
    uint16_t fFBoundingBoxesGlyphOffset;
    uint16_t fGlyphCount;
    bool fGeneratedFBoundingBoxes;
    const bool fDoSubPosition;

    friend class Offscreen;

    using INHERITED = SkScalerContext;
};

#endif
#endif //SkScalerContext_mac_ct_DEFINED<|MERGE_RESOLUTION|>--- conflicted
+++ resolved
@@ -53,12 +53,7 @@
     SkScalerContext_Mac(sk_sp<SkTypeface_Mac>, const SkScalerContextEffects&, const SkDescriptor*);
 
 protected:
-<<<<<<< HEAD
     unsigned generateGlyphCount();
-    bool generateAdvance(SkGlyph* glyph) override;
-=======
->>>>>>> 2e28fe9d
-    void generateMetrics(SkGlyph* glyph, SkArenaAlloc*) override;
     void generateImage(const SkGlyph& glyph) override;
     bool generatePath(const SkGlyph& glyph, SkPath* path) override;
     void generateFontMetrics(SkFontMetrics*) override;
