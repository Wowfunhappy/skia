/*
 * Copyright 2006 The Android Open Source Project
 *
 * Use of this source code is governed by a BSD-style license that can be
 * found in the LICENSE file.
 */

#include "include/core/SkTypes.h"
#if defined(SK_BUILD_FOR_MAC) || defined(SK_BUILD_FOR_IOS)

#ifdef SK_BUILD_FOR_MAC
#import <ApplicationServices/ApplicationServices.h>
#endif

#ifdef SK_BUILD_FOR_IOS
#include <CoreText/CoreText.h>
#include <CoreText/CTFontManager.h>
#include <CoreGraphics/CoreGraphics.h>
#include <CoreFoundation/CoreFoundation.h>
#include <dlfcn.h>
#endif

#include "include/core/SkData.h"
#include "include/core/SkFontArguments.h"
#include "include/core/SkFontMgr.h"
#include "include/core/SkFontStyle.h"
#include "include/core/SkStream.h"
#include "include/core/SkString.h"
#include "include/core/SkTypeface.h"
#include "include/ports/SkFontMgr_mac_ct.h"
#include "include/private/SkFixed.h"
#include "include/private/base/SkOnce.h"
#include "include/private/base/SkTPin.h"
#include "include/private/base/SkTemplates.h"
#include "include/private/base/SkTo.h"
#include "src/core/SkFontDescriptor.h"
#include "src/ports/SkTypeface_mac_ct.h"
#include "src/utils/mac/SkCTFont.h"
#include "src/utils/SkUTF.h"

#include <string.h>
#include <memory>

<<<<<<< HEAD
#include <sys/utsname.h>
// See Source/WebKit/chromium/base/mac/mac_util.mm DarwinMajorVersionInternal for original source.
static int readVersion() {
    struct utsname info;
    if (uname(&info) != 0) {
        SkDebugf("uname failed\n");
        return 0;
    }
    if (strcmp(info.sysname, "Darwin") != 0) {
        SkDebugf("unexpected uname sysname %s\n", info.sysname);
        return 0;
    }
    char* dot = strchr(info.release, '.');
    if (!dot) {
        SkDebugf("expected dot in uname release %s\n", info.release);
        return 0;
    }
    int version = atoi(info.release);
    if (version == 0) {
        SkDebugf("could not parse uname release %s\n", info.release);
    }
    return version;
}
static int darwinVersion() {
    static int darwin_version = readVersion();
    return darwin_version;
}
static bool isLion() {
    return darwinVersion() == 11;
}
static bool isMountainLion() {
    return darwinVersion() == 12;
}
static bool isMavericks() {
    return darwinVersion() == 13;
}
=======
using namespace skia_private;
>>>>>>> b1398c9c

#if (defined(SK_BUILD_FOR_IOS) && defined(__IPHONE_14_0) &&  \
      __IPHONE_OS_VERSION_MIN_REQUIRED >= __IPHONE_14_0) ||  \
    (defined(SK_BUILD_FOR_MAC) && defined(__MAC_11_0) &&     \
      __MAC_OS_VERSION_MIN_REQUIRED >= __MAC_11_0)

static uint32_t SkGetCoreTextVersion() {
    // If compiling for iOS 14.0+ or macOS 11.0+, the CoreText version number
    // must be derived from the OS version number.
    static const uint32_t kCoreTextVersionNEWER = 0x000D0000;
    return kCoreTextVersionNEWER;
}

#else

static uint32_t SkGetCoreTextVersion() {
    // Check for CoreText availability before calling CTGetCoreTextVersion().
    static const bool kCoreTextIsAvailable = (&CTGetCoreTextVersion != nullptr);
    if (kCoreTextIsAvailable) {
        return CTGetCoreTextVersion();
    }

    // Default to a value that's smaller than any known CoreText version.
    static const uint32_t kCoreTextVersionUNKNOWN = 0;
    return kCoreTextVersionUNKNOWN;
}

#endif

static SkUniqueCFRef<CFStringRef> make_CFString(const char s[]) {
    return SkUniqueCFRef<CFStringRef>(CFStringCreateWithCString(nullptr, s, kCFStringEncodingUTF8));
}

/** Creates a typeface from a descriptor, searching the cache. */
static sk_sp<SkTypeface> create_from_desc(CTFontDescriptorRef desc) {
    SkUniqueCFRef<CTFontRef> ctFont(CTFontCreateWithFontDescriptor(desc, 0, nullptr));
    if (!ctFont) {
        return nullptr;
    }

    return SkTypeface_Mac::Make(std::move(ctFont), OpszVariation(), nullptr);
}

static SkUniqueCFRef<CTFontDescriptorRef> create_descriptor(const char familyName[],
                                                            const SkFontStyle& style) {
    SkUniqueCFRef<CFMutableDictionaryRef> cfAttributes(
            CFDictionaryCreateMutable(kCFAllocatorDefault, 0,
                                      &kCFTypeDictionaryKeyCallBacks,
                                      &kCFTypeDictionaryValueCallBacks));

    SkUniqueCFRef<CFMutableDictionaryRef> cfTraits(
            CFDictionaryCreateMutable(kCFAllocatorDefault, 0,
                                      &kCFTypeDictionaryKeyCallBacks,
                                      &kCFTypeDictionaryValueCallBacks));

    if (!cfAttributes || !cfTraits) {
        return nullptr;
    }

    // TODO(crbug.com/1018581) Some CoreText versions have errant behavior when
    // certain traits set.  Temporary workaround to omit specifying trait for those
    // versions.
    // Long term solution will involve serializing typefaces instead of relying upon
    // this to match between processes.
    //
    // Compare CoreText.h in an up to date SDK for where these values come from.
    static const uint32_t kSkiaLocalCTVersionNumber10_14 = 0x000B0000;
    static const uint32_t kSkiaLocalCTVersionNumber10_15 = 0x000C0000;

    // CTFontTraits (symbolic)
    // macOS 14 and iOS 12 seem to behave badly when kCTFontSymbolicTrait is set.
    // macOS 15 yields LastResort font instead of a good default font when
    // kCTFontSymbolicTrait is set.
    if (SkGetCoreTextVersion() < kSkiaLocalCTVersionNumber10_14) {
        CTFontSymbolicTraits ctFontTraits = 0;
        if (style.weight() >= SkFontStyle::kBold_Weight) {
            ctFontTraits |= kCTFontBoldTrait;
        }
        if (style.slant() != SkFontStyle::kUpright_Slant) {
            ctFontTraits |= kCTFontItalicTrait;
        }
        SkUniqueCFRef<CFNumberRef> cfFontTraits(
                CFNumberCreate(kCFAllocatorDefault, kCFNumberSInt32Type, &ctFontTraits));
        if (cfFontTraits) {
            CFDictionaryAddValue(cfTraits.get(), kCTFontSymbolicTrait, cfFontTraits.get());
        }
    }

    // CTFontTraits (weight)
    CGFloat ctWeight = SkCTFontCTWeightForCSSWeight(style.weight());
    SkUniqueCFRef<CFNumberRef> cfFontWeight(
            CFNumberCreate(kCFAllocatorDefault, kCFNumberCGFloatType, &ctWeight));
    if (cfFontWeight) {
        CFDictionaryAddValue(cfTraits.get(), kCTFontWeightTrait, cfFontWeight.get());
    }
    // CTFontTraits (width)
    CGFloat ctWidth = SkCTFontCTWidthForCSSWidth(style.width());
    SkUniqueCFRef<CFNumberRef> cfFontWidth(
            CFNumberCreate(kCFAllocatorDefault, kCFNumberCGFloatType, &ctWidth));
    if (cfFontWidth) {
        CFDictionaryAddValue(cfTraits.get(), kCTFontWidthTrait, cfFontWidth.get());
    }
    // CTFontTraits (slant)
    // macOS 15 behaves badly when kCTFontSlantTrait is set.
    if (SkGetCoreTextVersion() != kSkiaLocalCTVersionNumber10_15) {
        CGFloat ctSlant = style.slant() == SkFontStyle::kUpright_Slant ? 0 : 1;
        SkUniqueCFRef<CFNumberRef> cfFontSlant(
                CFNumberCreate(kCFAllocatorDefault, kCFNumberCGFloatType, &ctSlant));
        if (cfFontSlant) {
            CFDictionaryAddValue(cfTraits.get(), kCTFontSlantTrait, cfFontSlant.get());
        }
    }
    // CTFontTraits
    CFDictionaryAddValue(cfAttributes.get(), kCTFontTraitsAttribute, cfTraits.get());

    // CTFontFamilyName
    if (familyName) {
        SkUniqueCFRef<CFStringRef> cfFontName = make_CFString(familyName);
        if (cfFontName) {
            CFDictionaryAddValue(cfAttributes.get(), kCTFontFamilyNameAttribute, cfFontName.get());
        }
    }

    return SkUniqueCFRef<CTFontDescriptorRef>(
            CTFontDescriptorCreateWithAttributes(cfAttributes.get()));
}

// Same as the above function except style is included so we can
// compare whether the created font conforms to the style. If not, we need
// to recreate the font with symbolic traits. This is needed due to MacOS 10.11
// font creation problem https://bugs.chromium.org/p/skia/issues/detail?id=8447.
static sk_sp<SkTypeface> create_from_desc_and_style(CTFontDescriptorRef desc,
                                                    const SkFontStyle& style) {
    SkUniqueCFRef<CTFontRef> ctFont(CTFontCreateWithFontDescriptor(desc, 0, nullptr));
    if (!ctFont) {
        return nullptr;
    }

    const CTFontSymbolicTraits traits = CTFontGetSymbolicTraits(ctFont.get());
    CTFontSymbolicTraits expected_traits = traits;
    if (style.slant() != SkFontStyle::kUpright_Slant) {
        expected_traits |= kCTFontItalicTrait;
    }
    if (style.weight() >= SkFontStyle::kBold_Weight) {
        expected_traits |= kCTFontBoldTrait;
    }

    if (expected_traits != traits) {
        SkUniqueCFRef<CTFontRef> ctNewFont(CTFontCreateCopyWithSymbolicTraits(
                    ctFont.get(), 0, nullptr, expected_traits, expected_traits));
        if (ctNewFont) {
            ctFont = std::move(ctNewFont);
        }
    }

    return SkTypeface_Mac::Make(std::move(ctFont), OpszVariation(), nullptr);
}

/** Creates a typeface from a name, searching the cache. */
static sk_sp<SkTypeface> create_from_name(const char familyName[], const SkFontStyle& style) {
    SkUniqueCFRef<CTFontDescriptorRef> desc = create_descriptor(familyName, style);
    if (!desc) {
        return nullptr;
    }
    return create_from_desc_and_style(desc.get(), style);
}

static const char* map_css_names(const char* name) {
    static const struct {
        const char* fFrom;  // name the caller specified
        const char* fTo;    // "canonical" name we map to
    } gPairs[] = {
        { "sans-serif", "Helvetica" },
        { "serif",      "Times"     },
        { "monospace",  "Courier"   }
    };

    for (size_t i = 0; i < std::size(gPairs); i++) {
        if (strcmp(name, gPairs[i].fFrom) == 0) {
            return gPairs[i].fTo;
        }
    }
    return name;    // no change
}

namespace {

static sk_sp<SkData> skdata_from_skstreamasset(std::unique_ptr<SkStreamAsset> stream) {
    size_t size = stream->getLength();
    if (const void* base = stream->getMemoryBase()) {
        return SkData::MakeWithProc(base, size,
                                    [](const void*, void* ctx) -> void {
                                        delete (SkStreamAsset*)ctx;
                                    }, stream.release());
    }
    return SkData::MakeFromStream(stream.get(), size);
}

static SkUniqueCFRef<CFDataRef> cfdata_from_skdata(sk_sp<SkData> data) {
    void const * const addr = data->data();
    size_t const size = data->size();

    CFAllocatorContext ctx = {
        0, // CFIndex version
        data.release(), // void* info
        nullptr, // const void *(*retain)(const void *info);
        nullptr, // void (*release)(const void *info);
        nullptr, // CFStringRef (*copyDescription)(const void *info);
        nullptr, // void * (*allocate)(CFIndex size, CFOptionFlags hint, void *info);
        nullptr, // void*(*reallocate)(void* ptr,CFIndex newsize,CFOptionFlags hint,void* info);
        [](void*,void* info) -> void { // void (*deallocate)(void *ptr, void *info);
            SkASSERT(info);
            ((SkData*)info)->unref();
        },
        nullptr, // CFIndex (*preferredSize)(CFIndex size, CFOptionFlags hint, void *info);
    };
    SkUniqueCFRef<CFAllocatorRef> alloc(CFAllocatorCreate(kCFAllocatorDefault, &ctx));
    return SkUniqueCFRef<CFDataRef>(CFDataCreateWithBytesNoCopy(
            kCFAllocatorDefault, (const UInt8 *)addr, size, alloc.get()));
}

static SkUniqueCFRef<CTFontRef> ctfont_from_skdata(sk_sp<SkData> data, int ttcIndex) {
    // TODO: Use CTFontManagerCreateFontDescriptorsFromData when available.
    if (ttcIndex != 0) {
        return nullptr;
    }

    SkUniqueCFRef<CFDataRef> cfData(cfdata_from_skdata(std::move(data)));

    SkUniqueCFRef<CTFontDescriptorRef> desc(
            CTFontManagerCreateFontDescriptorFromData(cfData.get()));
    if (!desc) {
        return nullptr;
    }
    return SkUniqueCFRef<CTFontRef>(CTFontCreateWithFontDescriptor(desc.get(), 0, nullptr));
}

static bool find_desc_str(CTFontDescriptorRef desc, CFStringRef name, SkString* value) {
    SkUniqueCFRef<CFStringRef> ref((CFStringRef)CTFontDescriptorCopyAttribute(desc, name));
    if (!ref) {
        return false;
    }
    SkStringFromCFString(ref.get(), value);
    return true;
}

static inline int sqr(int value) {
    SkASSERT(SkAbs32(value) < 0x7FFF);  // check for overflow
    return value * value;
}

// We normalize each axis (weight, width, italic) to be base-900
static int compute_metric(const SkFontStyle& a, const SkFontStyle& b) {
    return sqr(a.weight() - b.weight()) +
           sqr((a.width() - b.width()) * 100) +
           sqr((a.slant() != b.slant()) * 900);
}

class SkFontStyleSet_Mac : public SkFontStyleSet {
public:
    SkFontStyleSet_Mac(CTFontDescriptorRef desc)
        : fArray(CTFontDescriptorCreateMatchingFontDescriptors(desc, nullptr))
        , fCount(0)
    {
        if (!fArray) {
            fArray.reset(CFArrayCreate(nullptr, nullptr, 0, nullptr));
        }
        fCount = SkToInt(CFArrayGetCount(fArray.get()));
    }

    int count() override {
        return fCount;
    }

    void getStyle(int index, SkFontStyle* style, SkString* name) override {
        SkASSERT((unsigned)index < (unsigned)fCount);
        CTFontDescriptorRef desc = (CTFontDescriptorRef)CFArrayGetValueAtIndex(fArray.get(), index);
        if (style) {
            *style = SkCTFontDescriptorGetSkFontStyle(desc, false);
        }
        if (name) {
            if (!find_desc_str(desc, kCTFontStyleNameAttribute, name)) {
                name->reset();
            }
        }
    }

    SkTypeface* createTypeface(int index) override {
        SkASSERT((unsigned)index < (unsigned)CFArrayGetCount(fArray.get()));
        CTFontDescriptorRef desc = (CTFontDescriptorRef)CFArrayGetValueAtIndex(fArray.get(), index);

        return create_from_desc(desc).release();
    }

    SkTypeface* matchStyle(const SkFontStyle& pattern) override {
        if (0 == fCount) {
            return nullptr;
        }
        return create_from_desc(findMatchingDesc(pattern)).release();
    }

private:
    SkUniqueCFRef<CFArrayRef> fArray;
    int fCount;

    CTFontDescriptorRef findMatchingDesc(const SkFontStyle& pattern) const {
        int bestMetric = SK_MaxS32;
        CTFontDescriptorRef bestDesc = nullptr;

        for (int i = 0; i < fCount; ++i) {
            CTFontDescriptorRef desc = (CTFontDescriptorRef)CFArrayGetValueAtIndex(fArray.get(), i);
            int metric = compute_metric(pattern, SkCTFontDescriptorGetSkFontStyle(desc, false));
            if (0 == metric) {
                return desc;
            }
            if (metric < bestMetric) {
                bestMetric = metric;
                bestDesc = desc;
            }
        }
        SkASSERT(bestDesc);
        return bestDesc;
    }
};

SkUniqueCFRef<CFArrayRef> SkCopyAvailableFontFamilyNames(CTFontCollectionRef collection) {
    // Create a CFArray of all available font descriptors.
    SkUniqueCFRef<CFArrayRef> descriptors(
        CTFontCollectionCreateMatchingFontDescriptors(collection));

    // Copy the font family names of the font descriptors into a CFSet.
    auto addDescriptorFamilyNameToSet = [](const void* value, void* context) -> void {
        CTFontDescriptorRef descriptor = static_cast<CTFontDescriptorRef>(value);
        CFMutableSetRef familyNameSet = static_cast<CFMutableSetRef>(context);
        SkUniqueCFRef<CFTypeRef> familyName(
            CTFontDescriptorCopyAttribute(descriptor, kCTFontFamilyNameAttribute));
        if (familyName) {
            CFSetAddValue(familyNameSet, familyName.get());
        }
    };
    SkUniqueCFRef<CFMutableSetRef> familyNameSet(
        CFSetCreateMutable(kCFAllocatorDefault, 0, &kCFTypeSetCallBacks));
    CFArrayApplyFunction(descriptors.get(), CFRangeMake(0, CFArrayGetCount(descriptors.get())),
                         addDescriptorFamilyNameToSet, familyNameSet.get());

    // Get the set of family names into an array; this does not retain.
    CFIndex count = CFSetGetCount(familyNameSet.get());
    std::unique_ptr<const void*[]> familyNames(new const void*[count]);
    CFSetGetValues(familyNameSet.get(), familyNames.get());

    // Sort the array of family names (to match CTFontManagerCopyAvailableFontFamilyNames).
    std::sort(familyNames.get(), familyNames.get() + count, [](const void* a, const void* b){
        return CFStringCompare((CFStringRef)a, (CFStringRef)b, 0) == kCFCompareLessThan;
    });

    // Copy family names into a CFArray; this does retain.
    return SkUniqueCFRef<CFArrayRef>(
        CFArrayCreate(kCFAllocatorDefault, familyNames.get(), count, &kCFTypeArrayCallBacks));
}

/** Use CTFontManagerCopyAvailableFontFamilyNames if available, simulate if not. */
SkUniqueCFRef<CFArrayRef> SkCTFontManagerCopyAvailableFontFamilyNames() {
#ifdef SK_BUILD_FOR_IOS
    using CTFontManagerCopyAvailableFontFamilyNamesProc = CFArrayRef (*)(void);
    CTFontManagerCopyAvailableFontFamilyNamesProc ctFontManagerCopyAvailableFontFamilyNames;
    *(void**)(&ctFontManagerCopyAvailableFontFamilyNames) =
        dlsym(RTLD_DEFAULT, "CTFontManagerCopyAvailableFontFamilyNames");
    if (ctFontManagerCopyAvailableFontFamilyNames) {
        return SkUniqueCFRef<CFArrayRef>(ctFontManagerCopyAvailableFontFamilyNames());
    }
    SkUniqueCFRef<CTFontCollectionRef> collection(
        CTFontCollectionCreateFromAvailableFonts(nullptr));
    return SkUniqueCFRef<CFArrayRef>(SkCopyAvailableFontFamilyNames(collection.get()));
#else
    return SkUniqueCFRef<CFArrayRef>(CTFontManagerCopyAvailableFontFamilyNames());
#endif
}

} // namespace

static void unref_proc(void* info, const void* addr, size_t size) {
    SkASSERT(info);
    ((SkRefCnt*)info)->unref();
}
static void delete_stream_proc(void* info, const void* addr, size_t size) {
    SkASSERT(info);
    SkStream* stream = (SkStream*)info;
    SkASSERT(stream->getMemoryBase() == addr);
    SkASSERT(stream->getLength() == size);
    delete stream;
}
// These are used by CGDataProviderSequentialCallbacks
static size_t get_bytes_proc(void* info, void* buffer, size_t bytes) {
    SkASSERT(info);
    return ((SkStream*)info)->read(buffer, bytes);
}
static off_t skip_forward_proc(void* info, off_t bytes) {
    return ((SkStream*)info)->skip((size_t) bytes);
}
static void rewind_proc(void* info) {
    SkASSERT(info);
    ((SkStream*)info)->rewind();
}
// Used when info is an SkStream.
static void release_info_proc(void* info) {
    SkASSERT(info);
    delete (SkStream*)info;
}
CGDataProviderRef SkCreateDataProviderFromStream(std::unique_ptr<SkStreamRewindable> stream) {
    // TODO: Replace with SkStream::getData() when that is added. Then we only
    // have one version of CGDataProviderCreateWithData (i.e. same release proc)
    const void* addr = stream->getMemoryBase();
    if (addr) {
        // special-case when the stream is just a block of ram
        size_t size = stream->getLength();
        return CGDataProviderCreateWithData(stream.release(), addr, size, delete_stream_proc);
    }
    CGDataProviderSequentialCallbacks rec;
    sk_bzero(&rec, sizeof(rec));
    rec.version = 0;
    rec.getBytes = get_bytes_proc;
    rec.skipForward = skip_forward_proc;
    rec.rewind = rewind_proc;
    rec.releaseInfo = release_info_proc;
    return CGDataProviderCreateSequential(stream.release(), &rec);
}
static bool find_dict_CGFloat(CFDictionaryRef dict, CFStringRef name, CGFloat* value) {
    CFNumberRef num;
    return CFDictionaryGetValueIfPresent(dict, name, (const void**)&num)
        && CFNumberIsFloatType(num)
        && CFNumberGetValue(num, kCFNumberCGFloatType, value);
}
template <typename S, typename D, typename C> struct LinearInterpolater {
    struct Mapping {
        S src_val;
        D dst_val;
    };
    constexpr LinearInterpolater(Mapping const mapping[], int mappingCount)
        : fMapping(mapping), fMappingCount(mappingCount) {}

    static D map(S value, S src_min, S src_max, D dst_min, D dst_max) {
        SkASSERT(src_min < src_max);
        SkASSERT(dst_min <= dst_max);
        return C()(dst_min + (((value - src_min) * (dst_max - dst_min)) / (src_max - src_min)));
    }

    D map(S val) const {
        // -Inf to [0]
        if (val < fMapping[0].src_val) {
            return fMapping[0].dst_val;
        }

        // Linear from [i] to [i+1]
        for (int i = 0; i < fMappingCount - 1; ++i) {
            if (val < fMapping[i+1].src_val) {
                return map(val, fMapping[i].src_val, fMapping[i+1].src_val,
                                fMapping[i].dst_val, fMapping[i+1].dst_val);
            }
        }

        // From [n] to +Inf
        // if (fcweight < Inf)
        return fMapping[fMappingCount - 1].dst_val;
    }

    Mapping const * fMapping;
    int fMappingCount;
};
struct RoundCGFloatToInt {
    int operator()(CGFloat s) { return s + 0.5; }
};
/** Convert the [-1, 1] CTFontDescriptor width to [0, 10] CSS weight. */
static int ct_width_to_fontstyle(CGFloat cgWidth) {
    using Interpolator = LinearInterpolater<CGFloat, int, RoundCGFloatToInt>;

    // Values determined by creating font data with every width, creating a CTFont,
    // and asking the CTFont for its width. See TypefaceStyle test for basics.
    static constexpr Interpolator::Mapping widthMappings[] = {
        { -0.5,  0 },
        {  0.5, 10 },
    };
    static constexpr Interpolator interpolator(widthMappings, SK_ARRAY_COUNT(widthMappings));
    return interpolator.map(cgWidth);
}
/** Convert the [-1, 1] CTFontDescriptor weight to [0, 1000] CSS weight.
 *
 *  The -1 to 1 weights reported by CTFontDescriptors have different mappings depending on if the
 *  CTFont is native or created from a CGDataProvider.
 */
static int ct_weight_to_fontstyle(CGFloat cgWeight, bool fromDataProvider) {
    using Interpolator = LinearInterpolater<CGFloat, int, RoundCGFloatToInt>;

    // Note that Mac supports the old OS2 version A so 0 through 10 are as if multiplied by 100.
    // However, on this end we can't tell, so this is ignored.

    static Interpolator::Mapping nativeWeightMappings[11];
    static Interpolator::Mapping dataProviderWeightMappings[11];
    static SkOnce once;
    once([&] {
        const CGFloat(&nsFontWeights)[11] = SkCTFontGetNSFontWeightMapping();
        const CGFloat(&userFontWeights)[11] = SkCTFontGetDataFontWeightMapping();
        for (int i = 0; i < 11; ++i) {
            nativeWeightMappings[i].src_val = nsFontWeights[i];
            nativeWeightMappings[i].dst_val = i * 100;

            dataProviderWeightMappings[i].src_val = userFontWeights[i];
            dataProviderWeightMappings[i].dst_val = i * 100;
        }
    });
    static constexpr Interpolator nativeInterpolator(
            nativeWeightMappings, SK_ARRAY_COUNT(nativeWeightMappings));
    static constexpr Interpolator dataProviderInterpolator(
            dataProviderWeightMappings, SK_ARRAY_COUNT(dataProviderWeightMappings));

    return fromDataProvider ? dataProviderInterpolator.map(cgWeight)
                            : nativeInterpolator.map(cgWeight);
}
static SkFontStyle fontstyle_from_descriptor(CTFontDescriptorRef desc, bool fromDataProvider) {
    SkUniqueCFRef<CFTypeRef> traits(CTFontDescriptorCopyAttribute(desc, kCTFontTraitsAttribute));
    if (!traits || CFDictionaryGetTypeID() != CFGetTypeID(traits.get())) {
        return SkFontStyle();
    }
    SkUniqueCFRef<CFDictionaryRef> fontTraitsDict(static_cast<CFDictionaryRef>(traits.release()));
    CGFloat weight, width, slant;
    if (!find_dict_CGFloat(fontTraitsDict.get(), kCTFontWeightTrait, &weight)) {
        weight = 0;
    }
    if (!find_dict_CGFloat(fontTraitsDict.get(), kCTFontWidthTrait, &width)) {
        width = 0;
    }
    if (!find_dict_CGFloat(fontTraitsDict.get(), kCTFontSlantTrait, &slant)) {
        slant = 0;
    }
    return SkFontStyle(ct_weight_to_fontstyle(weight, fromDataProvider),
                       ct_width_to_fontstyle(width),
                       slant ? SkFontStyle::kItalic_Slant
                             : SkFontStyle::kUpright_Slant);
}
/** Creates a typeface, searching the cache if isLocalStream is false. */
static sk_sp<SkTypeface> create_from_CTFontRef(SkUniqueCFRef<CTFontRef> font,
                                               SkUniqueCFRef<CFTypeRef> resource,
                                               OpszVariation opszVariation,
                                               std::unique_ptr<SkStreamAsset> providedData) {
    SkASSERT(font);
    const bool isFromStream(providedData);
    SkUniqueCFRef<CTFontDescriptorRef> desc(CTFontCopyFontDescriptor(font.get()));
    SkFontStyle style = fontstyle_from_descriptor(desc.get(), isFromStream);
    CTFontSymbolicTraits traits = CTFontGetSymbolicTraits(font.get());
    bool isFixedPitch = SkToBool(traits & kCTFontMonoSpaceTrait);
    sk_sp<SkTypeface> face(SkTypeface_Mac::Make(std::move(font),
                                              opszVariation,
                                              std::move(providedData)));

    return face;
}
///////////////////////////////////////////////////////////////////////////////
// Returns nullptr on failure
static sk_sp<SkTypeface> create_from_dataProvider(SkUniqueCFRef<CGDataProviderRef> provider,
                                                  std::unique_ptr<SkStreamAsset> providedData,
                                                  int ttcIndex) {
    if (ttcIndex != 0) {
        return nullptr;
    }
    SkUniqueCFRef<CGFontRef> cg(CGFontCreateWithDataProvider(provider.get()));
    if (!cg) {
        return nullptr;
    }
    SkUniqueCFRef<CTFontRef> ct(CTFontCreateWithGraphicsFont(cg.get(), 0, nullptr, nullptr));
    if (!ct) {
        return nullptr;
    }
    return create_from_CTFontRef(std::move(ct), nullptr, OpszVariation(), std::move(providedData));
}


class SkFontMgr_Mac : public SkFontMgr {
    SkUniqueCFRef<CFArrayRef> fNames;
    int fCount;

    CFStringRef getFamilyNameAt(int index) const {
        SkASSERT((unsigned)index < (unsigned)fCount);
        return (CFStringRef)CFArrayGetValueAtIndex(fNames.get(), index);
    }

    static SkFontStyleSet* CreateSet(CFStringRef cfFamilyName) {
        SkUniqueCFRef<CFMutableDictionaryRef> cfAttr(
                 CFDictionaryCreateMutable(kCFAllocatorDefault, 0,
                                           &kCFTypeDictionaryKeyCallBacks,
                                           &kCFTypeDictionaryValueCallBacks));

        CFDictionaryAddValue(cfAttr.get(), kCTFontFamilyNameAttribute, cfFamilyName);

        SkUniqueCFRef<CTFontDescriptorRef> desc(
                CTFontDescriptorCreateWithAttributes(cfAttr.get()));
        return new SkFontStyleSet_Mac(desc.get());
    }

public:
    SkUniqueCFRef<CTFontCollectionRef> fFontCollection;
    SkFontMgr_Mac(CTFontCollectionRef fontCollection)
        : fNames(fontCollection ? SkCopyAvailableFontFamilyNames(fontCollection)
                                : SkCTFontManagerCopyAvailableFontFamilyNames())
        , fCount(fNames ? SkToInt(CFArrayGetCount(fNames.get())) : 0)
        , fFontCollection(fontCollection ? (CTFontCollectionRef)CFRetain(fontCollection)
                                         : CTFontCollectionCreateFromAvailableFonts(nullptr))
    {}

protected:
    int onCountFamilies() const override {
        return fCount;
    }

    void onGetFamilyName(int index, SkString* familyName) const override {
        if ((unsigned)index < (unsigned)fCount) {
            SkStringFromCFString(this->getFamilyNameAt(index), familyName);
        } else {
            familyName->reset();
        }
    }

    SkFontStyleSet* onCreateStyleSet(int index) const override {
        if ((unsigned)index >= (unsigned)fCount) {
            return nullptr;
        }
        return CreateSet(this->getFamilyNameAt(index));
    }

    SkFontStyleSet* onMatchFamily(const char familyName[]) const override {
        if (!familyName) {
            return nullptr;
        }
        SkUniqueCFRef<CFStringRef> cfName = make_CFString(familyName);
        return CreateSet(cfName.get());
    }

    SkTypeface* onMatchFamilyStyle(const char familyName[],
                                   const SkFontStyle& style) const override {
        SkUniqueCFRef<CTFontDescriptorRef> desc = create_descriptor(familyName, style);
        return create_from_desc(desc.get()).release();
    }

    SkTypeface* onMatchFamilyStyleCharacter(const char familyName[],
                                            const SkFontStyle& style,
                                            const char* bcp47[], int bcp47Count,
                                            SkUnichar character) const override {
        SkUniqueCFRef<CTFontDescriptorRef> desc = create_descriptor(familyName, style);
        SkUniqueCFRef<CTFontRef> familyFont(CTFontCreateWithFontDescriptor(desc.get(), 0, nullptr));

        // kCFStringEncodingUTF32 is BE unless there is a BOM.
        // Since there is no machine endian option, explicitly state machine endian.
#ifdef SK_CPU_LENDIAN
        constexpr CFStringEncoding encoding = kCFStringEncodingUTF32LE;
#else
        constexpr CFStringEncoding encoding = kCFStringEncodingUTF32BE;
#endif
        SkUniqueCFRef<CFStringRef> string(CFStringCreateWithBytes(
                kCFAllocatorDefault, reinterpret_cast<const UInt8 *>(&character), sizeof(character),
                encoding, false));
        // If 0xD800 <= codepoint <= 0xDFFF || 0x10FFFF < codepoint 'string' may be nullptr.
        // No font should be covering such codepoints (even the magic fallback font).
        if (!string) {
            return nullptr;
        }
        CFRange range = CFRangeMake(0, CFStringGetLength(string.get()));  // in UniChar units.
        SkUniqueCFRef<CTFontRef> fallbackFont(
                CTFontCreateForString(familyFont.get(), string.get(), range));
        return SkTypeface_Mac::Make(std::move(fallbackFont), OpszVariation(), nullptr).release();
    }

    sk_sp<SkTypeface> onMakeFromData(sk_sp<SkData> data, int ttcIndex) const override {
        if (ttcIndex != 0) {
            return nullptr;
        }

        SkUniqueCFRef<CTFontRef> ct;
        if(isMavericks()) {
          SkUniqueCFRef<CFDataRef> cfData(cfdata_from_skdata(std::move(data)));
          SkUniqueCFRef<CGDataProviderRef> pr(CGDataProviderCreateWithCFData(cfData.get()));
          SkUniqueCFRef<CGFontRef> cg(CGFontCreateWithDataProvider(pr.get()));
          if (nullptr == cg) {
              return nullptr;
          }
          SkUniqueCFRef<CTFontRef> ctbuf(CTFontCreateWithGraphicsFont(cg.get(), 0, nullptr, nullptr));
          ct = std::move(ctbuf);
        } else {
          SkUniqueCFRef<CTFontRef> ctbuf(ctfont_from_skdata(data, ttcIndex));
          ct = std::move(ctbuf);
        }

        if (!ct) {
          return nullptr;
        }
        return SkTypeface_Mac::Make(std::move(ct), OpszVariation(),
                                    SkMemoryStream::Make(std::move(data)));
    }

    sk_sp<SkTypeface> onMakeFromStreamIndex(std::unique_ptr<SkStreamAsset> stream,
                                            int ttcIndex) const override {
        if (ttcIndex != 0) {
            return nullptr;
        }
        
        if(isMavericks()) {
          SkUniqueCFRef<CGDataProviderRef> pr(SkCreateDataProviderFromStream(stream->duplicate()));
          if (!pr) {
              return nullptr;
          }
          return create_from_dataProvider(std::move(pr), std::move(stream), ttcIndex);
        } else {
          sk_sp<SkData> data = skdata_from_skstreamasset(stream->duplicate());
          if (!data) {
              return nullptr;
          }
          SkUniqueCFRef<CTFontRef> ct = ctfont_from_skdata(std::move(data), ttcIndex);
          if (!ct) {
              return nullptr;
          }
          return SkTypeface_Mac::Make(std::move(ct), OpszVariation(), std::move(stream));
        }
    }

    sk_sp<SkTypeface> onMakeFromStreamArgs(std::unique_ptr<SkStreamAsset> stream,
                                           const SkFontArguments& args) const override
    {
        // TODO: Use CTFontManagerCreateFontDescriptorsFromData when available.
        int ttcIndex = args.getCollectionIndex();
        if (ttcIndex != 0) {
            return nullptr;
        }

        SkUniqueCFRef<CTFontRef> ct;
        if(isMavericks()) {
          SkUniqueCFRef<CGDataProviderRef> pr(SkCreateDataProviderFromStream(stream->duplicate()));
          if (!pr) {
              return nullptr;
          }
          SkUniqueCFRef<CGFontRef> cg(CGFontCreateWithDataProvider(pr.get()));
          if (nullptr == cg) {
              return nullptr;
          }
          SkUniqueCFRef<CTFontRef> ctbuf(CTFontCreateWithGraphicsFont(cg.get(), 0, nullptr, nullptr));
          ct = std::move(ctbuf);
				} else {
          sk_sp<SkData> data = skdata_from_skstreamasset(stream->duplicate());
          if (!data) {
              return nullptr;
          }
          SkUniqueCFRef<CTFontRef> ctbuf(ctfont_from_skdata(std::move(data), ttcIndex));
          ct = std::move(ctbuf);
				}

        if (!ct) {
					return nullptr;
        }

        SkUniqueCFRef<CFArrayRef> axes(CTFontCopyVariationAxes(ct.get()));
        CTFontVariation ctVariation = SkCTVariationFromSkFontArguments(ct.get(), axes.get(), args);

        SkUniqueCFRef<CTFontRef> ctVariant;
        if (ctVariation.variation) {
            SkUniqueCFRef<CFMutableDictionaryRef> attributes(
                    CFDictionaryCreateMutable(kCFAllocatorDefault, 0,
                                              &kCFTypeDictionaryKeyCallBacks,
                                              &kCFTypeDictionaryValueCallBacks));
            CFDictionaryAddValue(attributes.get(),
                                 kCTFontVariationAttribute, ctVariation.variation.get());
            SkUniqueCFRef<CTFontDescriptorRef> varDesc(
                    CTFontDescriptorCreateWithAttributes(attributes.get()));
            ctVariant.reset(CTFontCreateCopyWithAttributes(ct.get(), 0, nullptr, varDesc.get()));
        } else {
            ctVariant.reset(ct.release());
        }
        if (!ctVariant) {
            return nullptr;
        }

        return SkTypeface_Mac::Make(std::move(ctVariant), ctVariation.opsz, std::move(stream));
    }

    sk_sp<SkTypeface> onMakeFromFile(const char path[], int ttcIndex) const override {
        if (ttcIndex != 0) {
            return nullptr;
        }

        sk_sp<SkData> data = SkData::MakeFromFileName(path);
        if (!data) {
            return nullptr;
        }

        return this->onMakeFromData(std::move(data), ttcIndex);
    }

    sk_sp<SkTypeface> onLegacyMakeTypeface(const char familyName[], SkFontStyle style) const override {
        if (familyName) {
            familyName = map_css_names(familyName);
        }

        sk_sp<SkTypeface> face = create_from_name(familyName, style);
        if (face) {
            return face;
        }

        static SkTypeface* gDefaultFace;
        static SkOnce lookupDefault;
        static const char FONT_DEFAULT_NAME[] = "Lucida Sans";
        lookupDefault([]{
            gDefaultFace = create_from_name(FONT_DEFAULT_NAME, SkFontStyle()).release();
        });
        return sk_ref_sp(gDefaultFace);
    }
};

sk_sp<SkFontMgr> SkFontMgr_New_CoreText(CTFontCollectionRef fontCollection) {
    return sk_make_sp<SkFontMgr_Mac>(fontCollection);
}

#endif//defined(SK_BUILD_FOR_MAC) || defined(SK_BUILD_FOR_IOS)<|MERGE_RESOLUTION|>--- conflicted
+++ resolved
@@ -41,7 +41,6 @@
 #include <string.h>
 #include <memory>
 
-<<<<<<< HEAD
 #include <sys/utsname.h>
 // See Source/WebKit/chromium/base/mac/mac_util.mm DarwinMajorVersionInternal for original source.
 static int readVersion() {
@@ -78,9 +77,8 @@
 static bool isMavericks() {
     return darwinVersion() == 13;
 }
-=======
+
 using namespace skia_private;
->>>>>>> b1398c9c
 
 #if (defined(SK_BUILD_FOR_IOS) && defined(__IPHONE_14_0) &&  \
       __IPHONE_OS_VERSION_MIN_REQUIRED >= __IPHONE_14_0) ||  \
