--- conflicted
+++ resolved
@@ -41,7 +41,6 @@
 #include <string.h>
 #include <memory>
 
-<<<<<<< HEAD
 #include <sys/utsname.h>
 // See Source/WebKit/chromium/base/mac/mac_util.mm DarwinMajorVersionInternal for original source.
 static int readVersion() {
@@ -79,7 +78,6 @@
     return darwinVersion() == 13;
 }
 
-=======
 #if (defined(SK_BUILD_FOR_IOS) && defined(__IPHONE_14_0) &&  \
       __IPHONE_OS_VERSION_MIN_REQUIRED >= __IPHONE_14_0) ||  \
     (defined(SK_BUILD_FOR_MAC) && defined(__MAC_11_0) &&     \
@@ -107,7 +105,6 @@
 
 #endif
 
->>>>>>> 31df6806
 static SkUniqueCFRef<CFStringRef> make_CFString(const char s[]) {
     return SkUniqueCFRef<CFStringRef>(CFStringCreateWithCString(nullptr, s, kCFStringEncodingUTF8));
 }
