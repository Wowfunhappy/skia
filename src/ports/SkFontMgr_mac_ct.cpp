/*
 * Copyright 2006 The Android Open Source Project
 *
 * Use of this source code is governed by a BSD-style license that can be
 * found in the LICENSE file.
 */

#include "include/core/SkTypes.h"
#if defined(SK_BUILD_FOR_MAC) || defined(SK_BUILD_FOR_IOS)

#ifdef SK_BUILD_FOR_MAC
#import <ApplicationServices/ApplicationServices.h>
#endif

#ifdef SK_BUILD_FOR_IOS
#include <CoreText/CoreText.h>
#include <CoreText/CTFontManager.h>
#include <CoreGraphics/CoreGraphics.h>
#include <CoreFoundation/CoreFoundation.h>
#include <dlfcn.h>
#endif

#include "include/core/SkData.h"
#include "include/core/SkFontArguments.h"
#include "include/core/SkFontMgr.h"
#include "include/core/SkFontStyle.h"
#include "include/core/SkStream.h"
#include "include/core/SkString.h"
#include "include/core/SkTypeface.h"
#include "include/ports/SkFontMgr_mac_ct.h"
#include "include/private/SkFixed.h"
#include "include/private/base/SkOnce.h"
#include "include/private/base/SkTPin.h"
#include "include/private/base/SkTemplates.h"
#include "include/private/base/SkTo.h"
#include "src/base/SkUTF.h"
#include "src/core/SkFontDescriptor.h"
#include "src/ports/SkTypeface_mac_ct.h"
<<<<<<< HEAD
#include "src/utils/mac/SkCTFont.h"
#include "src/utils/SkUTF.h"
=======
>>>>>>> 59932b05

#include <string.h>
#include <memory>

<<<<<<< HEAD
#include <sys/utsname.h>
// See Source/WebKit/chromium/base/mac/mac_util.mm DarwinMajorVersionInternal for original source.
static int readVersion() {
    struct utsname info;
    if (uname(&info) != 0) {
        SkDebugf("uname failed\n");
        return 0;
    }
    if (strcmp(info.sysname, "Darwin") != 0) {
        SkDebugf("unexpected uname sysname %s\n", info.sysname);
        return 0;
    }
    char* dot = strchr(info.release, '.');
    if (!dot) {
        SkDebugf("expected dot in uname release %s\n", info.release);
        return 0;
    }
    int version = atoi(info.release);
    if (version == 0) {
        SkDebugf("could not parse uname release %s\n", info.release);
    }
    return version;
}
static int darwinVersion() {
    static int darwin_version = readVersion();
    return darwin_version;
}
static bool isLion() {
    return darwinVersion() == 11;
}
static bool isMountainLion() {
    return darwinVersion() == 12;
}
static bool isMavericks() {
    return darwinVersion() == 13;
}
=======
using namespace skia_private;
>>>>>>> 59932b05

#if (defined(SK_BUILD_FOR_IOS) && defined(__IPHONE_14_0) &&  \
      __IPHONE_OS_VERSION_MIN_REQUIRED >= __IPHONE_14_0) ||  \
    (defined(SK_BUILD_FOR_MAC) && defined(__MAC_11_0) &&     \
      __MAC_OS_VERSION_MIN_REQUIRED >= __MAC_11_0)

static uint32_t SkGetCoreTextVersion() {
    // If compiling for iOS 14.0+ or macOS 11.0+, the CoreText version number
    // must be derived from the OS version number.
    static const uint32_t kCoreTextVersionNEWER = 0x000D0000;
    return kCoreTextVersionNEWER;
}

#else

static uint32_t SkGetCoreTextVersion() {
    // Check for CoreText availability before calling CTGetCoreTextVersion().
    static const bool kCoreTextIsAvailable = (&CTGetCoreTextVersion != nullptr);
    if (kCoreTextIsAvailable) {
        return CTGetCoreTextVersion();
    }

    // Default to a value that's smaller than any known CoreText version.
    static const uint32_t kCoreTextVersionUNKNOWN = 0;
    return kCoreTextVersionUNKNOWN;
}

#endif

static SkUniqueCFRef<CFStringRef> make_CFString(const char s[]) {
    return SkUniqueCFRef<CFStringRef>(CFStringCreateWithCString(nullptr, s, kCFStringEncodingUTF8));
}

/** Creates a typeface from a descriptor, searching the cache. */
static sk_sp<SkTypeface> create_from_desc(CTFontDescriptorRef desc) {
    SkUniqueCFRef<CTFontRef> ctFont(CTFontCreateWithFontDescriptor(desc, 0, nullptr));
    if (!ctFont) {
        return nullptr;
    }

    return SkTypeface_Mac::Make(std::move(ctFont), OpszVariation(), nullptr);
}

static SkUniqueCFRef<CTFontDescriptorRef> create_descriptor(const char familyName[],
                                                            const SkFontStyle& style) {
    SkUniqueCFRef<CFMutableDictionaryRef> cfAttributes(
            CFDictionaryCreateMutable(kCFAllocatorDefault, 0,
                                      &kCFTypeDictionaryKeyCallBacks,
                                      &kCFTypeDictionaryValueCallBacks));

    SkUniqueCFRef<CFMutableDictionaryRef> cfTraits(
            CFDictionaryCreateMutable(kCFAllocatorDefault, 0,
                                      &kCFTypeDictionaryKeyCallBacks,
                                      &kCFTypeDictionaryValueCallBacks));

    if (!cfAttributes || !cfTraits) {
        return nullptr;
    }

    // TODO(crbug.com/1018581) Some CoreText versions have errant behavior when
    // certain traits set.  Temporary workaround to omit specifying trait for those
    // versions.
    // Long term solution will involve serializing typefaces instead of relying upon
    // this to match between processes.
    //
    // Compare CoreText.h in an up to date SDK for where these values come from.
    static const uint32_t kSkiaLocalCTVersionNumber10_14 = 0x000B0000;
    static const uint32_t kSkiaLocalCTVersionNumber10_15 = 0x000C0000;

    // CTFontTraits (symbolic)
    // macOS 14 and iOS 12 seem to behave badly when kCTFontSymbolicTrait is set.
    // macOS 15 yields LastResort font instead of a good default font when
    // kCTFontSymbolicTrait is set.
    if (SkGetCoreTextVersion() < kSkiaLocalCTVersionNumber10_14) {
        CTFontSymbolicTraits ctFontTraits = 0;
        if (style.weight() >= SkFontStyle::kBold_Weight) {
            ctFontTraits |= kCTFontBoldTrait;
        }
        if (style.slant() != SkFontStyle::kUpright_Slant) {
            ctFontTraits |= kCTFontItalicTrait;
        }
        SkUniqueCFRef<CFNumberRef> cfFontTraits(
                CFNumberCreate(kCFAllocatorDefault, kCFNumberSInt32Type, &ctFontTraits));
        if (cfFontTraits) {
            CFDictionaryAddValue(cfTraits.get(), kCTFontSymbolicTrait, cfFontTraits.get());
        }
    }

    // CTFontTraits (weight)
    CGFloat ctWeight = SkCTFontCTWeightForCSSWeight(style.weight());
    SkUniqueCFRef<CFNumberRef> cfFontWeight(
            CFNumberCreate(kCFAllocatorDefault, kCFNumberCGFloatType, &ctWeight));
    if (cfFontWeight) {
        CFDictionaryAddValue(cfTraits.get(), kCTFontWeightTrait, cfFontWeight.get());
    }
    // CTFontTraits (width)
    CGFloat ctWidth = SkCTFontCTWidthForCSSWidth(style.width());
    SkUniqueCFRef<CFNumberRef> cfFontWidth(
            CFNumberCreate(kCFAllocatorDefault, kCFNumberCGFloatType, &ctWidth));
    if (cfFontWidth) {
        CFDictionaryAddValue(cfTraits.get(), kCTFontWidthTrait, cfFontWidth.get());
    }
    // CTFontTraits (slant)
    // macOS 15 behaves badly when kCTFontSlantTrait is set.
    if (SkGetCoreTextVersion() != kSkiaLocalCTVersionNumber10_15) {
        CGFloat ctSlant = style.slant() == SkFontStyle::kUpright_Slant ? 0 : 1;
        SkUniqueCFRef<CFNumberRef> cfFontSlant(
                CFNumberCreate(kCFAllocatorDefault, kCFNumberCGFloatType, &ctSlant));
        if (cfFontSlant) {
            CFDictionaryAddValue(cfTraits.get(), kCTFontSlantTrait, cfFontSlant.get());
        }
    }
    // CTFontTraits
    CFDictionaryAddValue(cfAttributes.get(), kCTFontTraitsAttribute, cfTraits.get());

    // CTFontFamilyName
    if (familyName) {
        SkUniqueCFRef<CFStringRef> cfFontName = make_CFString(familyName);
        if (cfFontName) {
            CFDictionaryAddValue(cfAttributes.get(), kCTFontFamilyNameAttribute, cfFontName.get());
        }
    }

    return SkUniqueCFRef<CTFontDescriptorRef>(
            CTFontDescriptorCreateWithAttributes(cfAttributes.get()));
}

// Same as the above function except style is included so we can
// compare whether the created font conforms to the style. If not, we need
// to recreate the font with symbolic traits. This is needed due to MacOS 10.11
// font creation problem https://bugs.chromium.org/p/skia/issues/detail?id=8447.
static sk_sp<SkTypeface> create_from_desc_and_style(CTFontDescriptorRef desc,
                                                    const SkFontStyle& style) {
    SkUniqueCFRef<CTFontRef> ctFont(CTFontCreateWithFontDescriptor(desc, 0, nullptr));
    if (!ctFont) {
        return nullptr;
    }

    const CTFontSymbolicTraits traits = CTFontGetSymbolicTraits(ctFont.get());
    CTFontSymbolicTraits expected_traits = traits;
    if (style.slant() != SkFontStyle::kUpright_Slant) {
        expected_traits |= kCTFontItalicTrait;
    }
    if (style.weight() >= SkFontStyle::kBold_Weight) {
        expected_traits |= kCTFontBoldTrait;
    }

    if (expected_traits != traits) {
        SkUniqueCFRef<CTFontRef> ctNewFont(CTFontCreateCopyWithSymbolicTraits(
                    ctFont.get(), 0, nullptr, expected_traits, expected_traits));
        if (ctNewFont) {
            ctFont = std::move(ctNewFont);
        }
    }

    return SkTypeface_Mac::Make(std::move(ctFont), OpszVariation(), nullptr);
}

/** Creates a typeface from a name, searching the cache. */
static sk_sp<SkTypeface> create_from_name(const char familyName[], const SkFontStyle& style) {
    SkUniqueCFRef<CTFontDescriptorRef> desc = create_descriptor(familyName, style);
    if (!desc) {
        return nullptr;
    }
    return create_from_desc_and_style(desc.get(), style);
}

static const char* map_css_names(const char* name) {
    static const struct {
        const char* fFrom;  // name the caller specified
        const char* fTo;    // "canonical" name we map to
    } gPairs[] = {
        { "sans-serif", "Helvetica" },
        { "serif",      "Times"     },
        { "monospace",  "Courier"   }
    };

    for (size_t i = 0; i < std::size(gPairs); i++) {
        if (strcmp(name, gPairs[i].fFrom) == 0) {
            return gPairs[i].fTo;
        }
    }
    return name;    // no change
}

namespace {

static sk_sp<SkData> skdata_from_skstreamasset(std::unique_ptr<SkStreamAsset> stream) {
    size_t size = stream->getLength();
    if (const void* base = stream->getMemoryBase()) {
        return SkData::MakeWithProc(base, size,
                                    [](const void*, void* ctx) -> void {
                                        delete (SkStreamAsset*)ctx;
                                    }, stream.release());
    }
    return SkData::MakeFromStream(stream.get(), size);
}

static SkUniqueCFRef<CFDataRef> cfdata_from_skdata(sk_sp<SkData> data) {
    void const * const addr = data->data();
    size_t const size = data->size();

    CFAllocatorContext ctx = {
        0, // CFIndex version
        data.release(), // void* info
        nullptr, // const void *(*retain)(const void *info);
        nullptr, // void (*release)(const void *info);
        nullptr, // CFStringRef (*copyDescription)(const void *info);
        nullptr, // void * (*allocate)(CFIndex size, CFOptionFlags hint, void *info);
        nullptr, // void*(*reallocate)(void* ptr,CFIndex newsize,CFOptionFlags hint,void* info);
        [](void*,void* info) -> void { // void (*deallocate)(void *ptr, void *info);
            SkASSERT(info);
            ((SkData*)info)->unref();
        },
        nullptr, // CFIndex (*preferredSize)(CFIndex size, CFOptionFlags hint, void *info);
    };
    SkUniqueCFRef<CFAllocatorRef> alloc(CFAllocatorCreate(kCFAllocatorDefault, &ctx));
    return SkUniqueCFRef<CFDataRef>(CFDataCreateWithBytesNoCopy(
            kCFAllocatorDefault, (const UInt8 *)addr, size, alloc.get()));
}

static SkUniqueCFRef<CTFontRef> ctfont_from_skdata(sk_sp<SkData> data, int ttcIndex) {
    // TODO: Use CTFontManagerCreateFontDescriptorsFromData when available.
    if (ttcIndex != 0) {
        return nullptr;
    }

    SkUniqueCFRef<CFDataRef> cfData(cfdata_from_skdata(std::move(data)));

    SkUniqueCFRef<CTFontDescriptorRef> desc(
            CTFontManagerCreateFontDescriptorFromData(cfData.get()));
    if (!desc) {
        return nullptr;
    }
    return SkUniqueCFRef<CTFontRef>(CTFontCreateWithFontDescriptor(desc.get(), 0, nullptr));
}

static bool find_desc_str(CTFontDescriptorRef desc, CFStringRef name, SkString* value) {
    SkUniqueCFRef<CFStringRef> ref((CFStringRef)CTFontDescriptorCopyAttribute(desc, name));
    if (!ref) {
        return false;
    }
    SkStringFromCFString(ref.get(), value);
    return true;
}

static inline int sqr(int value) {
    SkASSERT(SkAbs32(value) < 0x7FFF);  // check for overflow
    return value * value;
}

// We normalize each axis (weight, width, italic) to be base-900
static int compute_metric(const SkFontStyle& a, const SkFontStyle& b) {
    return sqr(a.weight() - b.weight()) +
           sqr((a.width() - b.width()) * 100) +
           sqr((a.slant() != b.slant()) * 900);
}

class SkFontStyleSet_Mac : public SkFontStyleSet {
public:
    SkFontStyleSet_Mac(CTFontDescriptorRef desc)
        : fArray(CTFontDescriptorCreateMatchingFontDescriptors(desc, nullptr))
        , fCount(0)
    {
        if (!fArray) {
            fArray.reset(CFArrayCreate(nullptr, nullptr, 0, nullptr));
        }
        fCount = SkToInt(CFArrayGetCount(fArray.get()));
    }

    int count() override {
        return fCount;
    }

    void getStyle(int index, SkFontStyle* style, SkString* name) override {
        SkASSERT((unsigned)index < (unsigned)fCount);
        CTFontDescriptorRef desc = (CTFontDescriptorRef)CFArrayGetValueAtIndex(fArray.get(), index);
        if (style) {
            *style = SkCTFontDescriptorGetSkFontStyle(desc, false);
        }
        if (name) {
            if (!find_desc_str(desc, kCTFontStyleNameAttribute, name)) {
                name->reset();
            }
        }
    }

    SkTypeface* createTypeface(int index) override {
        SkASSERT((unsigned)index < (unsigned)CFArrayGetCount(fArray.get()));
        CTFontDescriptorRef desc = (CTFontDescriptorRef)CFArrayGetValueAtIndex(fArray.get(), index);

        return create_from_desc(desc).release();
    }

    SkTypeface* matchStyle(const SkFontStyle& pattern) override {
        if (0 == fCount) {
            return nullptr;
        }
        return create_from_desc(findMatchingDesc(pattern)).release();
    }

private:
    SkUniqueCFRef<CFArrayRef> fArray;
    int fCount;

    CTFontDescriptorRef findMatchingDesc(const SkFontStyle& pattern) const {
        int bestMetric = SK_MaxS32;
        CTFontDescriptorRef bestDesc = nullptr;

        for (int i = 0; i < fCount; ++i) {
            CTFontDescriptorRef desc = (CTFontDescriptorRef)CFArrayGetValueAtIndex(fArray.get(), i);
            int metric = compute_metric(pattern, SkCTFontDescriptorGetSkFontStyle(desc, false));
            if (0 == metric) {
                return desc;
            }
            if (metric < bestMetric) {
                bestMetric = metric;
                bestDesc = desc;
            }
        }
        SkASSERT(bestDesc);
        return bestDesc;
    }
};

SkUniqueCFRef<CFArrayRef> SkCopyAvailableFontFamilyNames(CTFontCollectionRef collection) {
    // Create a CFArray of all available font descriptors.
    SkUniqueCFRef<CFArrayRef> descriptors(
        CTFontCollectionCreateMatchingFontDescriptors(collection));

    // Copy the font family names of the font descriptors into a CFSet.
    auto addDescriptorFamilyNameToSet = [](const void* value, void* context) -> void {
        CTFontDescriptorRef descriptor = static_cast<CTFontDescriptorRef>(value);
        CFMutableSetRef familyNameSet = static_cast<CFMutableSetRef>(context);
        SkUniqueCFRef<CFTypeRef> familyName(
            CTFontDescriptorCopyAttribute(descriptor, kCTFontFamilyNameAttribute));
        if (familyName) {
            CFSetAddValue(familyNameSet, familyName.get());
        }
    };
    SkUniqueCFRef<CFMutableSetRef> familyNameSet(
        CFSetCreateMutable(kCFAllocatorDefault, 0, &kCFTypeSetCallBacks));
    CFArrayApplyFunction(descriptors.get(), CFRangeMake(0, CFArrayGetCount(descriptors.get())),
                         addDescriptorFamilyNameToSet, familyNameSet.get());

    // Get the set of family names into an array; this does not retain.
    CFIndex count = CFSetGetCount(familyNameSet.get());
    std::unique_ptr<const void*[]> familyNames(new const void*[count]);
    CFSetGetValues(familyNameSet.get(), familyNames.get());

    // Sort the array of family names (to match CTFontManagerCopyAvailableFontFamilyNames).
    std::sort(familyNames.get(), familyNames.get() + count, [](const void* a, const void* b){
        return CFStringCompare((CFStringRef)a, (CFStringRef)b, 0) == kCFCompareLessThan;
    });

    // Copy family names into a CFArray; this does retain.
    return SkUniqueCFRef<CFArrayRef>(
        CFArrayCreate(kCFAllocatorDefault, familyNames.get(), count, &kCFTypeArrayCallBacks));
}

/** Use CTFontManagerCopyAvailableFontFamilyNames if available, simulate if not. */
SkUniqueCFRef<CFArrayRef> SkCTFontManagerCopyAvailableFontFamilyNames() {
#ifdef SK_BUILD_FOR_IOS
    using CTFontManagerCopyAvailableFontFamilyNamesProc = CFArrayRef (*)(void);
    CTFontManagerCopyAvailableFontFamilyNamesProc ctFontManagerCopyAvailableFontFamilyNames;
    *(void**)(&ctFontManagerCopyAvailableFontFamilyNames) =
        dlsym(RTLD_DEFAULT, "CTFontManagerCopyAvailableFontFamilyNames");
    if (ctFontManagerCopyAvailableFontFamilyNames) {
        return SkUniqueCFRef<CFArrayRef>(ctFontManagerCopyAvailableFontFamilyNames());
    }
    SkUniqueCFRef<CTFontCollectionRef> collection(
        CTFontCollectionCreateFromAvailableFonts(nullptr));
    return SkUniqueCFRef<CFArrayRef>(SkCopyAvailableFontFamilyNames(collection.get()));
#else
    return SkUniqueCFRef<CFArrayRef>(CTFontManagerCopyAvailableFontFamilyNames());
#endif
}

} // namespace

static void unref_proc(void* info, const void* addr, size_t size) {
    SkASSERT(info);
    ((SkRefCnt*)info)->unref();
}
static void delete_stream_proc(void* info, const void* addr, size_t size) {
    SkASSERT(info);
    SkStream* stream = (SkStream*)info;
    SkASSERT(stream->getMemoryBase() == addr);
    SkASSERT(stream->getLength() == size);
    delete stream;
}
// These are used by CGDataProviderSequentialCallbacks
static size_t get_bytes_proc(void* info, void* buffer, size_t bytes) {
    SkASSERT(info);
    return ((SkStream*)info)->read(buffer, bytes);
}
static off_t skip_forward_proc(void* info, off_t bytes) {
    return ((SkStream*)info)->skip((size_t) bytes);
}
static void rewind_proc(void* info) {
    SkASSERT(info);
    ((SkStream*)info)->rewind();
}
// Used when info is an SkStream.
static void release_info_proc(void* info) {
    SkASSERT(info);
    delete (SkStream*)info;
}
CGDataProviderRef SkCreateDataProviderFromStream(std::unique_ptr<SkStreamRewindable> stream) {
    // TODO: Replace with SkStream::getData() when that is added. Then we only
    // have one version of CGDataProviderCreateWithData (i.e. same release proc)
    const void* addr = stream->getMemoryBase();
    if (addr) {
        // special-case when the stream is just a block of ram
        size_t size = stream->getLength();
        return CGDataProviderCreateWithData(stream.release(), addr, size, delete_stream_proc);
    }
    CGDataProviderSequentialCallbacks rec;
    sk_bzero(&rec, sizeof(rec));
    rec.version = 0;
    rec.getBytes = get_bytes_proc;
    rec.skipForward = skip_forward_proc;
    rec.rewind = rewind_proc;
    rec.releaseInfo = release_info_proc;
    return CGDataProviderCreateSequential(stream.release(), &rec);
}
static bool find_dict_CGFloat(CFDictionaryRef dict, CFStringRef name, CGFloat* value) {
    CFNumberRef num;
    return CFDictionaryGetValueIfPresent(dict, name, (const void**)&num)
        && CFNumberIsFloatType(num)
        && CFNumberGetValue(num, kCFNumberCGFloatType, value);
}
template <typename S, typename D, typename C> struct LinearInterpolater {
    struct Mapping {
        S src_val;
        D dst_val;
    };
    constexpr LinearInterpolater(Mapping const mapping[], int mappingCount)
        : fMapping(mapping), fMappingCount(mappingCount) {}

    static D map(S value, S src_min, S src_max, D dst_min, D dst_max) {
        SkASSERT(src_min < src_max);
        SkASSERT(dst_min <= dst_max);
        return C()(dst_min + (((value - src_min) * (dst_max - dst_min)) / (src_max - src_min)));
    }

    D map(S val) const {
        // -Inf to [0]
        if (val < fMapping[0].src_val) {
            return fMapping[0].dst_val;
        }

        // Linear from [i] to [i+1]
        for (int i = 0; i < fMappingCount - 1; ++i) {
            if (val < fMapping[i+1].src_val) {
                return map(val, fMapping[i].src_val, fMapping[i+1].src_val,
                                fMapping[i].dst_val, fMapping[i+1].dst_val);
            }
        }

        // From [n] to +Inf
        // if (fcweight < Inf)
        return fMapping[fMappingCount - 1].dst_val;
    }

    Mapping const * fMapping;
    int fMappingCount;
};
struct RoundCGFloatToInt {
    int operator()(CGFloat s) { return s + 0.5; }
};
/** Convert the [-1, 1] CTFontDescriptor width to [0, 10] CSS weight. */
static int ct_width_to_fontstyle(CGFloat cgWidth) {
    using Interpolator = LinearInterpolater<CGFloat, int, RoundCGFloatToInt>;

    // Values determined by creating font data with every width, creating a CTFont,
    // and asking the CTFont for its width. See TypefaceStyle test for basics.
    static constexpr Interpolator::Mapping widthMappings[] = {
        { -0.5,  0 },
        {  0.5, 10 },
    };
    static constexpr Interpolator interpolator(widthMappings, SK_ARRAY_COUNT(widthMappings));
    return interpolator.map(cgWidth);
}
/** Convert the [-1, 1] CTFontDescriptor weight to [0, 1000] CSS weight.
 *
 *  The -1 to 1 weights reported by CTFontDescriptors have different mappings depending on if the
 *  CTFont is native or created from a CGDataProvider.
 */
static int ct_weight_to_fontstyle(CGFloat cgWeight, bool fromDataProvider) {
    using Interpolator = LinearInterpolater<CGFloat, int, RoundCGFloatToInt>;

    // Note that Mac supports the old OS2 version A so 0 through 10 are as if multiplied by 100.
    // However, on this end we can't tell, so this is ignored.

    static Interpolator::Mapping nativeWeightMappings[11];
    static Interpolator::Mapping dataProviderWeightMappings[11];
    static SkOnce once;
    once([&] {
        const CGFloat(&nsFontWeights)[11] = SkCTFontGetNSFontWeightMapping();
        const CGFloat(&userFontWeights)[11] = SkCTFontGetDataFontWeightMapping();
        for (int i = 0; i < 11; ++i) {
            nativeWeightMappings[i].src_val = nsFontWeights[i];
            nativeWeightMappings[i].dst_val = i * 100;

            dataProviderWeightMappings[i].src_val = userFontWeights[i];
            dataProviderWeightMappings[i].dst_val = i * 100;
        }
    });
    static constexpr Interpolator nativeInterpolator(
            nativeWeightMappings, SK_ARRAY_COUNT(nativeWeightMappings));
    static constexpr Interpolator dataProviderInterpolator(
            dataProviderWeightMappings, SK_ARRAY_COUNT(dataProviderWeightMappings));

    return fromDataProvider ? dataProviderInterpolator.map(cgWeight)
                            : nativeInterpolator.map(cgWeight);
}
static SkFontStyle fontstyle_from_descriptor(CTFontDescriptorRef desc, bool fromDataProvider) {
    SkUniqueCFRef<CFTypeRef> traits(CTFontDescriptorCopyAttribute(desc, kCTFontTraitsAttribute));
    if (!traits || CFDictionaryGetTypeID() != CFGetTypeID(traits.get())) {
        return SkFontStyle();
    }
    SkUniqueCFRef<CFDictionaryRef> fontTraitsDict(static_cast<CFDictionaryRef>(traits.release()));
    CGFloat weight, width, slant;
    if (!find_dict_CGFloat(fontTraitsDict.get(), kCTFontWeightTrait, &weight)) {
        weight = 0;
    }
    if (!find_dict_CGFloat(fontTraitsDict.get(), kCTFontWidthTrait, &width)) {
        width = 0;
    }
    if (!find_dict_CGFloat(fontTraitsDict.get(), kCTFontSlantTrait, &slant)) {
        slant = 0;
    }
    return SkFontStyle(ct_weight_to_fontstyle(weight, fromDataProvider),
                       ct_width_to_fontstyle(width),
                       slant ? SkFontStyle::kItalic_Slant
                             : SkFontStyle::kUpright_Slant);
}
/** Creates a typeface, searching the cache if isLocalStream is false. */
static sk_sp<SkTypeface> create_from_CTFontRef(SkUniqueCFRef<CTFontRef> font,
                                               SkUniqueCFRef<CFTypeRef> resource,
                                               OpszVariation opszVariation,
                                               std::unique_ptr<SkStreamAsset> providedData) {
    SkASSERT(font);
    const bool isFromStream(providedData);
    SkUniqueCFRef<CTFontDescriptorRef> desc(CTFontCopyFontDescriptor(font.get()));
    SkFontStyle style = fontstyle_from_descriptor(desc.get(), isFromStream);
    CTFontSymbolicTraits traits = CTFontGetSymbolicTraits(font.get());
    bool isFixedPitch = SkToBool(traits & kCTFontMonoSpaceTrait);
    sk_sp<SkTypeface> face(SkTypeface_Mac::Make(std::move(font),
                                              opszVariation,
                                              std::move(providedData)));

    return face;
}
///////////////////////////////////////////////////////////////////////////////
// Returns nullptr on failure
static sk_sp<SkTypeface> create_from_dataProvider(SkUniqueCFRef<CGDataProviderRef> provider,
                                                  std::unique_ptr<SkStreamAsset> providedData,
                                                  int ttcIndex) {
    if (ttcIndex != 0) {
        return nullptr;
    }
    SkUniqueCFRef<CGFontRef> cg(CGFontCreateWithDataProvider(provider.get()));
    if (!cg) {
        return nullptr;
    }
    SkUniqueCFRef<CTFontRef> ct(CTFontCreateWithGraphicsFont(cg.get(), 0, nullptr, nullptr));
    if (!ct) {
        return nullptr;
    }
    return create_from_CTFontRef(std::move(ct), nullptr, OpszVariation(), std::move(providedData));
}


class SkFontMgr_Mac : public SkFontMgr {
    SkUniqueCFRef<CFArrayRef> fNames;
    int fCount;

    CFStringRef getFamilyNameAt(int index) const {
        SkASSERT((unsigned)index < (unsigned)fCount);
        return (CFStringRef)CFArrayGetValueAtIndex(fNames.get(), index);
    }

    static SkFontStyleSet* CreateSet(CFStringRef cfFamilyName) {
        SkUniqueCFRef<CFMutableDictionaryRef> cfAttr(
                 CFDictionaryCreateMutable(kCFAllocatorDefault, 0,
                                           &kCFTypeDictionaryKeyCallBacks,
                                           &kCFTypeDictionaryValueCallBacks));

        CFDictionaryAddValue(cfAttr.get(), kCTFontFamilyNameAttribute, cfFamilyName);

        SkUniqueCFRef<CTFontDescriptorRef> desc(
                CTFontDescriptorCreateWithAttributes(cfAttr.get()));
        return new SkFontStyleSet_Mac(desc.get());
    }

public:
    SkUniqueCFRef<CTFontCollectionRef> fFontCollection;
    SkFontMgr_Mac(CTFontCollectionRef fontCollection)
        : fNames(fontCollection ? SkCopyAvailableFontFamilyNames(fontCollection)
                                : SkCTFontManagerCopyAvailableFontFamilyNames())
        , fCount(fNames ? SkToInt(CFArrayGetCount(fNames.get())) : 0)
        , fFontCollection(fontCollection ? (CTFontCollectionRef)CFRetain(fontCollection)
                                         : CTFontCollectionCreateFromAvailableFonts(nullptr))
    {}

protected:
    int onCountFamilies() const override {
        return fCount;
    }

    void onGetFamilyName(int index, SkString* familyName) const override {
        if ((unsigned)index < (unsigned)fCount) {
            SkStringFromCFString(this->getFamilyNameAt(index), familyName);
        } else {
            familyName->reset();
        }
    }

    SkFontStyleSet* onCreateStyleSet(int index) const override {
        if ((unsigned)index >= (unsigned)fCount) {
            return nullptr;
        }
        return CreateSet(this->getFamilyNameAt(index));
    }

    SkFontStyleSet* onMatchFamily(const char familyName[]) const override {
        if (!familyName) {
            return nullptr;
        }
        SkUniqueCFRef<CFStringRef> cfName = make_CFString(familyName);
        return CreateSet(cfName.get());
    }

    SkTypeface* onMatchFamilyStyle(const char familyName[],
                                   const SkFontStyle& style) const override {
        SkUniqueCFRef<CTFontDescriptorRef> desc = create_descriptor(familyName, style);
        return create_from_desc(desc.get()).release();
    }

    SkTypeface* onMatchFamilyStyleCharacter(const char familyName[],
                                            const SkFontStyle& style,
                                            const char* bcp47[], int bcp47Count,
                                            SkUnichar character) const override {
        SkUniqueCFRef<CTFontDescriptorRef> desc = create_descriptor(familyName, style);
        SkUniqueCFRef<CTFontRef> familyFont(CTFontCreateWithFontDescriptor(desc.get(), 0, nullptr));

        // kCFStringEncodingUTF32 is BE unless there is a BOM.
        // Since there is no machine endian option, explicitly state machine endian.
#ifdef SK_CPU_LENDIAN
        constexpr CFStringEncoding encoding = kCFStringEncodingUTF32LE;
#else
        constexpr CFStringEncoding encoding = kCFStringEncodingUTF32BE;
#endif
        SkUniqueCFRef<CFStringRef> string(CFStringCreateWithBytes(
                kCFAllocatorDefault, reinterpret_cast<const UInt8 *>(&character), sizeof(character),
                encoding, false));
        // If 0xD800 <= codepoint <= 0xDFFF || 0x10FFFF < codepoint 'string' may be nullptr.
        // No font should be covering such codepoints (even the magic fallback font).
        if (!string) {
            return nullptr;
        }
        CFRange range = CFRangeMake(0, CFStringGetLength(string.get()));  // in UniChar units.
        SkUniqueCFRef<CTFontRef> fallbackFont(
                CTFontCreateForString(familyFont.get(), string.get(), range));
        return SkTypeface_Mac::Make(std::move(fallbackFont), OpszVariation(), nullptr).release();
    }

    sk_sp<SkTypeface> onMakeFromData(sk_sp<SkData> data, int ttcIndex) const override {
        if (ttcIndex != 0) {
            return nullptr;
        }

        SkUniqueCFRef<CTFontRef> ct;
        if(isMavericks()) {
          SkUniqueCFRef<CFDataRef> cfData(cfdata_from_skdata(std::move(data)));
          SkUniqueCFRef<CGDataProviderRef> pr(CGDataProviderCreateWithCFData(cfData.get()));
          SkUniqueCFRef<CGFontRef> cg(CGFontCreateWithDataProvider(pr.get()));
          if (nullptr == cg) {
              return nullptr;
          }
          SkUniqueCFRef<CTFontRef> ctbuf(CTFontCreateWithGraphicsFont(cg.get(), 0, nullptr, nullptr));
          ct = std::move(ctbuf);
        } else {
          SkUniqueCFRef<CTFontRef> ctbuf(ctfont_from_skdata(data, ttcIndex));
          ct = std::move(ctbuf);
        }

        if (!ct) {
          return nullptr;
        }
        return SkTypeface_Mac::Make(std::move(ct), OpszVariation(),
                                    SkMemoryStream::Make(std::move(data)));
    }

    sk_sp<SkTypeface> onMakeFromStreamIndex(std::unique_ptr<SkStreamAsset> stream,
                                            int ttcIndex) const override {
        if (ttcIndex != 0) {
            return nullptr;
        }
        
        if(isMavericks()) {
          SkUniqueCFRef<CGDataProviderRef> pr(SkCreateDataProviderFromStream(stream->duplicate()));
          if (!pr) {
              return nullptr;
          }
          return create_from_dataProvider(std::move(pr), std::move(stream), ttcIndex);
        } else {
          sk_sp<SkData> data = skdata_from_skstreamasset(stream->duplicate());
          if (!data) {
              return nullptr;
          }
          SkUniqueCFRef<CTFontRef> ct = ctfont_from_skdata(std::move(data), ttcIndex);
          if (!ct) {
              return nullptr;
          }
          return SkTypeface_Mac::Make(std::move(ct), OpszVariation(), std::move(stream));
        }
    }

    sk_sp<SkTypeface> onMakeFromStreamArgs(std::unique_ptr<SkStreamAsset> stream,
                                           const SkFontArguments& args) const override
    {
        // TODO: Use CTFontManagerCreateFontDescriptorsFromData when available.
        int ttcIndex = args.getCollectionIndex();
        if (ttcIndex != 0) {
            return nullptr;
        }

        SkUniqueCFRef<CTFontRef> ct;
        if(isMavericks()) {
          SkUniqueCFRef<CGDataProviderRef> pr(SkCreateDataProviderFromStream(stream->duplicate()));
          if (!pr) {
              return nullptr;
          }
          SkUniqueCFRef<CGFontRef> cg(CGFontCreateWithDataProvider(pr.get()));
          if (nullptr == cg) {
              return nullptr;
          }
          SkUniqueCFRef<CTFontRef> ctbuf(CTFontCreateWithGraphicsFont(cg.get(), 0, nullptr, nullptr));
          ct = std::move(ctbuf);
				} else {
          sk_sp<SkData> data = skdata_from_skstreamasset(stream->duplicate());
          if (!data) {
              return nullptr;
          }
          SkUniqueCFRef<CTFontRef> ctbuf(ctfont_from_skdata(std::move(data), ttcIndex));
          ct = std::move(ctbuf);
				}

        if (!ct) {
					return nullptr;
        }

        SkUniqueCFRef<CFArrayRef> axes(CTFontCopyVariationAxes(ct.get()));
        CTFontVariation ctVariation = SkCTVariationFromSkFontArguments(ct.get(), axes.get(), args);

        SkUniqueCFRef<CTFontRef> ctVariant;
        if (ctVariation.variation) {
            SkUniqueCFRef<CFMutableDictionaryRef> attributes(
                    CFDictionaryCreateMutable(kCFAllocatorDefault, 0,
                                              &kCFTypeDictionaryKeyCallBacks,
                                              &kCFTypeDictionaryValueCallBacks));
            CFDictionaryAddValue(attributes.get(),
                                 kCTFontVariationAttribute, ctVariation.variation.get());
            SkUniqueCFRef<CTFontDescriptorRef> varDesc(
                    CTFontDescriptorCreateWithAttributes(attributes.get()));
            ctVariant.reset(CTFontCreateCopyWithAttributes(ct.get(), 0, nullptr, varDesc.get()));
        } else {
            ctVariant.reset(ct.release());
        }
        if (!ctVariant) {
            return nullptr;
        }

        return SkTypeface_Mac::Make(std::move(ctVariant), ctVariation.opsz, std::move(stream));
    }

    sk_sp<SkTypeface> onMakeFromFile(const char path[], int ttcIndex) const override {
        if (ttcIndex != 0) {
            return nullptr;
        }

        sk_sp<SkData> data = SkData::MakeFromFileName(path);
        if (!data) {
            return nullptr;
        }

        return this->onMakeFromData(std::move(data), ttcIndex);
    }

    sk_sp<SkTypeface> onLegacyMakeTypeface(const char familyName[], SkFontStyle style) const override {
        if (familyName) {
            familyName = map_css_names(familyName);
        }

        sk_sp<SkTypeface> face = create_from_name(familyName, style);
        if (face) {
            return face;
        }

        static SkTypeface* gDefaultFace;
        static SkOnce lookupDefault;
        static const char FONT_DEFAULT_NAME[] = "Lucida Sans";
        lookupDefault([]{
            gDefaultFace = create_from_name(FONT_DEFAULT_NAME, SkFontStyle()).release();
        });
        return sk_ref_sp(gDefaultFace);
    }
};

sk_sp<SkFontMgr> SkFontMgr_New_CoreText(CTFontCollectionRef fontCollection) {
    return sk_make_sp<SkFontMgr_Mac>(fontCollection);
}

#endif//defined(SK_BUILD_FOR_MAC) || defined(SK_BUILD_FOR_IOS)<|MERGE_RESOLUTION|>--- conflicted
+++ resolved
@@ -36,16 +36,11 @@
 #include "src/base/SkUTF.h"
 #include "src/core/SkFontDescriptor.h"
 #include "src/ports/SkTypeface_mac_ct.h"
-<<<<<<< HEAD
 #include "src/utils/mac/SkCTFont.h"
-#include "src/utils/SkUTF.h"
-=======
->>>>>>> 59932b05
 
 #include <string.h>
 #include <memory>
 
-<<<<<<< HEAD
 #include <sys/utsname.h>
 // See Source/WebKit/chromium/base/mac/mac_util.mm DarwinMajorVersionInternal for original source.
 static int readVersion() {
@@ -82,9 +77,7 @@
 static bool isMavericks() {
     return darwinVersion() == 13;
 }
-=======
 using namespace skia_private;
->>>>>>> 59932b05
 
 #if (defined(SK_BUILD_FOR_IOS) && defined(__IPHONE_14_0) &&  \
       __IPHONE_OS_VERSION_MIN_REQUIRED >= __IPHONE_14_0) ||  \
