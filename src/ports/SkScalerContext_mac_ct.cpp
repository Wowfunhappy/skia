/*
 * Copyright 2006 The Android Open Source Project
 *
 * Use of this source code is governed by a BSD-style license that can be
 * found in the LICENSE file.
 */

#include "include/core/SkTypes.h"
#if defined(SK_BUILD_FOR_MAC) || defined(SK_BUILD_FOR_IOS)

#ifdef SK_BUILD_FOR_MAC
#import <ApplicationServices/ApplicationServices.h>
#endif

#ifdef SK_BUILD_FOR_IOS
#include <CoreText/CoreText.h>
#include <CoreText/CTFontManager.h>
#include <CoreGraphics/CoreGraphics.h>
#include <CoreFoundation/CoreFoundation.h>
#endif

#include "include/core/SkColor.h"
#include "include/core/SkColorPriv.h"
#include "include/core/SkFontMetrics.h"
#include "include/core/SkFontTypes.h"
#include "include/core/SkMatrix.h"
#include "include/core/SkPathBuilder.h"
#include "include/core/SkPoint.h"
#include "include/core/SkRect.h"
#include "include/core/SkScalar.h"
#include "include/core/SkTypeface.h"
#include "include/private/SkColorData.h"
#include "include/private/SkFixed.h"
#include "include/private/SkTemplates.h"
#include "include/private/SkTo.h"
#include "src/core/SkAutoMalloc.h"
#include "src/core/SkEndian.h"
#include "src/core/SkGlyph.h"
#include "src/core/SkMask.h"
#include "src/core/SkMaskGamma.h"
#include "src/core/SkMathPriv.h"
#include "src/core/SkOpts.h"
#include "src/ports/SkScalerContext_mac_ct.h"
#include "src/ports/SkTypeface_mac_ct.h"
#include "src/sfnt/SkOTTableTypes.h"
#include "src/sfnt/SkOTTable_OS_2.h"
#include "src/utils/mac/SkCGBase.h"
#include "src/utils/mac/SkCGGeometry.h"
#include "src/utils/mac/SkCTFont.h"
#include "src/utils/mac/SkUniqueCFRef.h"

#include "src/sfnt/SkOTTable_glyf.h"
#include "src/sfnt/SkOTTable_head.h"
#include "src/sfnt/SkOTTable_hhea.h"
#include "src/sfnt/SkOTTable_loca.h"

#include <algorithm>

class SkDescriptor;


// Set to make glyph bounding boxes visible.
#define SK_SHOW_TEXT_BLIT_COVERAGE 0

template<typename T> class AutoCGTable : SkNoncopyable {
public:
    AutoCGTable(CGFontRef font)
    //Undocumented: the tag parameter in this call is expected in machine order and not BE order.
    : fCFData(CGFontCopyTableForTag(font, SkSetFourByteTag(T::TAG0, T::TAG1, T::TAG2, T::TAG3)))
    , fData(fCFData ? reinterpret_cast<const T*>(CFDataGetBytePtr(fCFData.get())) : nullptr)
    { }
    const T* operator->() const { return fData; }
private:
    SkUniqueCFRef<CFDataRef> fCFData;
public:
    const T* fData;
};

#include <sys/utsname.h>
// See Source/WebKit/chromium/base/mac/mac_util.mm DarwinMajorVersionInternal for original source.
static int readVersion() {
    struct utsname info;
    if (uname(&info) != 0) {
        SkDebugf("uname failed\n");
        return 0;
    }
    if (strcmp(info.sysname, "Darwin") != 0) {
        SkDebugf("unexpected uname sysname %s\n", info.sysname);
        return 0;
    }
    char* dot = strchr(info.release, '.');
    if (!dot) {
        SkDebugf("expected dot in uname release %s\n", info.release);
        return 0;
    }
    int version = atoi(info.release);
    if (version == 0) {
        SkDebugf("could not parse uname release %s\n", info.release);
    }
    return version;
}
static int darwinVersion() {
    static int darwin_version = readVersion();
    return darwin_version;
}
static bool isLion() {
    return darwinVersion() == 11;
}
static bool isMountainLion() {
    return darwinVersion() == 12;
}
static bool isMavericks() {
    return darwinVersion() == 13;
}

static void sk_memset_rect32(uint32_t* ptr, uint32_t value,
                             int width, int height, size_t rowBytes) {
    SkASSERT(width);
    SkASSERT(width * sizeof(uint32_t) <= rowBytes);

    if (width >= 32) {
        while (height) {
            sk_memset32(ptr, value, width);
            ptr = (uint32_t*)((char*)ptr + rowBytes);
            height -= 1;
        }
        return;
    }

    rowBytes -= width * sizeof(uint32_t);

    if (width >= 8) {
        while (height) {
            int w = width;
            do {
                *ptr++ = value; *ptr++ = value;
                *ptr++ = value; *ptr++ = value;
                *ptr++ = value; *ptr++ = value;
                *ptr++ = value; *ptr++ = value;
                w -= 8;
            } while (w >= 8);
            while (--w >= 0) {
                *ptr++ = value;
            }
            ptr = (uint32_t*)((char*)ptr + rowBytes);
            height -= 1;
        }
    } else {
        while (height) {
            int w = width;
            do {
                *ptr++ = value;
            } while (--w > 0);
            ptr = (uint32_t*)((char*)ptr + rowBytes);
            height -= 1;
        }
    }
}

static unsigned CGRGBPixel_getAlpha(CGRGBPixel pixel) {
    return pixel & 0xFF;
}

static CGAffineTransform MatrixToCGAffineTransform(const SkMatrix& matrix) {
    return CGAffineTransformMake( SkScalarToCGFloat(matrix[SkMatrix::kMScaleX]),
                                 -SkScalarToCGFloat(matrix[SkMatrix::kMSkewY] ),
                                 -SkScalarToCGFloat(matrix[SkMatrix::kMSkewX] ),
                                  SkScalarToCGFloat(matrix[SkMatrix::kMScaleY]),
                                  SkScalarToCGFloat(matrix[SkMatrix::kMTransX]),
                                  SkScalarToCGFloat(matrix[SkMatrix::kMTransY]));
}

SkScalerContext_Mac::SkScalerContext_Mac(sk_sp<SkTypeface_Mac> typeface,
                                         const SkScalerContextEffects& effects,
                                         const SkDescriptor* desc)
        : INHERITED(std::move(typeface), effects, desc)
        , fFBoundingBoxes()
        , fFBoundingBoxesGlyphOffset(0)
        , fGeneratedFBoundingBoxes(false)
        , fOffscreen(fRec.fForegroundColor)
        , fDoSubPosition(SkToBool(fRec.fFlags & kSubpixelPositioning_Flag))

{
    CTFontRef ctFont = (CTFontRef)this->getTypeface()->internal_private_getCTFontRef();
    CFIndex numGlyphs = CTFontGetGlyphCount(ctFont);
    SkASSERT(numGlyphs >= 1 && numGlyphs <= 0xFFFF);
    fGlyphCount = SkToU16(numGlyphs);

    // CT on (at least) 10.9 will size color glyphs down from the requested size, but not up.
    // As a result, it is necessary to know the actual device size and request that.
    SkVector scale;
    SkMatrix skTransform;
<<<<<<< HEAD
    bool invertible = fRec.computeMatrices(SkScalerContextRec::kVertical_PreMatrixScale,
=======
    bool invertible = fRec.computeMatrices(SkScalerContextRec::PreMatrixScale::kVertical,
>>>>>>> e3551219
                                           &scale, &skTransform, nullptr, nullptr, &fFUnitMatrix);
    fTransform = MatrixToCGAffineTransform(skTransform);
    // CGAffineTransformInvert documents that if the transform is non-invertible it will return the
    // passed transform unchanged. It does so, but then also prints a message to stdout. Avoid this.
    if (invertible) {
        fInvTransform = CGAffineTransformInvert(fTransform);
    } else {
        fInvTransform = fTransform;
    }

    // The transform contains everything except the requested text size.
    // Some properties, like 'trak', are based on the optical text size.
    CGFloat textSize = SkScalarToCGFloat(scale.y());
    fCTFont = SkCTFontCreateExactCopy(ctFont, textSize,
                                      ((SkTypeface_Mac*)this->getTypeface())->fOpszVariation);
    fCGFont.reset(CTFontCopyGraphicsFont(fCTFont.get(), nullptr));

	SkScalar emPerFUnit = SkScalarInvert(SkIntToScalar(CGFontGetUnitsPerEm(fCGFont.get())));
    fFUnitMatrix.preScale(emPerFUnit, -emPerFUnit);
}

static int RoundSize(int dimension) {
    return SkNextPow2(dimension);
}

static CGColorRef CGColorForSkColor(CGColorSpaceRef rgbcs, SkColor bgra) {
    CGFloat components[4];
    components[0] = (CGFloat)SkColorGetR(bgra) * (1/255.0f);
    components[1] = (CGFloat)SkColorGetG(bgra) * (1/255.0f);
    components[2] = (CGFloat)SkColorGetB(bgra) * (1/255.0f);
    // CoreText applies the CGContext fill color as the COLR foreground color.
    // However, the alpha is applied to the whole glyph drawing (and Skia will do that as well).
    // For now, cannot really support COLR foreground color alpha.
    components[3] = 1.0f;
    return CGColorCreate(rgbcs, components);
}

SkScalerContext_Mac::Offscreen::Offscreen(SkColor foregroundColor)
    : fCG(nullptr)
    , fSKForegroundColor(foregroundColor)
    , fDoAA(false)
    , fDoLCD(false)
{
    fSize.set(0, 0);
}

CGRGBPixel* SkScalerContext_Mac::Offscreen::getCG(const SkScalerContext_Mac& context,
                                                  const SkGlyph& glyph, CGGlyph glyphID,
                                                  size_t* rowBytesPtr,
                                                  bool generateA8FromLCD) {
    if (!fRGBSpace) {
        //It doesn't appear to matter what color space is specified.
        //Regular blends and antialiased text are always (s*a + d*(1-a))
        //and subpixel antialiased text is always g=2.0.
        fRGBSpace.reset(CGColorSpaceCreateDeviceRGB());
        fCGForegroundColor.reset(CGColorForSkColor(fRGBSpace.get(), fSKForegroundColor));
    }

    // default to kBW_Format
    bool doAA = false;
    bool doLCD = false;

    if (SkMask::kBW_Format != glyph.maskFormat()) {
        doLCD = true;
        doAA = true;
    }

    // FIXME: lcd smoothed un-hinted rasterization unsupported.
    if (!generateA8FromLCD && SkMask::kA8_Format == glyph.maskFormat()) {
        doLCD = false;
        doAA = true;
    }

    // If this font might have color glyphs, disable LCD as there's no way to support it.
    // CoreText doesn't tell us which format it ended up using, so we can't detect it.
    // A8 will end up black on transparent, but TODO: we can detect gray and set to A8.
    if (SkMask::kARGB32_Format == glyph.maskFormat()) {
        doLCD = false;
    }

    size_t rowBytes = fSize.fWidth * sizeof(CGRGBPixel);
    if (!fCG || fSize.fWidth < glyph.width() || fSize.fHeight < glyph.height()) {
        if (fSize.fWidth < glyph.width()) {
            fSize.fWidth = RoundSize(glyph.width());
        }
        if (fSize.fHeight < glyph.height()) {
            fSize.fHeight = RoundSize(glyph.height());
        }

        rowBytes = fSize.fWidth * sizeof(CGRGBPixel);
        void* image = fImageStorage.reset(rowBytes * fSize.fHeight);
        const CGImageAlphaInfo alpha = (glyph.isColor())
                                     ? kCGImageAlphaPremultipliedFirst
                                     : kCGImageAlphaNoneSkipFirst;
        const CGBitmapInfo bitmapInfo = kCGBitmapByteOrder32Host | (CGBitmapInfo)alpha;
        fCG.reset(CGBitmapContextCreate(image, fSize.fWidth, fSize.fHeight, 8,
                                        rowBytes, fRGBSpace.get(), bitmapInfo));

        // Skia handles quantization and subpixel positioning,
        // so disable quantization and enable subpixel positioning in CG.
        CGContextSetAllowsFontSubpixelQuantization(fCG.get(), false);
        CGContextSetShouldSubpixelQuantizeFonts(fCG.get(), false);

        // Because CG always draws from the horizontal baseline,
        // if there is a non-integral translation from the horizontal origin to the vertical origin,
        // then CG cannot draw the glyph in the correct location without subpixel positioning.
        CGContextSetAllowsFontSubpixelPositioning(fCG.get(), true);
        CGContextSetShouldSubpixelPositionFonts(fCG.get(), true);

        CGContextSetTextDrawingMode(fCG.get(), kCGTextFill);

        if (SkMask::kARGB32_Format != glyph.maskFormat()) {
            // Draw black on white to create mask. (Special path exists to speed this up in CG.)
            CGContextSetGrayFillColor(fCG.get(), 0.0f, 1.0f);
        } else {
            CGContextSetFillColorWithColor(fCG.get(), fCGForegroundColor.get());
        }

        // force our checks below to happen
        fDoAA = !doAA;
        fDoLCD = !doLCD;

        CGContextSetTextMatrix(fCG.get(), context.fTransform);
    }

    if (fDoAA != doAA) {
        CGContextSetShouldAntialias(fCG.get(), doAA);
        fDoAA = doAA;
    }
    if (fDoLCD != doLCD) {
        CGContextSetShouldSmoothFonts(fCG.get(), doLCD);
        fDoLCD = doLCD;
    }

    CGRGBPixel* image = (CGRGBPixel*)fImageStorage.get();
    // skip rows based on the glyph's height
    image += (fSize.fHeight - glyph.height()) * fSize.fWidth;

    // Erase to white (or transparent black if it's a color glyph, to not composite against white).
    uint32_t bgColor = (!glyph.isColor()) ? 0xFFFFFFFF : 0x00000000;
    sk_memset_rect32(image, bgColor, glyph.width(), glyph.height(), rowBytes);

    float subX = 0;
    float subY = 0;
    if (context.fDoSubPosition) {
        subX = SkFixedToFloat(glyph.getSubXFixed());
        subY = SkFixedToFloat(glyph.getSubYFixed());
    }

    CGPoint point = CGPointMake(-glyph.left() + subX, glyph.top() + glyph.height() - subY);
    // Prior to 10.10, CTFontDrawGlyphs acted like CGContextShowGlyphsAtPositions and took
    // 'positions' which are in text space. The glyph location (in device space) must be
    // mapped into text space, so that CG can convert it back into device space.
    // In 10.10.1, this is handled directly in CTFontDrawGlyphs.
    //
    // However, in 10.10.2 color glyphs no longer rotate based on the font transform.
    // So always make the font transform identity and place the transform on the context.
    point = CGPointApplyAffineTransform(point, context.fInvTransform);

    CTFontDrawGlyphs(context.fCTFont.get(), &glyphID, &point, 1, fCG.get());

    SkASSERT(rowBytesPtr);
    *rowBytesPtr = rowBytes;
    return image;
}

uint16_t SkScalerContext_Mac::getFBoundingBoxesGlyphOffset() {
    if (fFBoundingBoxesGlyphOffset) {
        return fFBoundingBoxesGlyphOffset;
    }
    fFBoundingBoxesGlyphOffset = fGlyphCount; // fallback for all fonts
    AutoCGTable<SkOTTableHorizontalHeader> hheaTable(fCGFont.get());
    if (hheaTable.fData) {
        fFBoundingBoxesGlyphOffset = SkEndian_SwapBE16(hheaTable->numberOfHMetrics);
    }
    return fFBoundingBoxesGlyphOffset;
}

bool SkScalerContext_Mac::generateBBoxes() {
    if (fGeneratedFBoundingBoxes) {
        return SkToBool(fFBoundingBoxes.get());
    }
    fGeneratedFBoundingBoxes = true;
    AutoCGTable<SkOTTableHead> headTable(fCGFont.get());
    if (!headTable.fData) {
        return false;
    }
    AutoCGTable<SkOTTableIndexToLocation> locaTable(fCGFont.get());
    if (!locaTable.fData) {
        return false;
    }
    AutoCGTable<SkOTTableGlyph> glyfTable(fCGFont.get());
    if (!glyfTable.fData) {
        return false;
    }
    uint16_t entries = fGlyphCount - fFBoundingBoxesGlyphOffset;
    fFBoundingBoxes.reset(entries);
    SkOTTableHead::IndexToLocFormat locaFormat = headTable->indexToLocFormat;
    SkOTTableGlyph::Iterator glyphDataIter(*glyfTable.fData, *locaTable.fData, locaFormat);
    glyphDataIter.advance(fFBoundingBoxesGlyphOffset);
    for (uint16_t boundingBoxesIndex = 0; boundingBoxesIndex < entries; ++boundingBoxesIndex) {
        const SkOTTableGlyphData* glyphData = glyphDataIter.next();
        GlyphRect& rect = fFBoundingBoxes[boundingBoxesIndex];
        rect.fMinX = SkEndian_SwapBE16(glyphData->xMin);
        rect.fMinY = SkEndian_SwapBE16(glyphData->yMin);
        rect.fMaxX = SkEndian_SwapBE16(glyphData->xMax);
        rect.fMaxY = SkEndian_SwapBE16(glyphData->yMax);
    }
    return true;
}

unsigned SkScalerContext_Mac::generateGlyphCount(void) {
    return fGlyphCount;
}

bool SkScalerContext_Mac::generateAdvance(SkGlyph* glyph) {
    return false;
}

void SkScalerContext_Mac::generateMetrics(SkGlyph* glyph, SkArenaAlloc* alloc) {
    glyph->fMaskFormat = fRec.fMaskFormat;

    if (((SkTypeface_Mac*)this->getTypeface())->fHasColorGlyphs) {
        glyph->setPath(alloc, nullptr, false);
    }

    const CGGlyph cgGlyph = (CGGlyph) glyph->getGlyphID();
    glyph->zeroMetrics();

    // The following block produces cgAdvance in CG units (pixels, y up).
    CGSize cgAdvance;
    CTFontGetAdvancesForGlyphs(fCTFont.get(), kCTFontOrientationHorizontal,
                               &cgGlyph, &cgAdvance, 1);
    cgAdvance = CGSizeApplyAffineTransform(cgAdvance, fTransform);
    glyph->fAdvanceX =  SkFloatFromCGFloat(cgAdvance.width);
    glyph->fAdvanceY = -SkFloatFromCGFloat(cgAdvance.height);

    // The following produces skBounds in SkGlyph units (pixels, y down),
    // or returns early if skBounds would be empty.
    SkRect skBounds;

    // On Mountain Lion, CTFontGetBoundingRectsForGlyphs with kCTFontVerticalOrientation and
    // CTFontGetVerticalTranslationsForGlyphs do not agree when using OTF CFF fonts.
    // For TTF fonts these two do agree and we can use CTFontGetBoundingRectsForGlyphs to get
    // the bounding box and CTFontGetVerticalTranslationsForGlyphs to then draw the glyph
    // inside that bounding box. However, with OTF CFF fonts this does not work. It appears that
    // CTFontGetBoundingRectsForGlyphs with kCTFontVerticalOrientation on OTF CFF fonts tries
    // to center the glyph along the vertical baseline and also perform some mysterious shift
    // along the baseline. CTFontGetVerticalTranslationsForGlyphs does not appear to perform
    // these steps.
    //
    // It is not known which is correct (or if either is correct). However, we must always draw
    // from the horizontal origin and must use CTFontGetVerticalTranslationsForGlyphs to draw.
    // As a result, we do not call CTFontGetBoundingRectsForGlyphs for vertical glyphs.
    // On Snow Leopard, CTFontGetBoundingRectsForGlyphs ignores kCTFontVerticalOrientation and
    // returns horizontal bounds.
    // On Lion and Mountain Lion, CTFontGetBoundingRectsForGlyphs has a bug which causes it to
    // return a bad value in cgBounds.origin.x for SFNT fonts whose hhea::numberOfHMetrics is
    // less than its maxp::numGlyphs. When this is the case we try to read the bounds from the
    // font directly.
    if ((isLion() || isMountainLion()) &&
        (cgGlyph < fGlyphCount && cgGlyph >= getFBoundingBoxesGlyphOffset() && generateBBoxes()))
    {
        const GlyphRect& gRect = fFBoundingBoxes[cgGlyph - fFBoundingBoxesGlyphOffset];
        if (gRect.fMinX >= gRect.fMaxX || gRect.fMinY >= gRect.fMaxY) {
            return;
        }
        skBounds = SkRect::MakeLTRB(gRect.fMinX, gRect.fMinY, gRect.fMaxX, gRect.fMaxY);
        // From FUnits (em space, y up) to SkGlyph units (pixels, y down).
        fFUnitMatrix.mapRect(&skBounds);
    } else {
    // Glyphs are always drawn from the horizontal origin. The caller must manually use the result
    // of CTFontGetVerticalTranslationsForGlyphs to calculate where to draw the glyph for vertical
    // glyphs. As a result, always get the horizontal bounds of a glyph and translate it if the
    // glyph is vertical. This avoids any diagreement between the various means of retrieving
    // vertical metrics.

        // CTFontGetBoundingRectsForGlyphs produces cgBounds in CG units (pixels, y up).
        CGRect cgBounds;
        CTFontGetBoundingRectsForGlyphs(fCTFont.get(), kCTFontOrientationHorizontal,
                                        &cgGlyph, &cgBounds, 1);
        cgBounds = CGRectApplyAffineTransform(cgBounds, fTransform);

        // BUG?
        // 0x200B (zero-advance space) seems to return a huge (garbage) bounds, when
        // it should be empty. So, if we see a zero-advance, we check if it has an
        // empty path or not, and if so, we jam the bounds to 0. Hopefully a zero-advance
        // is rare, so we won't incur a big performance cost for this extra check.
        if (0 == cgAdvance.width && 0 == cgAdvance.height && !isMavericks()) {
            SkUniqueCFRef<CGPathRef> path(CTFontCreatePathForGlyph(fCTFont.get(), cgGlyph,nullptr));
            if (!path || CGPathIsEmpty(path.get())) {
                return;
            }
        }

        if (SkCGRectIsEmpty(cgBounds)) {
            return;
        }

        // Convert cgBounds to SkGlyph units (pixels, y down).
        skBounds = SkRect::MakeXYWH(cgBounds.origin.x, -cgBounds.origin.y - cgBounds.size.height,
                                    cgBounds.size.width, cgBounds.size.height);
    }

    // Currently the bounds are based on being rendered at (0,0).
    // The top left must not move, since that is the base from which subpixel positioning is offset.
    if (fDoSubPosition) {
        skBounds.fRight += SkFixedToFloat(glyph->getSubXFixed());
        skBounds.fBottom += SkFixedToFloat(glyph->getSubYFixed());
    }

    // We're trying to pack left and top into int16_t,
    // and width and height into uint16_t, after outsetting by 1.
    if (!SkRect::MakeXYWH(-32767, -32767, 65535, 65535).contains(skBounds)) {
        return;
    }

    SkIRect skIBounds;
    skBounds.roundOut(&skIBounds);
    // Expand the bounds by 1 pixel, to give CG room for anti-aliasing.
    // Note that this outset is to allow room for LCD smoothed glyphs. However, the correct outset
    // is not currently known, as CG dilates the outlines by some percentage.
    // Note that if this context is A8 and not back-forming from LCD, there is no need to outset.
    skIBounds.outset(1, 1);
    glyph->fLeft = SkToS16(skIBounds.fLeft);
    glyph->fTop = SkToS16(skIBounds.fTop);
    glyph->fWidth = SkToU16(skIBounds.width());
    glyph->fHeight = SkToU16(skIBounds.height());
}

static constexpr uint8_t sk_pow2_table(size_t i) {
    return SkToU8(((i * i + 128) / 255));
}

/**
 *  This will invert the gamma applied by CoreGraphics, so we can get linear
 *  values.
 *
 *  CoreGraphics obscurely defaults to 2.0 as the subpixel coverage gamma value.
 *  The color space used does not appear to affect this choice.
 */
static constexpr auto gLinearCoverageFromCGLCDValue = SkMakeArray<256>(sk_pow2_table);

static void cgpixels_to_bits(uint8_t dst[], const CGRGBPixel src[], int count) {
    while (count > 0) {
        uint8_t mask = 0;
        for (int i = 7; i >= 0; --i) {
            mask |= ((CGRGBPixel_getAlpha(*src++) >> 7) ^ 0x1) << i;
            if (0 == --count) {
                break;
            }
        }
        *dst++ = mask;
    }
}

template<bool APPLY_PREBLEND>
static inline uint8_t rgb_to_a8(CGRGBPixel rgb, const uint8_t* table8) {
    U8CPU r = 0xFF - ((rgb >> 16) & 0xFF);
    U8CPU g = 0xFF - ((rgb >>  8) & 0xFF);
    U8CPU b = 0xFF - ((rgb >>  0) & 0xFF);
    U8CPU lum = sk_apply_lut_if<APPLY_PREBLEND>(SkComputeLuminance(r, g, b), table8);
#if SK_SHOW_TEXT_BLIT_COVERAGE
    lum = std::max(lum, (U8CPU)0x30);
#endif
    return lum;
}

template<bool APPLY_PREBLEND>
static void RGBToA8(const CGRGBPixel* SK_RESTRICT cgPixels, size_t cgRowBytes,
                    const SkGlyph& glyph, void* glyphImage, const uint8_t* table8) {
    const int width = glyph.width();
    const int height = glyph.height();
    size_t dstRB = glyph.rowBytes();
    uint8_t* SK_RESTRICT dst = (uint8_t*)glyphImage;

    for (int y = 0; y < height; y++) {
        for (int i = 0; i < width; ++i) {
            dst[i] = rgb_to_a8<APPLY_PREBLEND>(cgPixels[i], table8);
        }
        cgPixels = SkTAddOffset<const CGRGBPixel>(cgPixels, cgRowBytes);
        dst = SkTAddOffset<uint8_t>(dst, dstRB);
    }
}

template<bool APPLY_PREBLEND>
static uint16_t RGBToLcd16(CGRGBPixel rgb,
                           const uint8_t* tableR, const uint8_t* tableG, const uint8_t* tableB) {
    U8CPU r = sk_apply_lut_if<APPLY_PREBLEND>(0xFF - ((rgb >> 16) & 0xFF), tableR);
    U8CPU g = sk_apply_lut_if<APPLY_PREBLEND>(0xFF - ((rgb >>  8) & 0xFF), tableG);
    U8CPU b = sk_apply_lut_if<APPLY_PREBLEND>(0xFF - ((rgb >>  0) & 0xFF), tableB);
#if SK_SHOW_TEXT_BLIT_COVERAGE
    r = std::max(r, (U8CPU)0x30);
    g = std::max(g, (U8CPU)0x30);
    b = std::max(b, (U8CPU)0x30);
#endif
    return SkPack888ToRGB16(r, g, b);
}

template<bool APPLY_PREBLEND>
static void RGBToLcd16(const CGRGBPixel* SK_RESTRICT cgPixels, size_t cgRowBytes,
                       const SkGlyph& glyph, void* glyphImage,
                       const uint8_t* tableR, const uint8_t* tableG, const uint8_t* tableB) {
    const int width = glyph.width();
    const int height = glyph.height();
    size_t dstRB = glyph.rowBytes();
    uint16_t* SK_RESTRICT dst = (uint16_t*)glyphImage;

    for (int y = 0; y < height; y++) {
        for (int i = 0; i < width; i++) {
            dst[i] = RGBToLcd16<APPLY_PREBLEND>(cgPixels[i], tableR, tableG, tableB);
        }
        cgPixels = SkTAddOffset<const CGRGBPixel>(cgPixels, cgRowBytes);
        dst = SkTAddOffset<uint16_t>(dst, dstRB);
    }
}

static SkPMColor cgpixels_to_pmcolor(CGRGBPixel rgb) {
    U8CPU a = (rgb >> 24) & 0xFF;
    U8CPU r = (rgb >> 16) & 0xFF;
    U8CPU g = (rgb >>  8) & 0xFF;
    U8CPU b = (rgb >>  0) & 0xFF;
#if SK_SHOW_TEXT_BLIT_COVERAGE
    a = std::max(a, (U8CPU)0x30);
#endif
    return SkPackARGB32(a, r, g, b);
}

void SkScalerContext_Mac::generateImage(const SkGlyph& glyph) {
    CGGlyph cgGlyph = SkTo<CGGlyph>(glyph.getGlyphID());

    // FIXME: lcd smoothed un-hinted rasterization unsupported.
    bool requestSmooth = fRec.getHinting() != SkFontHinting::kNone;

    // Draw the glyph
    size_t cgRowBytes;
    CGRGBPixel* cgPixels = fOffscreen.getCG(*this, glyph, cgGlyph, &cgRowBytes, requestSmooth);
    if (cgPixels == nullptr) {
        return;
    }

    // Fix the glyph
    if ((glyph.fMaskFormat == SkMask::kLCD16_Format) ||
        (glyph.fMaskFormat == SkMask::kA8_Format
         && requestSmooth
         && SkCTFontGetSmoothBehavior() != SkCTFontSmoothBehavior::none))
    {
        const uint8_t* linear = gLinearCoverageFromCGLCDValue.data();

        //Note that the following cannot really be integrated into the
        //pre-blend, since we may not be applying the pre-blend; when we aren't
        //applying the pre-blend it means that a filter wants linear anyway.
        //Other code may also be applying the pre-blend, so we'd need another
        //one with this and one without.
        CGRGBPixel* addr = cgPixels;
        for (int y = 0; y < glyph.fHeight; ++y) {
            for (int x = 0; x < glyph.fWidth; ++x) {
                int r = (addr[x] >> 16) & 0xFF;
                int g = (addr[x] >>  8) & 0xFF;
                int b = (addr[x] >>  0) & 0xFF;
                addr[x] = (linear[r] << 16) | (linear[g] << 8) | linear[b];
            }
            addr = SkTAddOffset<CGRGBPixel>(addr, cgRowBytes);
        }
    }

    // Convert glyph to mask
    switch (glyph.fMaskFormat) {
        case SkMask::kLCD16_Format: {
            if (fPreBlend.isApplicable()) {
                RGBToLcd16<true>(cgPixels, cgRowBytes, glyph, glyph.fImage,
                                 fPreBlend.fR, fPreBlend.fG, fPreBlend.fB);
            } else {
                RGBToLcd16<false>(cgPixels, cgRowBytes, glyph, glyph.fImage,
                                  fPreBlend.fR, fPreBlend.fG, fPreBlend.fB);
            }
        } break;
        case SkMask::kA8_Format: {
            if (fPreBlend.isApplicable()) {
                RGBToA8<true>(cgPixels, cgRowBytes, glyph, glyph.fImage, fPreBlend.fG);
            } else {
                RGBToA8<false>(cgPixels, cgRowBytes, glyph, glyph.fImage, fPreBlend.fG);
            }
        } break;
        case SkMask::kBW_Format: {
            const int width = glyph.fWidth;
            size_t dstRB = glyph.rowBytes();
            uint8_t* dst = (uint8_t*)glyph.fImage;
            for (int y = 0; y < glyph.fHeight; y++) {
                cgpixels_to_bits(dst, cgPixels, width);
                cgPixels = SkTAddOffset<CGRGBPixel>(cgPixels, cgRowBytes);
                dst = SkTAddOffset<uint8_t>(dst, dstRB);
            }
        } break;
        case SkMask::kARGB32_Format: {
            const int width = glyph.fWidth;
            size_t dstRB = glyph.rowBytes();
            SkPMColor* dst = (SkPMColor*)glyph.fImage;
            for (int y = 0; y < glyph.fHeight; y++) {
                for (int x = 0; x < width; ++x) {
                    dst[x] = cgpixels_to_pmcolor(cgPixels[x]);
                }
                cgPixels = SkTAddOffset<CGRGBPixel>(cgPixels, cgRowBytes);
                dst = SkTAddOffset<SkPMColor>(dst, dstRB);
            }
        } break;
        default:
            SkDEBUGFAIL("unexpected mask format");
            break;
    }
}

namespace {
class SkCTPathGeometrySink {
    SkPathBuilder fBuilder;
    bool fStarted;
    CGPoint fCurrent;

    void goingTo(const CGPoint pt) {
        if (!fStarted) {
            fStarted = true;
            fBuilder.moveTo(fCurrent.x, -fCurrent.y);
        }
        fCurrent = pt;
    }

    bool currentIsNot(const CGPoint pt) {
        return fCurrent.x != pt.x || fCurrent.y != pt.y;
    }

public:
    SkCTPathGeometrySink() : fStarted{false}, fCurrent{0,0} {}

    SkPath detach() { return fBuilder.detach(); }

    static void ApplyElement(void *ctx, const CGPathElement *element) {
        SkCTPathGeometrySink& self = *(SkCTPathGeometrySink*)ctx;
        CGPoint* points = element->points;

        switch (element->type) {
            case kCGPathElementMoveToPoint:
                self.fStarted = false;
                self.fCurrent = points[0];
                break;

            case kCGPathElementAddLineToPoint:
                if (self.currentIsNot(points[0])) {
                    self.goingTo(points[0]);
                    self.fBuilder.lineTo(points[0].x, -points[0].y);
                }
                break;

            case kCGPathElementAddQuadCurveToPoint:
                if (self.currentIsNot(points[0]) || self.currentIsNot(points[1])) {
                    self.goingTo(points[1]);
                    self.fBuilder.quadTo(points[0].x, -points[0].y,
                                         points[1].x, -points[1].y);
                }
                break;

            case kCGPathElementAddCurveToPoint:
                if (self.currentIsNot(points[0]) ||
                    self.currentIsNot(points[1]) ||
                    self.currentIsNot(points[2]))
                {
                    self.goingTo(points[2]);
                    self.fBuilder.cubicTo(points[0].x, -points[0].y,
                                          points[1].x, -points[1].y,
                                          points[2].x, -points[2].y);
                }
                break;

            case kCGPathElementCloseSubpath:
                if (self.fStarted) {
                    self.fBuilder.close();
                }
                break;

            default:
                SkDEBUGFAIL("Unknown path element!");
                break;
            }
    }
};
} // namespace

/*
 *  Our subpixel resolution is only 2 bits in each direction, so a scale of 4
 *  seems sufficient, and possibly even correct, to allow the hinted outline
 *  to be subpixel positioned.
 */
#define kScaleForSubPixelPositionHinting (4.0f)

bool SkScalerContext_Mac::generatePath(const SkGlyph& glyph, SkPath* path) {
    SkScalar scaleX = SK_Scalar1;
    SkScalar scaleY = SK_Scalar1;

    CGAffineTransform xform = fTransform;
    /*
     *  For subpixel positioning, we want to return an unhinted outline, so it
     *  can be positioned nicely at fractional offsets. However, we special-case
     *  if the baseline of the (horizontal) text is axis-aligned. In those cases
     *  we want to retain hinting in the direction orthogonal to the baseline.
     *  e.g. for horizontal baseline, we want to retain hinting in Y.
     *  The way we remove hinting is to scale the font by some value (4) in that
     *  direction, ask for the path, and then scale the path back down.
     */
    if (fDoSubPosition) {
        // start out by assuming that we want no hining in X and Y
        scaleX = scaleY = kScaleForSubPixelPositionHinting;
        // now see if we need to restore hinting for axis-aligned baselines
        switch (this->computeAxisAlignmentForHText()) {
            case SkAxisAlignment::kX:
                scaleY = SK_Scalar1; // want hinting in the Y direction
                break;
            case SkAxisAlignment::kY:
                scaleX = SK_Scalar1; // want hinting in the X direction
                break;
            default:
                break;
        }

        CGAffineTransform scale(CGAffineTransformMakeScale(SkScalarToCGFloat(scaleX),
                                                           SkScalarToCGFloat(scaleY)));
        xform = CGAffineTransformConcat(fTransform, scale);
    }

    CGGlyph cgGlyph = SkTo<CGGlyph>(glyph.getGlyphID());
    SkUniqueCFRef<CGPathRef> cgPath(CTFontCreatePathForGlyph(fCTFont.get(), cgGlyph, &xform));

    path->reset();
    if (!cgPath) {
        return false;
    }

    SkCTPathGeometrySink sink;
    CGPathApply(cgPath.get(), &sink, SkCTPathGeometrySink::ApplyElement);
    *path = sink.detach();
    if (fDoSubPosition) {
        SkMatrix m;
        m.setScale(SkScalarInvert(scaleX), SkScalarInvert(scaleY));
        path->transform(m);
    }
    return true;
}

void SkScalerContext_Mac::generateFontMetrics(SkFontMetrics* metrics) {
    if (nullptr == metrics) {
        return;
    }

    CGRect theBounds = CTFontGetBoundingBox(fCTFont.get());

    metrics->fTop          = SkScalarFromCGFloat(-SkCGRectGetMaxY(theBounds));
    metrics->fAscent       = SkScalarFromCGFloat(-CTFontGetAscent(fCTFont.get()));
    metrics->fDescent      = SkScalarFromCGFloat( CTFontGetDescent(fCTFont.get()));
    metrics->fBottom       = SkScalarFromCGFloat(-SkCGRectGetMinY(theBounds));
    metrics->fLeading      = SkScalarFromCGFloat( CTFontGetLeading(fCTFont.get()));
    metrics->fAvgCharWidth = SkScalarFromCGFloat( SkCGRectGetWidth(theBounds));
    metrics->fXMin         = SkScalarFromCGFloat( SkCGRectGetMinX(theBounds));
    metrics->fXMax         = SkScalarFromCGFloat( SkCGRectGetMaxX(theBounds));
    metrics->fMaxCharWidth = metrics->fXMax - metrics->fXMin;
    metrics->fXHeight      = SkScalarFromCGFloat( CTFontGetXHeight(fCTFont.get()));
    metrics->fCapHeight    = SkScalarFromCGFloat( CTFontGetCapHeight(fCTFont.get()));
    metrics->fUnderlineThickness = SkScalarFromCGFloat( CTFontGetUnderlineThickness(fCTFont.get()));
    metrics->fUnderlinePosition = -SkScalarFromCGFloat( CTFontGetUnderlinePosition(fCTFont.get()));

    metrics->fFlags = 0;
    metrics->fFlags |= SkFontMetrics::kUnderlineThicknessIsValid_Flag;
    metrics->fFlags |= SkFontMetrics::kUnderlinePositionIsValid_Flag;

    SkUniqueCFRef<CFArrayRef> ctAxes(CTFontCopyVariationAxes(fCTFont.get()));
    if (ctAxes && CFArrayGetCount(ctAxes.get()) > 0) {
        // The bounds are only valid for the default variation.
        metrics->fFlags |= SkFontMetrics::kBoundsInvalid_Flag;
    }

    // See https://bugs.chromium.org/p/skia/issues/detail?id=6203
    // At least on 10.12.3 with memory based fonts the x-height is always 0.6666 of the ascent and
    // the cap-height is always 0.8888 of the ascent. It appears that the values from the 'OS/2'
    // table are read, but then overwritten if the font is not a system font. As a result, if there
    // is a valid 'OS/2' table available use the values from the table if they aren't too strange.
    struct OS2HeightMetrics {
        SK_OT_SHORT sxHeight;
        SK_OT_SHORT sCapHeight;
    } heights;
    size_t bytesRead = this->getTypeface()->getTableData(
            SkTEndian_SwapBE32(SkOTTableOS2::TAG), offsetof(SkOTTableOS2, version.v2.sxHeight),
            sizeof(heights), &heights);
    if (bytesRead == sizeof(heights)) {
        // 'fontSize' is correct because the entire resolved size is set by the constructor.
        CGFloat fontSize = CTFontGetSize(this->fCTFont.get());
        unsigned upem = CTFontGetUnitsPerEm(this->fCTFont.get());
        unsigned maxSaneHeight = upem * 2;
        uint16_t xHeight = SkEndian_SwapBE16(heights.sxHeight);
        if (xHeight && xHeight < maxSaneHeight) {
            metrics->fXHeight = SkScalarFromCGFloat(xHeight * fontSize / upem);
        }
        uint16_t capHeight = SkEndian_SwapBE16(heights.sCapHeight);
        if (capHeight && capHeight < maxSaneHeight) {
            metrics->fCapHeight = SkScalarFromCGFloat(capHeight * fontSize / upem);
        }
    }
}

#endif<|MERGE_RESOLUTION|>--- conflicted
+++ resolved
@@ -190,11 +190,7 @@
     // As a result, it is necessary to know the actual device size and request that.
     SkVector scale;
     SkMatrix skTransform;
-<<<<<<< HEAD
-    bool invertible = fRec.computeMatrices(SkScalerContextRec::kVertical_PreMatrixScale,
-=======
     bool invertible = fRec.computeMatrices(SkScalerContextRec::PreMatrixScale::kVertical,
->>>>>>> e3551219
                                            &scale, &skTransform, nullptr, nullptr, &fFUnitMatrix);
     fTransform = MatrixToCGAffineTransform(skTransform);
     // CGAffineTransformInvert documents that if the transform is non-invertible it will return the
