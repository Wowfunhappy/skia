--- conflicted
+++ resolved
@@ -358,7 +358,6 @@
     return image;
 }
 
-<<<<<<< HEAD
 uint16_t SkScalerContext_Mac::getFBoundingBoxesGlyphOffset() {
     if (fFBoundingBoxesGlyphOffset) {
         return fFBoundingBoxesGlyphOffset;
@@ -404,16 +403,6 @@
     return true;
 }
 
-unsigned SkScalerContext_Mac::generateGlyphCount(void) {
-    return fGlyphCount;
-}
-
-bool SkScalerContext_Mac::generateAdvance(SkGlyph* glyph) {
-    return false;
-}
-
-=======
->>>>>>> 2e28fe9d
 void SkScalerContext_Mac::generateMetrics(SkGlyph* glyph, SkArenaAlloc* alloc) {
     glyph->fMaskFormat = fRec.fMaskFormat;
 
