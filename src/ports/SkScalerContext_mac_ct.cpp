/*
 * Copyright 2006 The Android Open Source Project
 *
 * Use of this source code is governed by a BSD-style license that can be
 * found in the LICENSE file.
 */

#include "include/core/SkTypes.h"
#if defined(SK_BUILD_FOR_MAC) || defined(SK_BUILD_FOR_IOS)

#ifdef SK_BUILD_FOR_MAC
#import <ApplicationServices/ApplicationServices.h>
#endif

#ifdef SK_BUILD_FOR_IOS
#include <CoreText/CoreText.h>
#include <CoreText/CTFontManager.h>
#include <CoreGraphics/CoreGraphics.h>
#include <CoreFoundation/CoreFoundation.h>
#endif

#include "include/core/SkColor.h"
#include "include/core/SkColorPriv.h"
#include "include/core/SkFontMetrics.h"
#include "include/core/SkFontTypes.h"
#include "include/core/SkMatrix.h"
#include "include/core/SkPathBuilder.h"
#include "include/core/SkPoint.h"
#include "include/core/SkRect.h"
#include "include/core/SkScalar.h"
#include "include/core/SkTypeface.h"
#include "include/private/SkColorData.h"
#include "include/private/SkFixed.h"
#include "include/private/SkTemplates.h"
#include "include/private/SkTo.h"
#include "src/core/SkAutoMalloc.h"
#include "src/core/SkEndian.h"
#include "src/core/SkGlyph.h"
#include "src/core/SkMask.h"
#include "src/core/SkMaskGamma.h"
#include "src/core/SkMathPriv.h"
#include "src/core/SkOpts.h"
#include "src/ports/SkScalerContext_mac_ct.h"
#include "src/ports/SkTypeface_mac_ct.h"
#include "src/sfnt/SkOTTableTypes.h"
#include "src/sfnt/SkOTTable_OS_2.h"
#include "src/utils/mac/SkCGBase.h"
#include "src/utils/mac/SkCGGeometry.h"
#include "src/utils/mac/SkCTFont.h"
#include "src/utils/mac/SkUniqueCFRef.h"

#include "src/sfnt/SkOTTable_glyf.h"
#include "src/sfnt/SkOTTable_head.h"
#include "src/sfnt/SkOTTable_hhea.h"
#include "src/sfnt/SkOTTable_loca.h"

#include <algorithm>

class SkDescriptor;


// Set to make glyph bounding boxes visible.
#define SK_SHOW_TEXT_BLIT_COVERAGE 0

template<typename T> class AutoCGTable : SkNoncopyable {
public:
    AutoCGTable(CGFontRef font)
    //Undocumented: the tag parameter in this call is expected in machine order and not BE order.
    : fCFData(CGFontCopyTableForTag(font, SkSetFourByteTag(T::TAG0, T::TAG1, T::TAG2, T::TAG3)))
    , fData(fCFData ? reinterpret_cast<const T*>(CFDataGetBytePtr(fCFData.get())) : nullptr)
    { }
    const T* operator->() const { return fData; }
private:
    SkUniqueCFRef<CFDataRef> fCFData;
public:
    const T* fData;
};

#include <sys/utsname.h>
// See Source/WebKit/chromium/base/mac/mac_util.mm DarwinMajorVersionInternal for original source.
static int readVersion() {
    struct utsname info;
    if (uname(&info) != 0) {
        SkDebugf("uname failed\n");
        return 0;
    }
    if (strcmp(info.sysname, "Darwin") != 0) {
        SkDebugf("unexpected uname sysname %s\n", info.sysname);
        return 0;
    }
    char* dot = strchr(info.release, '.');
    if (!dot) {
        SkDebugf("expected dot in uname release %s\n", info.release);
        return 0;
    }
    int version = atoi(info.release);
    if (version == 0) {
        SkDebugf("could not parse uname release %s\n", info.release);
    }
    return version;
}
static int darwinVersion() {
    static int darwin_version = readVersion();
    return darwin_version;
}
static bool isLion() {
    return darwinVersion() == 11;
}
static bool isMountainLion() {
    return darwinVersion() == 12;
}
static bool isMavericks() {
    return darwinVersion() == 13;
}

static void sk_memset_rect32(uint32_t* ptr, uint32_t value,
                             int width, int height, size_t rowBytes) {
    SkASSERT(width);
    SkASSERT(width * sizeof(uint32_t) <= rowBytes);

    if (width >= 32) {
        while (height) {
            sk_memset32(ptr, value, width);
            ptr = (uint32_t*)((char*)ptr + rowBytes);
            height -= 1;
        }
        return;
    }

    rowBytes -= width * sizeof(uint32_t);

    if (width >= 8) {
        while (height) {
            int w = width;
            do {
                *ptr++ = value; *ptr++ = value;
                *ptr++ = value; *ptr++ = value;
                *ptr++ = value; *ptr++ = value;
                *ptr++ = value; *ptr++ = value;
                w -= 8;
            } while (w >= 8);
            while (--w >= 0) {
                *ptr++ = value;
            }
            ptr = (uint32_t*)((char*)ptr + rowBytes);
            height -= 1;
        }
    } else {
        while (height) {
            int w = width;
            do {
                *ptr++ = value;
            } while (--w > 0);
            ptr = (uint32_t*)((char*)ptr + rowBytes);
            height -= 1;
        }
    }
}

static unsigned CGRGBPixel_getAlpha(CGRGBPixel pixel) {
    return pixel & 0xFF;
}

static CGAffineTransform MatrixToCGAffineTransform(const SkMatrix& matrix) {
    return CGAffineTransformMake( SkScalarToCGFloat(matrix[SkMatrix::kMScaleX]),
                                 -SkScalarToCGFloat(matrix[SkMatrix::kMSkewY] ),
                                 -SkScalarToCGFloat(matrix[SkMatrix::kMSkewX] ),
                                  SkScalarToCGFloat(matrix[SkMatrix::kMScaleY]),
                                  SkScalarToCGFloat(matrix[SkMatrix::kMTransX]),
                                  SkScalarToCGFloat(matrix[SkMatrix::kMTransY]));
}

SkScalerContext_Mac::SkScalerContext_Mac(sk_sp<SkTypeface_Mac> typeface,
                                         const SkScalerContextEffects& effects,
                                         const SkDescriptor* desc)
        : INHERITED(std::move(typeface), effects, desc)
<<<<<<< HEAD
        , fFBoundingBoxes()
        , fFBoundingBoxesGlyphOffset(0)
        , fGeneratedFBoundingBoxes(false)
=======
        , fOffscreen(fRec.fForegroundColor)
>>>>>>> d6245fc4
        , fDoSubPosition(SkToBool(fRec.fFlags & kSubpixelPositioning_Flag))

{
    CTFontRef ctFont = (CTFontRef)this->getTypeface()->internal_private_getCTFontRef();
    CFIndex numGlyphs = CTFontGetGlyphCount(ctFont);
    SkASSERT(numGlyphs >= 1 && numGlyphs <= 0xFFFF);
    fGlyphCount = SkToU16(numGlyphs);

    // CT on (at least) 10.9 will size color glyphs down from the requested size, but not up.
    // As a result, it is necessary to know the actual device size and request that.
    SkVector scale;
    SkMatrix skTransform;
    bool invertible = fRec.computeMatrices(SkScalerContextRec::kVertical_PreMatrixScale,
                                           &scale, &skTransform, nullptr, nullptr, &fFUnitMatrix);
    fTransform = MatrixToCGAffineTransform(skTransform);
    // CGAffineTransformInvert documents that if the transform is non-invertible it will return the
    // passed transform unchanged. It does so, but then also prints a message to stdout. Avoid this.
    if (invertible) {
        fInvTransform = CGAffineTransformInvert(fTransform);
    } else {
        fInvTransform = fTransform;
    }

    // The transform contains everything except the requested text size.
    // Some properties, like 'trak', are based on the optical text size.
    CGFloat textSize = SkScalarToCGFloat(scale.y());
    fCTFont = SkCTFontCreateExactCopy(ctFont, textSize,
                                      ((SkTypeface_Mac*)this->getTypeface())->fOpszVariation);
    fCGFont.reset(CTFontCopyGraphicsFont(fCTFont.get(), nullptr));

	SkScalar emPerFUnit = SkScalarInvert(SkIntToScalar(CGFontGetUnitsPerEm(fCGFont.get())));
    fFUnitMatrix.preScale(emPerFUnit, -emPerFUnit);
}

static int RoundSize(int dimension) {
    return SkNextPow2(dimension);
}

static CGColorRef CGColorForSkColor(CGColorSpaceRef rgbcs, SkColor bgra) {
    CGFloat components[4];
    components[0] = (CGFloat)SkColorGetR(bgra) * (1/255.0f);
    components[1] = (CGFloat)SkColorGetG(bgra) * (1/255.0f);
    components[2] = (CGFloat)SkColorGetB(bgra) * (1/255.0f);
    // CoreText applies the CGContext fill color as the COLR foreground color.
    // However, the alpha is applied to the whole glyph drawing (and Skia will do that as well).
    // For now, cannot really support COLR foreground color alpha.
    components[3] = 1.0f;
    return CGColorCreate(rgbcs, components);
}

SkScalerContext_Mac::Offscreen::Offscreen(SkColor foregroundColor)
    // It doesn't appear to matter what color space is specified.
    // Regular blends and antialiased text are always (s*a + d*(1-a))
    // and subpixel antialiased text is always g=2.0.
    // However, we need to specify one anyway.
    : fRGBSpace(CGColorSpaceCreateDeviceRGB())
    , fCG(nullptr)
    , fForegroundColor(CGColorForSkColor(fRGBSpace.get(), foregroundColor))
    , fDoAA(false)
    , fDoLCD(false)
{
    fSize.set(0, 0);
}

CGRGBPixel* SkScalerContext_Mac::Offscreen::getCG(const SkScalerContext_Mac& context,
                                                  const SkGlyph& glyph, CGGlyph glyphID,
                                                  size_t* rowBytesPtr,
                                                  bool generateA8FromLCD) {
    // default to kBW_Format
    bool doAA = false;
    bool doLCD = false;

    if (SkMask::kBW_Format != glyph.maskFormat()) {
        doLCD = true;
        doAA = true;
    }

    // FIXME: lcd smoothed un-hinted rasterization unsupported.
    if (!generateA8FromLCD && SkMask::kA8_Format == glyph.maskFormat()) {
        doLCD = false;
        doAA = true;
    }

    // If this font might have color glyphs, disable LCD as there's no way to support it.
    // CoreText doesn't tell us which format it ended up using, so we can't detect it.
    // A8 will end up black on transparent, but TODO: we can detect gray and set to A8.
    if (SkMask::kARGB32_Format == glyph.maskFormat()) {
        doLCD = false;
    }

    size_t rowBytes = fSize.fWidth * sizeof(CGRGBPixel);
    if (!fCG || fSize.fWidth < glyph.width() || fSize.fHeight < glyph.height()) {
        if (fSize.fWidth < glyph.width()) {
            fSize.fWidth = RoundSize(glyph.width());
        }
        if (fSize.fHeight < glyph.height()) {
            fSize.fHeight = RoundSize(glyph.height());
        }

        rowBytes = fSize.fWidth * sizeof(CGRGBPixel);
        void* image = fImageStorage.reset(rowBytes * fSize.fHeight);
        const CGImageAlphaInfo alpha = (glyph.isColor())
                                     ? kCGImageAlphaPremultipliedFirst
                                     : kCGImageAlphaNoneSkipFirst;
        const CGBitmapInfo bitmapInfo = kCGBitmapByteOrder32Host | (CGBitmapInfo)alpha;
        fCG.reset(CGBitmapContextCreate(image, fSize.fWidth, fSize.fHeight, 8,
                                        rowBytes, fRGBSpace.get(), bitmapInfo));

        // Skia handles quantization and subpixel positioning,
        // so disable quantization and enable subpixel positioning in CG.
        CGContextSetAllowsFontSubpixelQuantization(fCG.get(), false);
        CGContextSetShouldSubpixelQuantizeFonts(fCG.get(), false);

        // Because CG always draws from the horizontal baseline,
        // if there is a non-integral translation from the horizontal origin to the vertical origin,
        // then CG cannot draw the glyph in the correct location without subpixel positioning.
        CGContextSetAllowsFontSubpixelPositioning(fCG.get(), true);
        CGContextSetShouldSubpixelPositionFonts(fCG.get(), true);

        CGContextSetTextDrawingMode(fCG.get(), kCGTextFill);

        if (SkMask::kARGB32_Format != glyph.maskFormat()) {
            // Draw black on white to create mask. (Special path exists to speed this up in CG.)
            CGContextSetGrayFillColor(fCG.get(), 0.0f, 1.0f);
        } else {
            CGContextSetFillColorWithColor(fCG.get(), fForegroundColor.get());
        }

        // force our checks below to happen
        fDoAA = !doAA;
        fDoLCD = !doLCD;

        CGContextSetTextMatrix(fCG.get(), context.fTransform);
    }

    if (fDoAA != doAA) {
        CGContextSetShouldAntialias(fCG.get(), doAA);
        fDoAA = doAA;
    }
    if (fDoLCD != doLCD) {
        CGContextSetShouldSmoothFonts(fCG.get(), doLCD);
        fDoLCD = doLCD;
    }

    CGRGBPixel* image = (CGRGBPixel*)fImageStorage.get();
    // skip rows based on the glyph's height
    image += (fSize.fHeight - glyph.height()) * fSize.fWidth;

    // Erase to white (or transparent black if it's a color glyph, to not composite against white).
    uint32_t bgColor = (!glyph.isColor()) ? 0xFFFFFFFF : 0x00000000;
    sk_memset_rect32(image, bgColor, glyph.width(), glyph.height(), rowBytes);

    float subX = 0;
    float subY = 0;
    if (context.fDoSubPosition) {
        subX = SkFixedToFloat(glyph.getSubXFixed());
        subY = SkFixedToFloat(glyph.getSubYFixed());
    }

    CGPoint point = CGPointMake(-glyph.left() + subX, glyph.top() + glyph.height() - subY);
    // Prior to 10.10, CTFontDrawGlyphs acted like CGContextShowGlyphsAtPositions and took
    // 'positions' which are in text space. The glyph location (in device space) must be
    // mapped into text space, so that CG can convert it back into device space.
    // In 10.10.1, this is handled directly in CTFontDrawGlyphs.
    //
    // However, in 10.10.2 color glyphs no longer rotate based on the font transform.
    // So always make the font transform identity and place the transform on the context.
    point = CGPointApplyAffineTransform(point, context.fInvTransform);

    CTFontDrawGlyphs(context.fCTFont.get(), &glyphID, &point, 1, fCG.get());

    SkASSERT(rowBytesPtr);
    *rowBytesPtr = rowBytes;
    return image;
}

uint16_t SkScalerContext_Mac::getFBoundingBoxesGlyphOffset() {
    if (fFBoundingBoxesGlyphOffset) {
        return fFBoundingBoxesGlyphOffset;
    }
    fFBoundingBoxesGlyphOffset = fGlyphCount; // fallback for all fonts
    AutoCGTable<SkOTTableHorizontalHeader> hheaTable(fCGFont.get());
    if (hheaTable.fData) {
        fFBoundingBoxesGlyphOffset = SkEndian_SwapBE16(hheaTable->numberOfHMetrics);
    }
    return fFBoundingBoxesGlyphOffset;
}

bool SkScalerContext_Mac::generateBBoxes() {
    if (fGeneratedFBoundingBoxes) {
        return SkToBool(fFBoundingBoxes.get());
    }
    fGeneratedFBoundingBoxes = true;
    AutoCGTable<SkOTTableHead> headTable(fCGFont.get());
    if (!headTable.fData) {
        return false;
    }
    AutoCGTable<SkOTTableIndexToLocation> locaTable(fCGFont.get());
    if (!locaTable.fData) {
        return false;
    }
    AutoCGTable<SkOTTableGlyph> glyfTable(fCGFont.get());
    if (!glyfTable.fData) {
        return false;
    }
    uint16_t entries = fGlyphCount - fFBoundingBoxesGlyphOffset;
    fFBoundingBoxes.reset(entries);
    SkOTTableHead::IndexToLocFormat locaFormat = headTable->indexToLocFormat;
    SkOTTableGlyph::Iterator glyphDataIter(*glyfTable.fData, *locaTable.fData, locaFormat);
    glyphDataIter.advance(fFBoundingBoxesGlyphOffset);
    for (uint16_t boundingBoxesIndex = 0; boundingBoxesIndex < entries; ++boundingBoxesIndex) {
        const SkOTTableGlyphData* glyphData = glyphDataIter.next();
        GlyphRect& rect = fFBoundingBoxes[boundingBoxesIndex];
        rect.fMinX = SkEndian_SwapBE16(glyphData->xMin);
        rect.fMinY = SkEndian_SwapBE16(glyphData->yMin);
        rect.fMaxX = SkEndian_SwapBE16(glyphData->xMax);
        rect.fMaxY = SkEndian_SwapBE16(glyphData->yMax);
    }
    return true;
}

unsigned SkScalerContext_Mac::generateGlyphCount(void) {
    return fGlyphCount;
}

bool SkScalerContext_Mac::generateAdvance(SkGlyph* glyph) {
    return false;
}

void SkScalerContext_Mac::generateMetrics(SkGlyph* glyph, SkArenaAlloc* alloc) {
    glyph->fMaskFormat = fRec.fMaskFormat;

    if (((SkTypeface_Mac*)this->getTypeface())->fHasColorGlyphs) {
        glyph->setPath(alloc, nullptr, false);
    }

    const CGGlyph cgGlyph = (CGGlyph) glyph->getGlyphID();
    glyph->zeroMetrics();

    // The following block produces cgAdvance in CG units (pixels, y up).
    CGSize cgAdvance;
    CTFontGetAdvancesForGlyphs(fCTFont.get(), kCTFontOrientationHorizontal,
                               &cgGlyph, &cgAdvance, 1);
    cgAdvance = CGSizeApplyAffineTransform(cgAdvance, fTransform);
    glyph->fAdvanceX =  SkFloatFromCGFloat(cgAdvance.width);
    glyph->fAdvanceY = -SkFloatFromCGFloat(cgAdvance.height);

    // The following produces skBounds in SkGlyph units (pixels, y down),
    // or returns early if skBounds would be empty.
    SkRect skBounds;

    // On Mountain Lion, CTFontGetBoundingRectsForGlyphs with kCTFontVerticalOrientation and
    // CTFontGetVerticalTranslationsForGlyphs do not agree when using OTF CFF fonts.
    // For TTF fonts these two do agree and we can use CTFontGetBoundingRectsForGlyphs to get
    // the bounding box and CTFontGetVerticalTranslationsForGlyphs to then draw the glyph
    // inside that bounding box. However, with OTF CFF fonts this does not work. It appears that
    // CTFontGetBoundingRectsForGlyphs with kCTFontVerticalOrientation on OTF CFF fonts tries
    // to center the glyph along the vertical baseline and also perform some mysterious shift
    // along the baseline. CTFontGetVerticalTranslationsForGlyphs does not appear to perform
    // these steps.
    //
    // It is not known which is correct (or if either is correct). However, we must always draw
    // from the horizontal origin and must use CTFontGetVerticalTranslationsForGlyphs to draw.
    // As a result, we do not call CTFontGetBoundingRectsForGlyphs for vertical glyphs.
    // On Snow Leopard, CTFontGetBoundingRectsForGlyphs ignores kCTFontVerticalOrientation and
    // returns horizontal bounds.
    // On Lion and Mountain Lion, CTFontGetBoundingRectsForGlyphs has a bug which causes it to
    // return a bad value in cgBounds.origin.x for SFNT fonts whose hhea::numberOfHMetrics is
    // less than its maxp::numGlyphs. When this is the case we try to read the bounds from the
    // font directly.
    if ((isLion() || isMountainLion()) &&
        (cgGlyph < fGlyphCount && cgGlyph >= getFBoundingBoxesGlyphOffset() && generateBBoxes()))
    {
        const GlyphRect& gRect = fFBoundingBoxes[cgGlyph - fFBoundingBoxesGlyphOffset];
        if (gRect.fMinX >= gRect.fMaxX || gRect.fMinY >= gRect.fMaxY) {
            return;
        }
        skBounds = SkRect::MakeLTRB(gRect.fMinX, gRect.fMinY, gRect.fMaxX, gRect.fMaxY);
        // From FUnits (em space, y up) to SkGlyph units (pixels, y down).
        fFUnitMatrix.mapRect(&skBounds);
    } else {
    // Glyphs are always drawn from the horizontal origin. The caller must manually use the result
    // of CTFontGetVerticalTranslationsForGlyphs to calculate where to draw the glyph for vertical
    // glyphs. As a result, always get the horizontal bounds of a glyph and translate it if the
    // glyph is vertical. This avoids any diagreement between the various means of retrieving
    // vertical metrics.

        // CTFontGetBoundingRectsForGlyphs produces cgBounds in CG units (pixels, y up).
        CGRect cgBounds;
        CTFontGetBoundingRectsForGlyphs(fCTFont.get(), kCTFontOrientationHorizontal,
                                        &cgGlyph, &cgBounds, 1);
        cgBounds = CGRectApplyAffineTransform(cgBounds, fTransform);

        // BUG?
        // 0x200B (zero-advance space) seems to return a huge (garbage) bounds, when
        // it should be empty. So, if we see a zero-advance, we check if it has an
        // empty path or not, and if so, we jam the bounds to 0. Hopefully a zero-advance
        // is rare, so we won't incur a big performance cost for this extra check.
        if (0 == cgAdvance.width && 0 == cgAdvance.height && !isMavericks()) {
            SkUniqueCFRef<CGPathRef> path(CTFontCreatePathForGlyph(fCTFont.get(), cgGlyph,nullptr));
            if (!path || CGPathIsEmpty(path.get())) {
                return;
            }
        }

        if (SkCGRectIsEmpty(cgBounds)) {
            return;
        }

        // Convert cgBounds to SkGlyph units (pixels, y down).
        skBounds = SkRect::MakeXYWH(cgBounds.origin.x, -cgBounds.origin.y - cgBounds.size.height,
                                    cgBounds.size.width, cgBounds.size.height);
    }

    // Currently the bounds are based on being rendered at (0,0).
    // The top left must not move, since that is the base from which subpixel positioning is offset.
    if (fDoSubPosition) {
        skBounds.fRight += SkFixedToFloat(glyph->getSubXFixed());
        skBounds.fBottom += SkFixedToFloat(glyph->getSubYFixed());
    }

    // We're trying to pack left and top into int16_t,
    // and width and height into uint16_t, after outsetting by 1.
    if (!SkRect::MakeXYWH(-32767, -32767, 65535, 65535).contains(skBounds)) {
        return;
    }

    SkIRect skIBounds;
    skBounds.roundOut(&skIBounds);
    // Expand the bounds by 1 pixel, to give CG room for anti-aliasing.
    // Note that this outset is to allow room for LCD smoothed glyphs. However, the correct outset
    // is not currently known, as CG dilates the outlines by some percentage.
    // Note that if this context is A8 and not back-forming from LCD, there is no need to outset.
    skIBounds.outset(1, 1);
    glyph->fLeft = SkToS16(skIBounds.fLeft);
    glyph->fTop = SkToS16(skIBounds.fTop);
    glyph->fWidth = SkToU16(skIBounds.width());
    glyph->fHeight = SkToU16(skIBounds.height());
}

static constexpr uint8_t sk_pow2_table(size_t i) {
    return SkToU8(((i * i + 128) / 255));
}

/**
 *  This will invert the gamma applied by CoreGraphics, so we can get linear
 *  values.
 *
 *  CoreGraphics obscurely defaults to 2.0 as the subpixel coverage gamma value.
 *  The color space used does not appear to affect this choice.
 */
static constexpr auto gLinearCoverageFromCGLCDValue = SkMakeArray<256>(sk_pow2_table);

static void cgpixels_to_bits(uint8_t dst[], const CGRGBPixel src[], int count) {
    while (count > 0) {
        uint8_t mask = 0;
        for (int i = 7; i >= 0; --i) {
            mask |= ((CGRGBPixel_getAlpha(*src++) >> 7) ^ 0x1) << i;
            if (0 == --count) {
                break;
            }
        }
        *dst++ = mask;
    }
}

template<bool APPLY_PREBLEND>
static inline uint8_t rgb_to_a8(CGRGBPixel rgb, const uint8_t* table8) {
    U8CPU r = 0xFF - ((rgb >> 16) & 0xFF);
    U8CPU g = 0xFF - ((rgb >>  8) & 0xFF);
    U8CPU b = 0xFF - ((rgb >>  0) & 0xFF);
    U8CPU lum = sk_apply_lut_if<APPLY_PREBLEND>(SkComputeLuminance(r, g, b), table8);
#if SK_SHOW_TEXT_BLIT_COVERAGE
    lum = std::max(lum, (U8CPU)0x30);
#endif
    return lum;
}

template<bool APPLY_PREBLEND>
static void RGBToA8(const CGRGBPixel* SK_RESTRICT cgPixels, size_t cgRowBytes,
                    const SkGlyph& glyph, void* glyphImage, const uint8_t* table8) {
    const int width = glyph.width();
    const int height = glyph.height();
    size_t dstRB = glyph.rowBytes();
    uint8_t* SK_RESTRICT dst = (uint8_t*)glyphImage;

    for (int y = 0; y < height; y++) {
        for (int i = 0; i < width; ++i) {
            dst[i] = rgb_to_a8<APPLY_PREBLEND>(cgPixels[i], table8);
        }
        cgPixels = SkTAddOffset<const CGRGBPixel>(cgPixels, cgRowBytes);
        dst = SkTAddOffset<uint8_t>(dst, dstRB);
    }
}

template<bool APPLY_PREBLEND>
static uint16_t RGBToLcd16(CGRGBPixel rgb,
                           const uint8_t* tableR, const uint8_t* tableG, const uint8_t* tableB) {
    U8CPU r = sk_apply_lut_if<APPLY_PREBLEND>(0xFF - ((rgb >> 16) & 0xFF), tableR);
    U8CPU g = sk_apply_lut_if<APPLY_PREBLEND>(0xFF - ((rgb >>  8) & 0xFF), tableG);
    U8CPU b = sk_apply_lut_if<APPLY_PREBLEND>(0xFF - ((rgb >>  0) & 0xFF), tableB);
#if SK_SHOW_TEXT_BLIT_COVERAGE
    r = std::max(r, (U8CPU)0x30);
    g = std::max(g, (U8CPU)0x30);
    b = std::max(b, (U8CPU)0x30);
#endif
    return SkPack888ToRGB16(r, g, b);
}

template<bool APPLY_PREBLEND>
static void RGBToLcd16(const CGRGBPixel* SK_RESTRICT cgPixels, size_t cgRowBytes,
                       const SkGlyph& glyph, void* glyphImage,
                       const uint8_t* tableR, const uint8_t* tableG, const uint8_t* tableB) {
    const int width = glyph.width();
    const int height = glyph.height();
    size_t dstRB = glyph.rowBytes();
    uint16_t* SK_RESTRICT dst = (uint16_t*)glyphImage;

    for (int y = 0; y < height; y++) {
        for (int i = 0; i < width; i++) {
            dst[i] = RGBToLcd16<APPLY_PREBLEND>(cgPixels[i], tableR, tableG, tableB);
        }
        cgPixels = SkTAddOffset<const CGRGBPixel>(cgPixels, cgRowBytes);
        dst = SkTAddOffset<uint16_t>(dst, dstRB);
    }
}

static SkPMColor cgpixels_to_pmcolor(CGRGBPixel rgb) {
    U8CPU a = (rgb >> 24) & 0xFF;
    U8CPU r = (rgb >> 16) & 0xFF;
    U8CPU g = (rgb >>  8) & 0xFF;
    U8CPU b = (rgb >>  0) & 0xFF;
#if SK_SHOW_TEXT_BLIT_COVERAGE
    a = std::max(a, (U8CPU)0x30);
#endif
    return SkPackARGB32(a, r, g, b);
}

void SkScalerContext_Mac::generateImage(const SkGlyph& glyph) {
    CGGlyph cgGlyph = SkTo<CGGlyph>(glyph.getGlyphID());

    // FIXME: lcd smoothed un-hinted rasterization unsupported.
    bool requestSmooth = fRec.getHinting() != SkFontHinting::kNone;

    // Draw the glyph
    size_t cgRowBytes;
    CGRGBPixel* cgPixels = fOffscreen.getCG(*this, glyph, cgGlyph, &cgRowBytes, requestSmooth);
    if (cgPixels == nullptr) {
        return;
    }

    // Fix the glyph
    if ((glyph.fMaskFormat == SkMask::kLCD16_Format) ||
        (glyph.fMaskFormat == SkMask::kA8_Format
         && requestSmooth
         && SkCTFontGetSmoothBehavior() != SkCTFontSmoothBehavior::none))
    {
        const uint8_t* linear = gLinearCoverageFromCGLCDValue.data();

        //Note that the following cannot really be integrated into the
        //pre-blend, since we may not be applying the pre-blend; when we aren't
        //applying the pre-blend it means that a filter wants linear anyway.
        //Other code may also be applying the pre-blend, so we'd need another
        //one with this and one without.
        CGRGBPixel* addr = cgPixels;
        for (int y = 0; y < glyph.fHeight; ++y) {
            for (int x = 0; x < glyph.fWidth; ++x) {
                int r = (addr[x] >> 16) & 0xFF;
                int g = (addr[x] >>  8) & 0xFF;
                int b = (addr[x] >>  0) & 0xFF;
                addr[x] = (linear[r] << 16) | (linear[g] << 8) | linear[b];
            }
            addr = SkTAddOffset<CGRGBPixel>(addr, cgRowBytes);
        }
    }

    // Convert glyph to mask
    switch (glyph.fMaskFormat) {
        case SkMask::kLCD16_Format: {
            if (fPreBlend.isApplicable()) {
                RGBToLcd16<true>(cgPixels, cgRowBytes, glyph, glyph.fImage,
                                 fPreBlend.fR, fPreBlend.fG, fPreBlend.fB);
            } else {
                RGBToLcd16<false>(cgPixels, cgRowBytes, glyph, glyph.fImage,
                                  fPreBlend.fR, fPreBlend.fG, fPreBlend.fB);
            }
        } break;
        case SkMask::kA8_Format: {
            if (fPreBlend.isApplicable()) {
                RGBToA8<true>(cgPixels, cgRowBytes, glyph, glyph.fImage, fPreBlend.fG);
            } else {
                RGBToA8<false>(cgPixels, cgRowBytes, glyph, glyph.fImage, fPreBlend.fG);
            }
        } break;
        case SkMask::kBW_Format: {
            const int width = glyph.fWidth;
            size_t dstRB = glyph.rowBytes();
            uint8_t* dst = (uint8_t*)glyph.fImage;
            for (int y = 0; y < glyph.fHeight; y++) {
                cgpixels_to_bits(dst, cgPixels, width);
                cgPixels = SkTAddOffset<CGRGBPixel>(cgPixels, cgRowBytes);
                dst = SkTAddOffset<uint8_t>(dst, dstRB);
            }
        } break;
        case SkMask::kARGB32_Format: {
            const int width = glyph.fWidth;
            size_t dstRB = glyph.rowBytes();
            SkPMColor* dst = (SkPMColor*)glyph.fImage;
            for (int y = 0; y < glyph.fHeight; y++) {
                for (int x = 0; x < width; ++x) {
                    dst[x] = cgpixels_to_pmcolor(cgPixels[x]);
                }
                cgPixels = SkTAddOffset<CGRGBPixel>(cgPixels, cgRowBytes);
                dst = SkTAddOffset<SkPMColor>(dst, dstRB);
            }
        } break;
        default:
            SkDEBUGFAIL("unexpected mask format");
            break;
    }
}

namespace {
class SkCTPathGeometrySink {
    SkPathBuilder fBuilder;
    bool fStarted;
    CGPoint fCurrent;

    void goingTo(const CGPoint pt) {
        if (!fStarted) {
            fStarted = true;
            fBuilder.moveTo(fCurrent.x, -fCurrent.y);
        }
        fCurrent = pt;
    }

    bool currentIsNot(const CGPoint pt) {
        return fCurrent.x != pt.x || fCurrent.y != pt.y;
    }

public:
    SkCTPathGeometrySink() : fStarted{false}, fCurrent{0,0} {}

    SkPath detach() { return fBuilder.detach(); }

    static void ApplyElement(void *ctx, const CGPathElement *element) {
        SkCTPathGeometrySink& self = *(SkCTPathGeometrySink*)ctx;
        CGPoint* points = element->points;

        switch (element->type) {
            case kCGPathElementMoveToPoint:
                self.fStarted = false;
                self.fCurrent = points[0];
                break;

            case kCGPathElementAddLineToPoint:
                if (self.currentIsNot(points[0])) {
                    self.goingTo(points[0]);
                    self.fBuilder.lineTo(points[0].x, -points[0].y);
                }
                break;

            case kCGPathElementAddQuadCurveToPoint:
                if (self.currentIsNot(points[0]) || self.currentIsNot(points[1])) {
                    self.goingTo(points[1]);
                    self.fBuilder.quadTo(points[0].x, -points[0].y,
                                         points[1].x, -points[1].y);
                }
                break;

            case kCGPathElementAddCurveToPoint:
                if (self.currentIsNot(points[0]) ||
                    self.currentIsNot(points[1]) ||
                    self.currentIsNot(points[2]))
                {
                    self.goingTo(points[2]);
                    self.fBuilder.cubicTo(points[0].x, -points[0].y,
                                          points[1].x, -points[1].y,
                                          points[2].x, -points[2].y);
                }
                break;

            case kCGPathElementCloseSubpath:
                if (self.fStarted) {
                    self.fBuilder.close();
                }
                break;

            default:
                SkDEBUGFAIL("Unknown path element!");
                break;
            }
    }
};
} // namespace

/*
 *  Our subpixel resolution is only 2 bits in each direction, so a scale of 4
 *  seems sufficient, and possibly even correct, to allow the hinted outline
 *  to be subpixel positioned.
 */
#define kScaleForSubPixelPositionHinting (4.0f)

bool SkScalerContext_Mac::generatePath(const SkGlyph& glyph, SkPath* path) {
    SkScalar scaleX = SK_Scalar1;
    SkScalar scaleY = SK_Scalar1;

    CGAffineTransform xform = fTransform;
    /*
     *  For subpixel positioning, we want to return an unhinted outline, so it
     *  can be positioned nicely at fractional offsets. However, we special-case
     *  if the baseline of the (horizontal) text is axis-aligned. In those cases
     *  we want to retain hinting in the direction orthogonal to the baseline.
     *  e.g. for horizontal baseline, we want to retain hinting in Y.
     *  The way we remove hinting is to scale the font by some value (4) in that
     *  direction, ask for the path, and then scale the path back down.
     */
    if (fDoSubPosition) {
        // start out by assuming that we want no hining in X and Y
        scaleX = scaleY = kScaleForSubPixelPositionHinting;
        // now see if we need to restore hinting for axis-aligned baselines
        switch (this->computeAxisAlignmentForHText()) {
            case kX_SkAxisAlignment:
                scaleY = SK_Scalar1; // want hinting in the Y direction
                break;
            case kY_SkAxisAlignment:
                scaleX = SK_Scalar1; // want hinting in the X direction
                break;
            default:
                break;
        }

        CGAffineTransform scale(CGAffineTransformMakeScale(SkScalarToCGFloat(scaleX),
                                                           SkScalarToCGFloat(scaleY)));
        xform = CGAffineTransformConcat(fTransform, scale);
    }

    CGGlyph cgGlyph = SkTo<CGGlyph>(glyph.getGlyphID());
    SkUniqueCFRef<CGPathRef> cgPath(CTFontCreatePathForGlyph(fCTFont.get(), cgGlyph, &xform));

    path->reset();
    if (!cgPath) {
        return false;
    }

    SkCTPathGeometrySink sink;
    CGPathApply(cgPath.get(), &sink, SkCTPathGeometrySink::ApplyElement);
    *path = sink.detach();
    if (fDoSubPosition) {
        SkMatrix m;
        m.setScale(SkScalarInvert(scaleX), SkScalarInvert(scaleY));
        path->transform(m);
    }
    return true;
}

void SkScalerContext_Mac::generateFontMetrics(SkFontMetrics* metrics) {
    if (nullptr == metrics) {
        return;
    }

    CGRect theBounds = CTFontGetBoundingBox(fCTFont.get());

    metrics->fTop          = SkScalarFromCGFloat(-SkCGRectGetMaxY(theBounds));
    metrics->fAscent       = SkScalarFromCGFloat(-CTFontGetAscent(fCTFont.get()));
    metrics->fDescent      = SkScalarFromCGFloat( CTFontGetDescent(fCTFont.get()));
    metrics->fBottom       = SkScalarFromCGFloat(-SkCGRectGetMinY(theBounds));
    metrics->fLeading      = SkScalarFromCGFloat( CTFontGetLeading(fCTFont.get()));
    metrics->fAvgCharWidth = SkScalarFromCGFloat( SkCGRectGetWidth(theBounds));
    metrics->fXMin         = SkScalarFromCGFloat( SkCGRectGetMinX(theBounds));
    metrics->fXMax         = SkScalarFromCGFloat( SkCGRectGetMaxX(theBounds));
    metrics->fMaxCharWidth = metrics->fXMax - metrics->fXMin;
    metrics->fXHeight      = SkScalarFromCGFloat( CTFontGetXHeight(fCTFont.get()));
    metrics->fCapHeight    = SkScalarFromCGFloat( CTFontGetCapHeight(fCTFont.get()));
    metrics->fUnderlineThickness = SkScalarFromCGFloat( CTFontGetUnderlineThickness(fCTFont.get()));
    metrics->fUnderlinePosition = -SkScalarFromCGFloat( CTFontGetUnderlinePosition(fCTFont.get()));

    metrics->fFlags = 0;
    metrics->fFlags |= SkFontMetrics::kUnderlineThicknessIsValid_Flag;
    metrics->fFlags |= SkFontMetrics::kUnderlinePositionIsValid_Flag;

    SkUniqueCFRef<CFArrayRef> ctAxes(CTFontCopyVariationAxes(fCTFont.get()));
    if (ctAxes && CFArrayGetCount(ctAxes.get()) > 0) {
        // The bounds are only valid for the default variation.
        metrics->fFlags |= SkFontMetrics::kBoundsInvalid_Flag;
    }

    // See https://bugs.chromium.org/p/skia/issues/detail?id=6203
    // At least on 10.12.3 with memory based fonts the x-height is always 0.6666 of the ascent and
    // the cap-height is always 0.8888 of the ascent. It appears that the values from the 'OS/2'
    // table are read, but then overwritten if the font is not a system font. As a result, if there
    // is a valid 'OS/2' table available use the values from the table if they aren't too strange.
    struct OS2HeightMetrics {
        SK_OT_SHORT sxHeight;
        SK_OT_SHORT sCapHeight;
    } heights;
    size_t bytesRead = this->getTypeface()->getTableData(
            SkTEndian_SwapBE32(SkOTTableOS2::TAG), offsetof(SkOTTableOS2, version.v2.sxHeight),
            sizeof(heights), &heights);
    if (bytesRead == sizeof(heights)) {
        // 'fontSize' is correct because the entire resolved size is set by the constructor.
        CGFloat fontSize = CTFontGetSize(this->fCTFont.get());
        unsigned upem = CTFontGetUnitsPerEm(this->fCTFont.get());
        unsigned maxSaneHeight = upem * 2;
        uint16_t xHeight = SkEndian_SwapBE16(heights.sxHeight);
        if (xHeight && xHeight < maxSaneHeight) {
            metrics->fXHeight = SkScalarFromCGFloat(xHeight * fontSize / upem);
        }
        uint16_t capHeight = SkEndian_SwapBE16(heights.sCapHeight);
        if (capHeight && capHeight < maxSaneHeight) {
            metrics->fCapHeight = SkScalarFromCGFloat(capHeight * fontSize / upem);
        }
    }
}

#endif<|MERGE_RESOLUTION|>--- conflicted
+++ resolved
@@ -174,13 +174,10 @@
                                          const SkScalerContextEffects& effects,
                                          const SkDescriptor* desc)
         : INHERITED(std::move(typeface), effects, desc)
-<<<<<<< HEAD
         , fFBoundingBoxes()
         , fFBoundingBoxesGlyphOffset(0)
         , fGeneratedFBoundingBoxes(false)
-=======
         , fOffscreen(fRec.fForegroundColor)
->>>>>>> d6245fc4
         , fDoSubPosition(SkToBool(fRec.fFlags & kSubpixelPositioning_Flag))
 
 {
