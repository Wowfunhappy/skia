--- conflicted
+++ resolved
@@ -327,7 +327,6 @@
     return image;
 }
 
-<<<<<<< HEAD
 uint16_t SkScalerContext_Mac::getFBoundingBoxesGlyphOffset() {
     if (fFBoundingBoxesGlyphOffset) {
         return fFBoundingBoxesGlyphOffset;
@@ -377,8 +376,6 @@
     return fGlyphCount;
 }
 
-=======
->>>>>>> ba158b9d
 bool SkScalerContext_Mac::generateAdvance(SkGlyph* glyph) {
     return false;
 }
