--- conflicted
+++ resolved
@@ -746,25 +746,17 @@
 
     if (fIsColorFont && isColorGlyph(*glyph) && generateColorMetrics(glyph)) {
         glyph->fMaskFormat = SkMask::kARGB32_Format;
-<<<<<<< HEAD
-        glyph->setPath(alloc, nullptr, false);
-=======
 #ifndef SK_IGNORE_GLYPH_HAS_PATH_FIX
         glyph->setPath(alloc, nullptr, false);
 #endif
->>>>>>> 724dabe1
         return;
     }
 
     if (fIsColorFont && isPngGlyph(*glyph) && generatePngMetrics(glyph)) {
         glyph->fMaskFormat = SkMask::kARGB32_Format;
-<<<<<<< HEAD
-        glyph->setPath(alloc, nullptr, false);
-=======
 #ifndef SK_IGNORE_GLYPH_HAS_PATH_FIX
         glyph->setPath(alloc, nullptr, false);
 #endif
->>>>>>> 724dabe1
         return;
     }
 
