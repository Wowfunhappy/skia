--- conflicted
+++ resolved
@@ -118,13 +118,7 @@
             return this->imageSize();
         }
 
-<<<<<<< HEAD
-        SkDEBUGCODE(
-            fAdvancesBoundsFormatAndInitialPathDone = from.fAdvancesBoundsFormatAndInitialPathDone;
-        )
-=======
         SkDEBUGCODE(fAdvancesBoundsFormatAndInitialPathDone = from.fAdvancesBoundsFormatAndInitialPathDone;)
->>>>>>> 724dabe1
     }
     return 0;
 }
