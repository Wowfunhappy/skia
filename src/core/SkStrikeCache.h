/*
 * Copyright 2010 Google Inc.
 *
 * Use of this source code is governed by a BSD-style license that can be
 * found in the LICENSE file.
 */

#ifndef SkStrikeCache_DEFINED
#define SkStrikeCache_DEFINED

#include <unordered_map>
#include <unordered_set>

#include "include/private/SkSpinlock.h"
#include "include/private/SkTemplates.h"
#include "src/core/SkDescriptor.h"
#include "src/core/SkScalerCache.h"
#include "src/core/SkStrikeForGPU.h"
#include "src/core/SkStrikeSpec.h"

class SkTraceMemoryDump;
class SkStrikeCache;

#ifndef SK_DEFAULT_FONT_CACHE_COUNT_LIMIT
    #define SK_DEFAULT_FONT_CACHE_COUNT_LIMIT   2048
#endif

#ifndef SK_DEFAULT_FONT_CACHE_LIMIT
    #define SK_DEFAULT_FONT_CACHE_LIMIT     (2 * 1024 * 1024)
#endif

///////////////////////////////////////////////////////////////////////////////

class SkStrikePinner {
public:
    virtual ~SkStrikePinner() = default;
    virtual bool canDelete() = 0;
};

class SkStrike final : public SkRefCnt, public SkStrikeForGPU {
public:
<<<<<<< HEAD
    SkStrikeCache() = default;

    class Strike final : public SkRefCnt, public SkStrikeForGPU {
    public:
        Strike(SkStrikeCache* strikeCache,
               const SkDescriptor& desc,
               std::unique_ptr<SkScalerContext> scaler,
               const SkFontMetrics* metrics,
               std::unique_ptr<SkStrikePinner> pinner)
                : fStrikeCache{strikeCache}
                , fScalerCache{desc, std::move(scaler), metrics}
                , fPinner{std::move(pinner)} {}

        SkGlyph* mergeGlyphAndImage(SkPackedGlyphID toID, const SkGlyph& from) {
            auto [glyph, increase] = fScalerCache.mergeGlyphAndImage(toID, from);
            this->updateDelta(increase);
            return glyph;
        }

        const SkPath* mergePath(SkGlyph* glyph, const SkPath* path, bool hairline) {
            auto [glyphPath, increase] = fScalerCache.mergePath(glyph, path, hairline);
            this->updateDelta(increase);
            return glyphPath;
        }

        SkScalerContext* getScalerContext() const {
            return fScalerCache.getScalerContext();
        }

        void findIntercepts(const SkScalar bounds[2], SkScalar scale, SkScalar xPos,
                            SkGlyph* glyph, SkScalar* array, int* count) {
            fScalerCache.findIntercepts(bounds, scale, xPos, glyph, array, count);
        }

        const SkFontMetrics& getFontMetrics() const {
            return fScalerCache.getFontMetrics();
        }

        SkSpan<const SkGlyph*> metrics(SkSpan<const SkGlyphID> glyphIDs,
                                       const SkGlyph* results[]) {
            auto [glyphs, increase] = fScalerCache.metrics(glyphIDs, results);
            this->updateDelta(increase);
            return glyphs;
        }

        SkSpan<const SkGlyph*> preparePaths(SkSpan<const SkGlyphID> glyphIDs,
                                            const SkGlyph* results[]) {
            auto [glyphs, increase] = fScalerCache.preparePaths(glyphIDs, results);
            this->updateDelta(increase);
            return glyphs;
        }

        SkSpan<const SkGlyph*> prepareImages(SkSpan<const SkPackedGlyphID> glyphIDs,
                                             const SkGlyph* results[]) {
            auto [glyphs, increase] = fScalerCache.prepareImages(glyphIDs, results);
            this->updateDelta(increase);
            return glyphs;
        }

        void prepareForDrawingMasksCPU(SkDrawableGlyphBuffer* drawables) {
            size_t increase = fScalerCache.prepareForDrawingMasksCPU(drawables);
            this->updateDelta(increase);
        }

        const SkGlyphPositionRoundingSpec& roundingSpec() const override {
            return fScalerCache.roundingSpec();
        }

        const SkDescriptor& getDescriptor() const override {
            return fScalerCache.getDescriptor();
        }

        void prepareForMaskDrawing(
                SkDrawableGlyphBuffer* drawbles, SkSourceGlyphBuffer* rejects) override {
            size_t increase = fScalerCache.prepareForMaskDrawing(drawbles, rejects);
            this->updateDelta(increase);
        }

        void prepareForSDFTDrawing(
                SkDrawableGlyphBuffer* drawbles, SkSourceGlyphBuffer* rejects) override {
            size_t increase = fScalerCache.prepareForSDFTDrawing(drawbles, rejects);
            this->updateDelta(increase);
        }

        void prepareForPathDrawing(
                SkDrawableGlyphBuffer* drawbles, SkSourceGlyphBuffer* rejects) override {
            size_t increase = fScalerCache.prepareForPathDrawing(drawbles, rejects);
            this->updateDelta(increase);
        }

        void onAboutToExitScope() override {
            this->unref();
        }
=======
    SkStrike(SkStrikeCache* strikeCache,
             const SkStrikeSpec& strikeSpec,
             std::unique_ptr<SkScalerContext> scaler,
             const SkFontMetrics* metrics,
             std::unique_ptr<SkStrikePinner> pinner)
        : fStrikeSpec(strikeSpec)
        , fStrikeCache{strikeCache}
        , fScalerCache{std::move(scaler), metrics}
        , fPinner{std::move(pinner)} {}

    SkGlyph* mergeGlyphAndImage(SkPackedGlyphID toID, const SkGlyph& from) {
        auto [glyph, increase] = fScalerCache.mergeGlyphAndImage(toID, from);
        this->updateDelta(increase);
        return glyph;
    }

    const SkPath* mergePath(SkGlyph* glyph, const SkPath* path, bool hairline) {
        auto [glyphPath, increase] = fScalerCache.mergePath(glyph, path, hairline);
        this->updateDelta(increase);
        return glyphPath;
    }

    // [[deprecated]]
    SkScalerContext* getScalerContext() const {
        return fScalerCache.getScalerContext();
    }

    void findIntercepts(const SkScalar bounds[2], SkScalar scale, SkScalar xPos,
                        SkGlyph* glyph, SkScalar* array, int* count) {
        fScalerCache.findIntercepts(bounds, scale, xPos, glyph, array, count);
    }

    const SkFontMetrics& getFontMetrics() const {
        return fScalerCache.getFontMetrics();
    }

    SkSpan<const SkGlyph*> metrics(SkSpan<const SkGlyphID> glyphIDs,
                                   const SkGlyph* results[]) {
        auto [glyphs, increase] = fScalerCache.metrics(glyphIDs, results);
        this->updateDelta(increase);
        return glyphs;
    }

    SkSpan<const SkGlyph*> preparePaths(SkSpan<const SkGlyphID> glyphIDs,
                                        const SkGlyph* results[]) {
        auto [glyphs, increase] = fScalerCache.preparePaths(glyphIDs, results);
        this->updateDelta(increase);
        return glyphs;
    }

    SkSpan<const SkGlyph*> prepareImages(SkSpan<const SkPackedGlyphID> glyphIDs,
                                         const SkGlyph* results[]) {
        auto [glyphs, increase] = fScalerCache.prepareImages(glyphIDs, results);
        this->updateDelta(increase);
        return glyphs;
    }

    void prepareForDrawingMasksCPU(SkDrawableGlyphBuffer* drawables) {
        size_t increase = fScalerCache.prepareForDrawingMasksCPU(drawables);
        this->updateDelta(increase);
    }

    const SkGlyphPositionRoundingSpec& roundingSpec() const override {
        return fScalerCache.roundingSpec();
    }

    const SkDescriptor& getDescriptor() const override {
        return fStrikeSpec.descriptor();
    }

    const SkStrikeSpec& strikeSpec() const {
        return fStrikeSpec;
    }

#if SK_SUPPORT_GPU
    sk_sp<GrTextStrike> findOrCreateGrStrike(GrStrikeCache* grStrikeCache) const;
#endif
>>>>>>> 724dabe1

    void prepareForMaskDrawing(
            SkDrawableGlyphBuffer* drawbles, SkSourceGlyphBuffer* rejects) override {
        size_t increase = fScalerCache.prepareForMaskDrawing(drawbles, rejects);
        this->updateDelta(increase);
    }

    void prepareForSDFTDrawing(
            SkDrawableGlyphBuffer* drawbles, SkSourceGlyphBuffer* rejects) override {
        size_t increase = fScalerCache.prepareForSDFTDrawing(drawbles, rejects);
        this->updateDelta(increase);
    }

    void prepareForPathDrawing(
            SkDrawableGlyphBuffer* drawbles, SkSourceGlyphBuffer* rejects) override {
        size_t increase = fScalerCache.prepareForPathDrawing(drawbles, rejects);
        this->updateDelta(increase);
    }

    void onAboutToExitScope() override {
        this->unref();
    }

    sk_sp<SkStrike> getUnderlyingStrike() const override {
        return sk_ref_sp(this);
    }

    void updateDelta(size_t increase);

    const SkStrikeSpec              fStrikeSpec;
    SkStrikeCache* const            fStrikeCache;
    SkStrike*                       fNext{nullptr};
    SkStrike*                       fPrev{nullptr};
    SkScalerCache                   fScalerCache;
    std::unique_ptr<SkStrikePinner> fPinner;
    size_t                          fMemoryUsed{sizeof(SkScalerCache)};
    bool                            fRemoved{false};
};  // SkStrike

class SkStrikeCache final : public SkStrikeForGPUCacheInterface {
public:
    SkStrikeCache() = default;

    static SkStrikeCache* GlobalStrikeCache();

    sk_sp<SkStrike> findStrike(const SkDescriptor& desc) SK_EXCLUDES(fLock);

    sk_sp<SkStrike> createStrike(
            const SkStrikeSpec& strikeSpec,
            SkFontMetrics* maybeMetrics = nullptr,
            std::unique_ptr<SkStrikePinner> = nullptr) SK_EXCLUDES(fLock);

    sk_sp<SkStrike> findOrCreateStrike(const SkStrikeSpec& strikeSpec) SK_EXCLUDES(fLock);

    SkScopedStrikeForGPU findOrCreateScopedStrike(
            const SkStrikeSpec& strikeSpec) override SK_EXCLUDES(fLock);

    static void PurgeAll();
    static void Dump();

    // Dump memory usage statistics of all the attaches caches in the process using the
    // SkTraceMemoryDump interface.
    static void DumpMemoryStatistics(SkTraceMemoryDump* dump);

    void purgeAll() SK_EXCLUDES(fLock); // does not change budget

    int getCacheCountLimit() const SK_EXCLUDES(fLock);
    int setCacheCountLimit(int limit) SK_EXCLUDES(fLock);
    int getCacheCountUsed() const SK_EXCLUDES(fLock);

    size_t getCacheSizeLimit() const SK_EXCLUDES(fLock);
    size_t setCacheSizeLimit(size_t limit) SK_EXCLUDES(fLock);
    size_t getTotalMemoryUsed() const SK_EXCLUDES(fLock);

private:
    friend class SkStrike;  // for SkStrike::updateDelta
    sk_sp<SkStrike> internalFindStrikeOrNull(const SkDescriptor& desc) SK_REQUIRES(fLock);
    sk_sp<SkStrike> internalCreateStrike(
            const SkStrikeSpec& strikeSpec,
            SkFontMetrics* maybeMetrics = nullptr,
            std::unique_ptr<SkStrikePinner> = nullptr) SK_REQUIRES(fLock);

    // The following methods can only be called when mutex is already held.
    void internalRemoveStrike(SkStrike* strike) SK_REQUIRES(fLock);
    void internalAttachToHead(sk_sp<SkStrike> strike) SK_REQUIRES(fLock);

    // Checkout budgets, modulated by the specified min-bytes-needed-to-purge,
    // and attempt to purge caches to match.
    // Returns number of bytes freed.
    size_t internalPurge(size_t minBytesNeeded = 0) SK_REQUIRES(fLock);

    // A simple accounting of what each glyph cache reports and the strike cache total.
    void validate() const SK_REQUIRES(fLock);

    void forEachStrike(std::function<void(const SkStrike&)> visitor) const SK_EXCLUDES(fLock);

    mutable SkMutex fLock;
    SkStrike* fHead SK_GUARDED_BY(fLock) {nullptr};
    SkStrike* fTail SK_GUARDED_BY(fLock) {nullptr};
    struct StrikeTraits {
        static const SkDescriptor& GetKey(const sk_sp<SkStrike>& strike) {
            return strike->getDescriptor();
        }
        static uint32_t Hash(const SkDescriptor& descriptor) {
            return descriptor.getChecksum();
        }
    };
    SkTHashTable<sk_sp<SkStrike>, SkDescriptor, StrikeTraits> fStrikeLookup SK_GUARDED_BY(fLock);

    size_t  fCacheSizeLimit{SK_DEFAULT_FONT_CACHE_LIMIT};
    size_t  fTotalMemoryUsed SK_GUARDED_BY(fLock) {0};
    int32_t fCacheCountLimit{SK_DEFAULT_FONT_CACHE_COUNT_LIMIT};
    int32_t fCacheCount SK_GUARDED_BY(fLock) {0};
};

#endif  // SkStrikeCache_DEFINED<|MERGE_RESOLUTION|>--- conflicted
+++ resolved
@@ -39,101 +39,6 @@
 
 class SkStrike final : public SkRefCnt, public SkStrikeForGPU {
 public:
-<<<<<<< HEAD
-    SkStrikeCache() = default;
-
-    class Strike final : public SkRefCnt, public SkStrikeForGPU {
-    public:
-        Strike(SkStrikeCache* strikeCache,
-               const SkDescriptor& desc,
-               std::unique_ptr<SkScalerContext> scaler,
-               const SkFontMetrics* metrics,
-               std::unique_ptr<SkStrikePinner> pinner)
-                : fStrikeCache{strikeCache}
-                , fScalerCache{desc, std::move(scaler), metrics}
-                , fPinner{std::move(pinner)} {}
-
-        SkGlyph* mergeGlyphAndImage(SkPackedGlyphID toID, const SkGlyph& from) {
-            auto [glyph, increase] = fScalerCache.mergeGlyphAndImage(toID, from);
-            this->updateDelta(increase);
-            return glyph;
-        }
-
-        const SkPath* mergePath(SkGlyph* glyph, const SkPath* path, bool hairline) {
-            auto [glyphPath, increase] = fScalerCache.mergePath(glyph, path, hairline);
-            this->updateDelta(increase);
-            return glyphPath;
-        }
-
-        SkScalerContext* getScalerContext() const {
-            return fScalerCache.getScalerContext();
-        }
-
-        void findIntercepts(const SkScalar bounds[2], SkScalar scale, SkScalar xPos,
-                            SkGlyph* glyph, SkScalar* array, int* count) {
-            fScalerCache.findIntercepts(bounds, scale, xPos, glyph, array, count);
-        }
-
-        const SkFontMetrics& getFontMetrics() const {
-            return fScalerCache.getFontMetrics();
-        }
-
-        SkSpan<const SkGlyph*> metrics(SkSpan<const SkGlyphID> glyphIDs,
-                                       const SkGlyph* results[]) {
-            auto [glyphs, increase] = fScalerCache.metrics(glyphIDs, results);
-            this->updateDelta(increase);
-            return glyphs;
-        }
-
-        SkSpan<const SkGlyph*> preparePaths(SkSpan<const SkGlyphID> glyphIDs,
-                                            const SkGlyph* results[]) {
-            auto [glyphs, increase] = fScalerCache.preparePaths(glyphIDs, results);
-            this->updateDelta(increase);
-            return glyphs;
-        }
-
-        SkSpan<const SkGlyph*> prepareImages(SkSpan<const SkPackedGlyphID> glyphIDs,
-                                             const SkGlyph* results[]) {
-            auto [glyphs, increase] = fScalerCache.prepareImages(glyphIDs, results);
-            this->updateDelta(increase);
-            return glyphs;
-        }
-
-        void prepareForDrawingMasksCPU(SkDrawableGlyphBuffer* drawables) {
-            size_t increase = fScalerCache.prepareForDrawingMasksCPU(drawables);
-            this->updateDelta(increase);
-        }
-
-        const SkGlyphPositionRoundingSpec& roundingSpec() const override {
-            return fScalerCache.roundingSpec();
-        }
-
-        const SkDescriptor& getDescriptor() const override {
-            return fScalerCache.getDescriptor();
-        }
-
-        void prepareForMaskDrawing(
-                SkDrawableGlyphBuffer* drawbles, SkSourceGlyphBuffer* rejects) override {
-            size_t increase = fScalerCache.prepareForMaskDrawing(drawbles, rejects);
-            this->updateDelta(increase);
-        }
-
-        void prepareForSDFTDrawing(
-                SkDrawableGlyphBuffer* drawbles, SkSourceGlyphBuffer* rejects) override {
-            size_t increase = fScalerCache.prepareForSDFTDrawing(drawbles, rejects);
-            this->updateDelta(increase);
-        }
-
-        void prepareForPathDrawing(
-                SkDrawableGlyphBuffer* drawbles, SkSourceGlyphBuffer* rejects) override {
-            size_t increase = fScalerCache.prepareForPathDrawing(drawbles, rejects);
-            this->updateDelta(increase);
-        }
-
-        void onAboutToExitScope() override {
-            this->unref();
-        }
-=======
     SkStrike(SkStrikeCache* strikeCache,
              const SkStrikeSpec& strikeSpec,
              std::unique_ptr<SkScalerContext> scaler,
@@ -211,7 +116,6 @@
 #if SK_SUPPORT_GPU
     sk_sp<GrTextStrike> findOrCreateGrStrike(GrStrikeCache* grStrikeCache) const;
 #endif
->>>>>>> 724dabe1
 
     void prepareForMaskDrawing(
             SkDrawableGlyphBuffer* drawbles, SkSourceGlyphBuffer* rejects) override {
