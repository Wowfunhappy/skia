/*
 * Copyright 2006 The Android Open Source Project
 *
 * Use of this source code is governed by a BSD-style license that can be
 * found in the LICENSE file.
 */

#include "include/core/SkPaint.h"
#include "src/core/SkScalerContext.h"

#include "include/core/SkFontMetrics.h"
#include "include/core/SkMaskFilter.h"
#include "include/core/SkPathEffect.h"
#include "include/core/SkStrokeRec.h"
#include "include/private/SkColorData.h"
#include "include/private/SkTo.h"
#include "src/core/SkAutoMalloc.h"
#include "src/core/SkAutoPixmapStorage.h"
#include "src/core/SkDescriptor.h"
#include "src/core/SkDraw.h"
#include "src/core/SkFontPriv.h"
#include "src/core/SkGlyph.h"
#include "src/core/SkMaskGamma.h"
#include "src/core/SkMatrixProvider.h"
#include "src/core/SkPaintPriv.h"
#include "src/core/SkPathPriv.h"
#include "src/core/SkRasterClip.h"
#include "src/core/SkReadBuffer.h"
#include "src/core/SkRectPriv.h"
#include "src/core/SkStroke.h"
#include "src/core/SkSurfacePriv.h"
#include "src/core/SkTextFormatParams.h"
#include "src/core/SkWriteBuffer.h"
#include "src/utils/SkMatrix22.h"
#include <new>

///////////////////////////////////////////////////////////////////////////////

#ifdef SK_DEBUG
    #define DUMP_RECx
#endif

SkScalerContextRec SkScalerContext::PreprocessRec(const SkTypeface& typeface,
                                                  const SkScalerContextEffects& effects,
                                                  const SkDescriptor& desc) {
    SkScalerContextRec rec =
            *static_cast<const SkScalerContextRec*>(desc.findEntry(kRec_SkDescriptorTag, nullptr));

    // Allow the typeface to adjust the rec.
    typeface.onFilterRec(&rec);

    if (effects.fMaskFilter) {
        // Pre-blend is not currently applied to filtered text.
        // The primary filter is blur, for which contrast makes no sense,
        // and for which the destination guess error is more visible.
        // Also, all existing users of blur have calibrated for linear.
        rec.ignorePreBlend();
    }

    SkColor lumColor = rec.getLuminanceColor();

    if (rec.fMaskFormat == SkMask::kA8_Format) {
        U8CPU lum = SkComputeLuminance(SkColorGetR(lumColor),
                                       SkColorGetG(lumColor),
                                       SkColorGetB(lumColor));
        lumColor = SkColorSetRGB(lum, lum, lum);
    }

    // TODO: remove CanonicalColor when we to fix up Chrome layout tests.
    rec.setLuminanceColor(lumColor);

    return rec;
}

SkScalerContext::SkScalerContext(sk_sp<SkTypeface> typeface, const SkScalerContextEffects& effects,
                                 const SkDescriptor* desc)
    : fRec(PreprocessRec(*typeface, effects, *desc))
    , fTypeface(std::move(typeface))
    , fPathEffect(sk_ref_sp(effects.fPathEffect))
    , fMaskFilter(sk_ref_sp(effects.fMaskFilter))
      // Initialize based on our settings. Subclasses can also force this.
    , fGenerateImageFromPath(fRec.fFrameWidth >= 0 || fPathEffect != nullptr)

    , fPreBlend(fMaskFilter ? SkMaskGamma::PreBlend() : SkScalerContext::GetMaskPreBlend(fRec))
{
#ifdef DUMP_REC
    SkDebugf("SkScalerContext checksum %x count %d length %d\n",
             desc->getChecksum(), desc->getCount(), desc->getLength());
    SkDebugf("%s", fRec.dump().c_str());
    SkDebugf("  effects %x\n", desc->findEntry(kEffects_SkDescriptorTag, nullptr));
#endif
}

SkScalerContext::~SkScalerContext() {}

/**
 * In order to call cachedDeviceLuminance, cachedPaintLuminance, or
 * cachedMaskGamma the caller must hold the mask_gamma_cache_mutex and continue
 * to hold it until the returned pointer is refed or forgotten.
 */
static SkMutex& mask_gamma_cache_mutex() {
    static SkMutex& mutex = *(new SkMutex);
    return mutex;
}

static SkMaskGamma* gLinearMaskGamma = nullptr;
static SkMaskGamma* gMaskGamma = nullptr;
static SkScalar gContrast = SK_ScalarMin;
static SkScalar gPaintGamma = SK_ScalarMin;
static SkScalar gDeviceGamma = SK_ScalarMin;

/**
 * The caller must hold the mask_gamma_cache_mutex() and continue to hold it until
 * the returned SkMaskGamma pointer is refed or forgotten.
 */
static const SkMaskGamma& cached_mask_gamma(SkScalar contrast, SkScalar paintGamma,
                                            SkScalar deviceGamma) {
    mask_gamma_cache_mutex().assertHeld();
    if (0 == contrast && SK_Scalar1 == paintGamma && SK_Scalar1 == deviceGamma) {
        if (nullptr == gLinearMaskGamma) {
            gLinearMaskGamma = new SkMaskGamma;
        }
        return *gLinearMaskGamma;
    }
    if (gContrast != contrast || gPaintGamma != paintGamma || gDeviceGamma != deviceGamma) {
        SkSafeUnref(gMaskGamma);
        gMaskGamma = new SkMaskGamma(contrast, paintGamma, deviceGamma);
        gContrast = contrast;
        gPaintGamma = paintGamma;
        gDeviceGamma = deviceGamma;
    }
    return *gMaskGamma;
}

/**
 * Expands fDeviceGamma, fPaintGamma, fContrast, and fLumBits into a mask pre-blend.
 */
SkMaskGamma::PreBlend SkScalerContext::GetMaskPreBlend(const SkScalerContextRec& rec) {
    SkAutoMutexExclusive ama(mask_gamma_cache_mutex());

    const SkMaskGamma& maskGamma = cached_mask_gamma(rec.getContrast(),
                                                     rec.getPaintGamma(),
                                                     rec.getDeviceGamma());

    // TODO: remove CanonicalColor when we to fix up Chrome layout tests.
    return maskGamma.preBlend(rec.getLuminanceColor());
}

size_t SkScalerContext::GetGammaLUTSize(SkScalar contrast, SkScalar paintGamma,
                                        SkScalar deviceGamma, int* width, int* height) {
    SkAutoMutexExclusive ama(mask_gamma_cache_mutex());
    const SkMaskGamma& maskGamma = cached_mask_gamma(contrast,
                                                     paintGamma,
                                                     deviceGamma);

    maskGamma.getGammaTableDimensions(width, height);
    size_t size = (*width)*(*height)*sizeof(uint8_t);

    return size;
}

bool SkScalerContext::GetGammaLUTData(SkScalar contrast, SkScalar paintGamma, SkScalar deviceGamma,
                                      uint8_t* data) {
    SkAutoMutexExclusive ama(mask_gamma_cache_mutex());
    const SkMaskGamma& maskGamma = cached_mask_gamma(contrast,
                                                     paintGamma,
                                                     deviceGamma);
    const uint8_t* gammaTables = maskGamma.getGammaTables();
    if (!gammaTables) {
        return false;
    }

    int width, height;
    maskGamma.getGammaTableDimensions(&width, &height);
    size_t size = width*height * sizeof(uint8_t);
    memcpy(data, gammaTables, size);
    return true;
}

SkGlyph SkScalerContext::makeGlyph(SkPackedGlyphID packedID, SkArenaAlloc* alloc) {
    return internalMakeGlyph(packedID, fRec.fMaskFormat, alloc);
}

<<<<<<< HEAD
SkGlyph SkScalerContext::internalMakeGlyph(SkPackedGlyphID packedID, SkMask::Format format,
                                           SkArenaAlloc* alloc) {
=======
SkGlyph SkScalerContext::internalMakeGlyph(SkPackedGlyphID packedID, SkMask::Format format, SkArenaAlloc* alloc) {
>>>>>>> 724dabe1
    SkGlyph glyph{packedID};
    glyph.fMaskFormat = format;
    // Must call to allow the subclass to determine the glyph representation to use.
    this->generateMetrics(&glyph, alloc);
    SkDEBUGCODE(glyph.fAdvancesBoundsFormatAndInitialPathDone = true;)
    if (fGenerateImageFromPath) {
        this->internalGetPath(glyph, alloc);
        const SkPath* devPath = glyph.path();
        if (devPath) {
            bool hairline = glyph.pathIsHairline();

            // generateMetrics may have modified the glyph fMaskFormat.
            glyph.fMaskFormat = format;

            // Only BW, A8, and LCD16 can be produced from paths.
            if (glyph.fMaskFormat != SkMask::kBW_Format &&
                glyph.fMaskFormat != SkMask::kA8_Format &&
                glyph.fMaskFormat != SkMask::kLCD16_Format)
            {
                glyph.fMaskFormat = SkMask::kA8_Format;
            }

            const SkIRect ir = devPath->getBounds().roundOut();
            if (ir.isEmpty() || !SkRectPriv::Is16Bit(ir)) {
                goto SK_ERROR;
            }
            glyph.fLeft    = ir.fLeft;
            glyph.fTop     = ir.fTop;
            glyph.fWidth   = SkToU16(ir.width());
            glyph.fHeight  = SkToU16(ir.height());

            const bool a8FromLCD = fRec.fFlags & SkScalerContext::kGenA8FromLCD_Flag;
            const bool fromLCD = (glyph.fMaskFormat == SkMask::kLCD16_Format) ||
                                 (glyph.fMaskFormat == SkMask::kA8_Format && a8FromLCD);
            const bool notEmptyAndFromLCD = 0 < glyph.fWidth && fromLCD;
            const bool verticalLCD = fRec.fFlags & SkScalerContext::kLCD_Vertical_Flag;

            const bool needExtraWidth  = (notEmptyAndFromLCD && !verticalLCD) || hairline;
            const bool needExtraHeight = (notEmptyAndFromLCD &&  verticalLCD) || hairline;
            if (needExtraWidth) {
                glyph.fWidth += 2;
                glyph.fLeft -= 1;
            }
            if (needExtraHeight) {
                glyph.fHeight += 2;
                glyph.fTop -= 1;
            }
        }
    }

    // if either dimension is empty, zap the image bounds of the glyph
    if (0 == glyph.fWidth || 0 == glyph.fHeight) {
        glyph.fWidth   = 0;
        glyph.fHeight  = 0;
        glyph.fTop     = 0;
        glyph.fLeft    = 0;
        glyph.fMaskFormat = SkMask::kBW_Format;
        return glyph;
    }

    if (fMaskFilter) {
        SkMask      src = glyph.mask(),
                    dst;
        SkMatrix    matrix;

        fRec.getMatrixFrom2x2(&matrix);

        src.fImage = nullptr;  // only want the bounds from the filter
        if (as_MFB(fMaskFilter)->filterMask(&dst, src, matrix, nullptr)) {
            if (dst.fBounds.isEmpty() || !SkRectPriv::Is16Bit(dst.fBounds)) {
                goto SK_ERROR;
            }
            SkASSERT(dst.fImage == nullptr);
            glyph.fLeft    = dst.fBounds.fLeft;
            glyph.fTop     = dst.fBounds.fTop;
            glyph.fWidth   = SkToU16(dst.fBounds.width());
            glyph.fHeight  = SkToU16(dst.fBounds.height());
            glyph.fMaskFormat = dst.fFormat;
        }
    }
    return glyph;

SK_ERROR:
    // draw nothing 'cause we failed
    glyph.fLeft     = 0;
    glyph.fTop      = 0;
    glyph.fWidth    = 0;
    glyph.fHeight   = 0;
    glyph.fMaskFormat = fRec.fMaskFormat;
    return glyph;
}

#define SK_SHOW_TEXT_BLIT_COVERAGE 0

static void applyLUTToA8Mask(const SkMask& mask, const uint8_t* lut) {
    uint8_t* SK_RESTRICT dst = (uint8_t*)mask.fImage;
    unsigned rowBytes = mask.fRowBytes;

    for (int y = mask.fBounds.height() - 1; y >= 0; --y) {
        for (int x = mask.fBounds.width() - 1; x >= 0; --x) {
            dst[x] = lut[dst[x]];
        }
        dst += rowBytes;
    }
}

static void pack4xHToMask(const SkPixmap& src, const SkMask& dst,
                          const SkMaskGamma::PreBlend& maskPreBlend,
                          const bool doBGR, const bool doVert) {
#define SAMPLES_PER_PIXEL 4
#define LCD_PER_PIXEL 3
    SkASSERT(kAlpha_8_SkColorType == src.colorType());

    const bool toA8 = SkMask::kA8_Format == dst.fFormat;
    SkASSERT(SkMask::kLCD16_Format == dst.fFormat || toA8);

    // doVert in this function means swap x and y when writing to dst.
    if (doVert) {
        SkASSERT(src.width() == (dst.fBounds.height() - 2) * 4);
        SkASSERT(src.height() == dst.fBounds.width());
    } else {
        SkASSERT(src.width() == (dst.fBounds.width() - 2) * 4);
        SkASSERT(src.height() == dst.fBounds.height());
    }

    const int sample_width = src.width();
    const int height = src.height();

    uint8_t* dstImage = dst.fImage;
    size_t dstRB = dst.fRowBytes;
    // An N tap FIR is defined by
    // out[n] = coeff[0]*x[n] + coeff[1]*x[n-1] + ... + coeff[N]*x[n-N]
    // or
    // out[n] = sum(i, 0, N, coeff[i]*x[n-i])

    // The strategy is to use one FIR (different coefficients) for each of r, g, and b.
    // This means using every 4th FIR output value of each FIR and discarding the rest.
    // The FIRs are aligned, and the coefficients reach 5 samples to each side of their 'center'.
    // (For r and b this is technically incorrect, but the coeffs outside round to zero anyway.)

    // These are in some fixed point repesentation.
    // Adding up to more than one simulates ink spread.
    // For implementation reasons, these should never add up to more than two.

    // Coefficients determined by a gausian where 5 samples = 3 std deviations (0x110 'contrast').
    // Calculated using tools/generate_fir_coeff.py
    // With this one almost no fringing is ever seen, but it is imperceptibly blurry.
    // The lcd smoothed text is almost imperceptibly different from gray,
    // but is still sharper on small stems and small rounded corners than gray.
    // This also seems to be about as wide as one can get and only have a three pixel kernel.
    // TODO: calculate these at runtime so parameters can be adjusted (esp contrast).
    static const unsigned int coefficients[LCD_PER_PIXEL][SAMPLES_PER_PIXEL*3] = {
        //The red subpixel is centered inside the first sample (at 1/6 pixel), and is shifted.
        { 0x03, 0x0b, 0x1c, 0x33,  0x40, 0x39, 0x24, 0x10,  0x05, 0x01, 0x00, 0x00, },
        //The green subpixel is centered between two samples (at 1/2 pixel), so is symetric
        { 0x00, 0x02, 0x08, 0x16,  0x2b, 0x3d, 0x3d, 0x2b,  0x16, 0x08, 0x02, 0x00, },
        //The blue subpixel is centered inside the last sample (at 5/6 pixel), and is shifted.
        { 0x00, 0x00, 0x01, 0x05,  0x10, 0x24, 0x39, 0x40,  0x33, 0x1c, 0x0b, 0x03, },
    };

    size_t dstPB = toA8 ? sizeof(uint8_t) : sizeof(uint16_t);
    for (int y = 0; y < height; ++y) {
        uint8_t* dstP;
        size_t dstPDelta;
        if (doVert) {
            dstP = SkTAddOffset<uint8_t>(dstImage, y * dstPB);
            dstPDelta = dstRB;
        } else {
            dstP = SkTAddOffset<uint8_t>(dstImage, y * dstRB);
            dstPDelta = dstPB;
        }

        const uint8_t* srcP = src.addr8(0, y);

        // TODO: this fir filter implementation is straight forward, but slow.
        // It should be possible to make it much faster.
        for (int sample_x = -4; sample_x < sample_width + 4; sample_x += 4) {
            int fir[LCD_PER_PIXEL] = { 0 };
            for (int sample_index = std::max(0, sample_x - 4), coeff_index = sample_index - (sample_x - 4)
                ; sample_index < std::min(sample_x + 8, sample_width)
                ; ++sample_index, ++coeff_index)
            {
                int sample_value = srcP[sample_index];
                for (int subpxl_index = 0; subpxl_index < LCD_PER_PIXEL; ++subpxl_index) {
                    fir[subpxl_index] += coefficients[subpxl_index][coeff_index] * sample_value;
                }
            }
            for (int subpxl_index = 0; subpxl_index < LCD_PER_PIXEL; ++subpxl_index) {
                fir[subpxl_index] /= 0x100;
                fir[subpxl_index] = std::min(fir[subpxl_index], 255);
            }

            U8CPU r, g, b;
            if (doBGR) {
                r = fir[2];
                g = fir[1];
                b = fir[0];
            } else {
                r = fir[0];
                g = fir[1];
                b = fir[2];
            }
#if SK_SHOW_TEXT_BLIT_COVERAGE
            r = std::max(r, 10); g = std::max(g, 10); b = std::max(b, 10);
#endif
            if (toA8) {
                U8CPU a = (r + g + b) / 3;
                if (maskPreBlend.isApplicable()) {
                    a = maskPreBlend.fG[a];
                }
                *dstP = a;
            } else {
                if (maskPreBlend.isApplicable()) {
                    r = maskPreBlend.fR[r];
                    g = maskPreBlend.fG[g];
                    b = maskPreBlend.fB[b];
                }
                *(uint16_t*)dstP = SkPack888ToRGB16(r, g, b);
            }
            dstP = SkTAddOffset<uint8_t>(dstP, dstPDelta);
        }
    }
}

static inline int convert_8_to_1(unsigned byte) {
    SkASSERT(byte <= 0xFF);
    return byte >> 7;
}

static uint8_t pack_8_to_1(const uint8_t alpha[8]) {
    unsigned bits = 0;
    for (int i = 0; i < 8; ++i) {
        bits <<= 1;
        bits |= convert_8_to_1(alpha[i]);
    }
    return SkToU8(bits);
}

static void packA8ToA1(const SkMask& mask, const uint8_t* src, size_t srcRB) {
    const int height = mask.fBounds.height();
    const int width = mask.fBounds.width();
    const int octs = width >> 3;
    const int leftOverBits = width & 7;

    uint8_t* dst = mask.fImage;
    const int dstPad = mask.fRowBytes - SkAlign8(width)/8;
    SkASSERT(dstPad >= 0);

    SkASSERT(width >= 0);
    SkASSERT(srcRB >= (size_t)width);
    const size_t srcPad = srcRB - width;

    for (int y = 0; y < height; ++y) {
        for (int i = 0; i < octs; ++i) {
            *dst++ = pack_8_to_1(src);
            src += 8;
        }
        if (leftOverBits > 0) {
            unsigned bits = 0;
            int shift = 7;
            for (int i = 0; i < leftOverBits; ++i, --shift) {
                bits |= convert_8_to_1(*src++) << shift;
            }
            *dst++ = bits;
        }
        src += srcPad;
        dst += dstPad;
    }
}

static void generateMask(const SkMask& mask, const SkPath& path,
                         const SkMaskGamma::PreBlend& maskPreBlend,
                         const bool doBGR, const bool doVert, const bool a8FromLCD,
                         const bool hairline) {
    SkASSERT(mask.fFormat == SkMask::kBW_Format ||
             mask.fFormat == SkMask::kA8_Format ||
             mask.fFormat == SkMask::kLCD16_Format);

    SkPaint paint;
    SkPath strokePath;
    const SkPath* pathToUse = &path;

    int srcW = mask.fBounds.width();
    int srcH = mask.fBounds.height();
    int dstW = srcW;
    int dstH = srcH;

    SkMatrix matrix;
    matrix.setTranslate(-SkIntToScalar(mask.fBounds.fLeft),
                        -SkIntToScalar(mask.fBounds.fTop));

    paint.setStroke(hairline);
    paint.setAntiAlias(SkMask::kBW_Format != mask.fFormat);

    const bool fromLCD = (mask.fFormat == SkMask::kLCD16_Format) ||
                         (mask.fFormat == SkMask::kA8_Format && a8FromLCD);
    const bool intermediateDst = fromLCD || mask.fFormat == SkMask::kBW_Format;
    if (fromLCD) {
        if (doVert) {
            dstW = 4*dstH - 8;
            dstH = srcW;
            matrix.setAll(0, 4, -SkIntToScalar(mask.fBounds.fTop + 1) * 4,
                          1, 0, -SkIntToScalar(mask.fBounds.fLeft),
                          0, 0, 1);
        } else {
            dstW = 4*dstW - 8;
            matrix.setAll(4, 0, -SkIntToScalar(mask.fBounds.fLeft + 1) * 4,
                          0, 1, -SkIntToScalar(mask.fBounds.fTop),
                          0, 0, 1);
        }

        // LCD hairline doesn't line up with the pixels, so do it the expensive way.
        SkStrokeRec rec(SkStrokeRec::kFill_InitStyle);
        if (hairline) {
            rec.setStrokeStyle(1.0f, false);
            rec.setStrokeParams(SkPaint::kButt_Cap, SkPaint::kRound_Join, 0.0f);
        }
        if (rec.needToApply() && rec.applyToPath(&strokePath, path)) {
            pathToUse = &strokePath;
            paint.setStyle(SkPaint::kFill_Style);
        }
    }

    SkRasterClip clip;
    clip.setRect(SkIRect::MakeWH(dstW, dstH));

    const SkImageInfo info = SkImageInfo::MakeA8(dstW, dstH);
    SkAutoPixmapStorage dst;

    if (intermediateDst) {
        if (!dst.tryAlloc(info)) {
            // can't allocate offscreen, so empty the mask and return
            sk_bzero(mask.fImage, mask.computeImageSize());
            return;
        }
    } else {
        dst.reset(info, mask.fImage, mask.fRowBytes);
    }
    sk_bzero(dst.writable_addr(), dst.computeByteSize());

    SkDraw  draw;
    SkMatrixProvider matrixProvider(matrix);
    draw.fDst            = dst;
    draw.fRC             = &clip;
    draw.fMatrixProvider = &matrixProvider;
    draw.drawPath(*pathToUse, paint);

    switch (mask.fFormat) {
        case SkMask::kBW_Format:
            packA8ToA1(mask, dst.addr8(0, 0), dst.rowBytes());
            break;
        case SkMask::kA8_Format:
            if (fromLCD) {
                pack4xHToMask(dst, mask, maskPreBlend, doBGR, doVert);
            } else if (maskPreBlend.isApplicable()) {
                applyLUTToA8Mask(mask, maskPreBlend.fG);
            }
            break;
        case SkMask::kLCD16_Format:
            pack4xHToMask(dst, mask, maskPreBlend, doBGR, doVert);
            break;
        default:
            break;
    }
}

void SkScalerContext::getImage(const SkGlyph& origGlyph) {
    SkASSERT(origGlyph.fAdvancesBoundsFormatAndInitialPathDone);

    const SkGlyph* unfilteredGlyph = &origGlyph;
    // in case we need to call generateImage on a mask-format that is different
    // (i.e. larger) than what our caller allocated by looking at origGlyph.
    SkAutoMalloc tmpGlyphImageStorage;
    SkGlyph tmpGlyph;
    SkSTArenaAlloc<sizeof(SkGlyph::PathData)> tmpGlyphPathDataStorage;
    if (fMaskFilter) {
        // need the original bounds, sans our maskfilter
        sk_sp<SkMaskFilter> mf = std::move(fMaskFilter);
        tmpGlyph = this->makeGlyph(origGlyph.getPackedID(), &tmpGlyphPathDataStorage);
        fMaskFilter = std::move(mf);

        // Use the origGlyph storage for the temporary unfiltered mask if it will fit.
        if (tmpGlyph.fMaskFormat == origGlyph.fMaskFormat &&
            tmpGlyph.imageSize() <= origGlyph.imageSize())
        {
            tmpGlyph.fImage = origGlyph.fImage;
        } else {
            tmpGlyphImageStorage.reset(tmpGlyph.imageSize());
            tmpGlyph.fImage = tmpGlyphImageStorage.get();
        }
        unfilteredGlyph = &tmpGlyph;
    }

    if (!fGenerateImageFromPath) {
        generateImage(*unfilteredGlyph);
    } else {
        SkASSERT(origGlyph.setPathHasBeenCalled());
        const SkPath* devPath = origGlyph.path();
        bool hairline = origGlyph.pathIsHairline();
        SkMask mask = unfilteredGlyph->mask();

        if (!devPath) {
            generateImage(*unfilteredGlyph);
        } else {
            SkASSERT(SkMask::kARGB32_Format != origGlyph.fMaskFormat);
            SkASSERT(SkMask::kARGB32_Format != mask.fFormat);
            const bool doBGR = SkToBool(fRec.fFlags & SkScalerContext::kLCD_BGROrder_Flag);
            const bool doVert = SkToBool(fRec.fFlags & SkScalerContext::kLCD_Vertical_Flag);
            const bool a8LCD = SkToBool(fRec.fFlags & SkScalerContext::kGenA8FromLCD_Flag);
            generateMask(mask, *devPath, fPreBlend, doBGR, doVert, a8LCD, hairline);
        }
    }

    if (fMaskFilter) {
        // k3D_Format should not be mask filtered.
        SkASSERT(SkMask::k3D_Format != unfilteredGlyph->fMaskFormat);

        SkMask filteredMask;
        SkMask srcMask;
        SkMatrix m;
        fRec.getMatrixFrom2x2(&m);

        if (as_MFB(fMaskFilter)->filterMask(&filteredMask, unfilteredGlyph->mask(), m, nullptr)) {
            // Filter succeeded; filteredMask.fImage was allocated.
            srcMask = filteredMask;
        } else if (unfilteredGlyph->fImage == tmpGlyphImageStorage.get()) {
            // Filter did nothing; unfiltered mask is independent of origGlyph.fImage.
            srcMask = unfilteredGlyph->mask();
        } else if (origGlyph.iRect() == unfilteredGlyph->iRect()) {
            // Filter did nothing; the unfiltered mask is in origGlyph.fImage and matches.
            return;
        } else {
            // Filter did nothing; the unfiltered mask is in origGlyph.fImage and conflicts.
            srcMask = unfilteredGlyph->mask();
            size_t imageSize = unfilteredGlyph->imageSize();
            tmpGlyphImageStorage.reset(imageSize);
            srcMask.fImage = static_cast<uint8_t*>(tmpGlyphImageStorage.get());
            memcpy(srcMask.fImage, unfilteredGlyph->fImage, imageSize);
        }

        SkASSERT_RELEASE(srcMask.fFormat == origGlyph.fMaskFormat);
        SkMask dstMask = origGlyph.mask();
        SkIRect origBounds = dstMask.fBounds;

        // Find the intersection of src and dst while updating the fImages.
        if (srcMask.fBounds.fTop < dstMask.fBounds.fTop) {
            int32_t topDiff = dstMask.fBounds.fTop - srcMask.fBounds.fTop;
            srcMask.fImage += srcMask.fRowBytes * topDiff;
            srcMask.fBounds.fTop = dstMask.fBounds.fTop;
        }
        if (dstMask.fBounds.fTop < srcMask.fBounds.fTop) {
            int32_t topDiff = srcMask.fBounds.fTop - dstMask.fBounds.fTop;
            dstMask.fImage += dstMask.fRowBytes * topDiff;
            dstMask.fBounds.fTop = srcMask.fBounds.fTop;
        }

        if (srcMask.fBounds.fLeft < dstMask.fBounds.fLeft) {
            int32_t leftDiff = dstMask.fBounds.fLeft - srcMask.fBounds.fLeft;
            srcMask.fImage += leftDiff;
            srcMask.fBounds.fLeft = dstMask.fBounds.fLeft;
        }
        if (dstMask.fBounds.fLeft < srcMask.fBounds.fLeft) {
            int32_t leftDiff = srcMask.fBounds.fLeft - dstMask.fBounds.fLeft;
            dstMask.fImage += leftDiff;
            dstMask.fBounds.fLeft = srcMask.fBounds.fLeft;
        }

        if (srcMask.fBounds.fBottom < dstMask.fBounds.fBottom) {
            dstMask.fBounds.fBottom = srcMask.fBounds.fBottom;
        }
        if (dstMask.fBounds.fBottom < srcMask.fBounds.fBottom) {
            srcMask.fBounds.fBottom = dstMask.fBounds.fBottom;
        }

        if (srcMask.fBounds.fRight < dstMask.fBounds.fRight) {
            dstMask.fBounds.fRight = srcMask.fBounds.fRight;
        }
        if (dstMask.fBounds.fRight < srcMask.fBounds.fRight) {
            srcMask.fBounds.fRight = dstMask.fBounds.fRight;
        }

        SkASSERT(srcMask.fBounds == dstMask.fBounds);
        int width = srcMask.fBounds.width();
        int height = srcMask.fBounds.height();
        int dstRB = dstMask.fRowBytes;
        int srcRB = srcMask.fRowBytes;

        const uint8_t* src = srcMask.fImage;
        uint8_t* dst = dstMask.fImage;

        if (SkMask::k3D_Format == filteredMask.fFormat) {
            // we have to copy 3 times as much
            height *= 3;
        }

        // If not filling the full original glyph, clear it out first.
        if (dstMask.fBounds != origBounds) {
            sk_bzero(origGlyph.fImage, origGlyph.fHeight * origGlyph.rowBytes());
        }

        while (--height >= 0) {
            memcpy(dst, src, width);
            src += srcRB;
            dst += dstRB;
        }
        SkMask::FreeImage(filteredMask.fImage);
    }
}

void SkScalerContext::getPath(SkGlyph& glyph, SkArenaAlloc* alloc) {
    this->internalGetPath(glyph, alloc);
}

void SkScalerContext::getFontMetrics(SkFontMetrics* fm) {
    SkASSERT(fm);
    this->generateFontMetrics(fm);
}

///////////////////////////////////////////////////////////////////////////////

void SkScalerContext::internalGetPath(SkGlyph& glyph, SkArenaAlloc* alloc) {
    SkASSERT(glyph.fAdvancesBoundsFormatAndInitialPathDone);

    if (glyph.setPathHasBeenCalled()) {
        return;
    }

    SkPath path;
    SkPath devPath;
    bool hairline = false;

    SkPackedGlyphID glyphID = glyph.getPackedID();
    if (!generatePath(glyph, &path)) {
        glyph.setPath(alloc, (SkPath*)nullptr, hairline);
        return;
    }

    if (fRec.fFlags & SkScalerContext::kSubpixelPositioning_Flag) {
        SkFixed dx = glyphID.getSubXFixed();
        SkFixed dy = glyphID.getSubYFixed();
        if (dx | dy) {
            path.offset(SkFixedToScalar(dx), SkFixedToScalar(dy));
        }
    }

    if (fRec.fFrameWidth < 0 && fPathEffect == nullptr) {
        devPath.swap(path);
    } else {
        // need the path in user-space, with only the point-size applied
        // so that our stroking and effects will operate the same way they
        // would if the user had extracted the path themself, and then
        // called drawPath
        SkPath localPath;
        SkMatrix matrix;
        SkMatrix inverse;

        fRec.getMatrixFrom2x2(&matrix);
        if (!matrix.invert(&inverse)) {
            glyph.setPath(alloc, &devPath, hairline);
        }
        path.transform(inverse, &localPath);
        // now localPath is only affected by the paint settings, and not the canvas matrix

        SkStrokeRec rec(SkStrokeRec::kFill_InitStyle);

        if (fRec.fFrameWidth > 0) {
            rec.setStrokeStyle(fRec.fFrameWidth,
                               SkToBool(fRec.fFlags & kFrameAndFill_Flag));
            // glyphs are always closed contours, so cap type is ignored,
            // so we just pass something.
            rec.setStrokeParams((SkPaint::Cap)fRec.fStrokeCap,
                                (SkPaint::Join)fRec.fStrokeJoin,
                                fRec.fMiterLimit);
        }

        if (fPathEffect) {
            SkPath effectPath;
            if (fPathEffect->filterPath(&effectPath, localPath, &rec, nullptr, matrix)) {
                localPath.swap(effectPath);
            }
        }

        if (rec.needToApply()) {
            SkPath strokePath;
            if (rec.applyToPath(&strokePath, localPath)) {
                localPath.swap(strokePath);
            }
        }

        // The path effect may have modified 'rec', so wait to here to check hairline status.
        if (rec.isHairlineStyle()) {
            hairline = true;
        }

        localPath.transform(matrix, &devPath);
    }
    glyph.setPath(alloc, &devPath, hairline);
}


void SkScalerContextRec::getMatrixFrom2x2(SkMatrix* dst) const {
    dst->setAll(fPost2x2[0][0], fPost2x2[0][1], 0,
                fPost2x2[1][0], fPost2x2[1][1], 0,
                0,              0,              1);
}

void SkScalerContextRec::getLocalMatrix(SkMatrix* m) const {
    *m = SkFontPriv::MakeTextMatrix(fTextSize, fPreScaleX, fPreSkewX);
}

void SkScalerContextRec::getSingleMatrix(SkMatrix* m) const {
    this->getLocalMatrix(m);

    //  now concat the device matrix
    SkMatrix    deviceMatrix;
    this->getMatrixFrom2x2(&deviceMatrix);
    m->postConcat(deviceMatrix);
}

bool SkScalerContextRec::computeMatrices(PreMatrixScale preMatrixScale, SkVector* s, SkMatrix* sA,
                                         SkMatrix* GsA, SkMatrix* G_inv, SkMatrix* A_out)
{
    // A is the 'total' matrix.
    SkMatrix A;
    this->getSingleMatrix(&A);

    // The caller may find the 'total' matrix useful when dealing directly with EM sizes.
    if (A_out) {
        *A_out = A;
    }

    // GA is the matrix A with rotation removed.
    SkMatrix GA;
    bool skewedOrFlipped = A.getSkewX() || A.getSkewY() || A.getScaleX() < 0 || A.getScaleY() < 0;
    if (skewedOrFlipped) {
        // QR by Givens rotations. G is Q^T and GA is R. G is rotational (no reflections).
        // h is where A maps the horizontal baseline.
        SkPoint h = SkPoint::Make(SK_Scalar1, 0);
        A.mapPoints(&h, 1);

        // G is the Givens Matrix for A (rotational matrix where GA[0][1] == 0).
        SkMatrix G;
        SkComputeGivensRotation(h, &G);

        GA = G;
        GA.preConcat(A);

        // The 'remainingRotation' is G inverse, which is fairly simple since G is 2x2 rotational.
        if (G_inv) {
            G_inv->setAll(
                G.get(SkMatrix::kMScaleX), -G.get(SkMatrix::kMSkewX), G.get(SkMatrix::kMTransX),
                -G.get(SkMatrix::kMSkewY), G.get(SkMatrix::kMScaleY), G.get(SkMatrix::kMTransY),
                G.get(SkMatrix::kMPersp0), G.get(SkMatrix::kMPersp1), G.get(SkMatrix::kMPersp2));
        }
    } else {
        GA = A;
        if (G_inv) {
            G_inv->reset();
        }
    }

    // If the 'total' matrix is singular, set the 'scale' to something finite and zero the matrices.
    // All underlying ports have issues with zero text size, so use the matricies to zero.
    // If one of the scale factors is less than 1/256 then an EM filling square will
    // never affect any pixels.
    // If there are any nonfinite numbers in the matrix, bail out and set the matrices to zero.
    if (SkScalarAbs(GA.get(SkMatrix::kMScaleX)) <= SK_ScalarNearlyZero ||
        SkScalarAbs(GA.get(SkMatrix::kMScaleY)) <= SK_ScalarNearlyZero ||
        !GA.isFinite())
    {
        s->fX = SK_Scalar1;
        s->fY = SK_Scalar1;
        sA->setScale(0, 0);
        if (GsA) {
            GsA->setScale(0, 0);
        }
        if (G_inv) {
            G_inv->reset();
        }
        return false;
    }

    // At this point, given GA, create s.
    switch (preMatrixScale) {
        case kFull_PreMatrixScale:
            s->fX = SkScalarAbs(GA.get(SkMatrix::kMScaleX));
            s->fY = SkScalarAbs(GA.get(SkMatrix::kMScaleY));
            break;
        case kVertical_PreMatrixScale: {
            SkScalar yScale = SkScalarAbs(GA.get(SkMatrix::kMScaleY));
            s->fX = yScale;
            s->fY = yScale;
            break;
        }
        case kVerticalInteger_PreMatrixScale: {
            SkScalar realYScale = SkScalarAbs(GA.get(SkMatrix::kMScaleY));
            SkScalar intYScale = SkScalarRoundToScalar(realYScale);
            if (intYScale == 0) {
                intYScale = SK_Scalar1;
            }
            s->fX = intYScale;
            s->fY = intYScale;
            break;
        }
    }

    // The 'remaining' matrix sA is the total matrix A without the scale.
    if (!skewedOrFlipped && (
            (kFull_PreMatrixScale == preMatrixScale) ||
            (kVertical_PreMatrixScale == preMatrixScale && A.getScaleX() == A.getScaleY())))
    {
        // If GA == A and kFull_PreMatrixScale, sA is identity.
        // If GA == A and kVertical_PreMatrixScale and A.scaleX == A.scaleY, sA is identity.
        sA->reset();
    } else if (!skewedOrFlipped && kVertical_PreMatrixScale == preMatrixScale) {
        // If GA == A and kVertical_PreMatrixScale, sA.scaleY is SK_Scalar1.
        sA->reset();
        sA->setScaleX(A.getScaleX() / s->fY);
    } else {
        // TODO: like kVertical_PreMatrixScale, kVerticalInteger_PreMatrixScale with int scales.
        *sA = A;
        sA->preScale(SkScalarInvert(s->fX), SkScalarInvert(s->fY));
    }

    // The 'remainingWithoutRotation' matrix GsA is the non-rotational part of A without the scale.
    if (GsA) {
        *GsA = GA;
         // G is rotational so reorders with the scale.
        GsA->preScale(SkScalarInvert(s->fX), SkScalarInvert(s->fY));
    }

    return true;
}

SkAxisAlignment SkScalerContext::computeAxisAlignmentForHText() const {
    return fRec.computeAxisAlignmentForHText();
}

SkAxisAlignment SkScalerContextRec::computeAxisAlignmentForHText() const {
    // Why fPost2x2 can be used here.
    // getSingleMatrix multiplies in getLocalMatrix, which consists of
    // * fTextSize (a scale, which has no effect)
    // * fPreScaleX (a scale in x, which has no effect)
    // * fPreSkewX (has no effect, but would on vertical text alignment).
    // In other words, making the text bigger, stretching it along the
    // horizontal axis, or fake italicizing it does not move the baseline.
    if (!SkToBool(fFlags & SkScalerContext::kBaselineSnap_Flag)) {
        return kNone_SkAxisAlignment;
    }

    if (0 == fPost2x2[1][0]) {
        // The x axis is mapped onto the x axis.
        return kX_SkAxisAlignment;
    }
    if (0 == fPost2x2[0][0]) {
        // The x axis is mapped onto the y axis.
        return kY_SkAxisAlignment;
    }
    return kNone_SkAxisAlignment;
}

void SkScalerContextRec::setLuminanceColor(SkColor c) {
    fLumBits = SkMaskGamma::CanonicalColor(
            SkColorSetRGB(SkColorGetR(c), SkColorGetG(c), SkColorGetB(c)));
}

/*
 *  Return the scalar with only limited fractional precision. Used to consolidate matrices
 *  that vary only slightly when we create our key into the font cache, since the font scaler
 *  typically returns the same looking resuts for tiny changes in the matrix.
 */
static SkScalar sk_relax(SkScalar x) {
    SkScalar n = SkScalarRoundToScalar(x * 1024);
    return n / 1024.0f;
}

static SkMask::Format compute_mask_format(const SkFont& font) {
    switch (font.getEdging()) {
        case SkFont::Edging::kAlias:
            return SkMask::kBW_Format;
        case SkFont::Edging::kAntiAlias:
            return SkMask::kA8_Format;
        case SkFont::Edging::kSubpixelAntiAlias:
            return SkMask::kLCD16_Format;
    }
    SkASSERT(false);
    return SkMask::kA8_Format;
}

// Beyond this size, LCD doesn't appreciably improve quality, but it always
// cost more RAM and draws slower, so we set a cap.
#ifndef SK_MAX_SIZE_FOR_LCDTEXT
    #define SK_MAX_SIZE_FOR_LCDTEXT    48
#endif

const SkScalar gMaxSize2ForLCDText = SK_MAX_SIZE_FOR_LCDTEXT * SK_MAX_SIZE_FOR_LCDTEXT;

static bool too_big_for_lcd(const SkScalerContextRec& rec, bool checkPost2x2) {
    if (checkPost2x2) {
        SkScalar area = rec.fPost2x2[0][0] * rec.fPost2x2[1][1] -
                        rec.fPost2x2[1][0] * rec.fPost2x2[0][1];
        area *= rec.fTextSize * rec.fTextSize;
        return area > gMaxSize2ForLCDText;
    } else {
        return rec.fTextSize > SK_MAX_SIZE_FOR_LCDTEXT;
    }
}

// The only reason this is not file static is because it needs the context of SkScalerContext to
// access SkPaint::computeLuminanceColor.
void SkScalerContext::MakeRecAndEffects(const SkFont& font, const SkPaint& paint,
                                        const SkSurfaceProps& surfaceProps,
                                        SkScalerContextFlags scalerContextFlags,
                                        const SkMatrix& deviceMatrix,
                                        SkScalerContextRec* rec,
                                        SkScalerContextEffects* effects) {
    SkASSERT(!deviceMatrix.hasPerspective());

    sk_bzero(rec, sizeof(SkScalerContextRec));

    SkTypeface* typeface = font.getTypefaceOrDefault();

    rec->fFontID = typeface->uniqueID();
    rec->fTextSize = font.getSize();
    rec->fPreScaleX = font.getScaleX();
    rec->fPreSkewX  = font.getSkewX();

    bool checkPost2x2 = false;

    const SkMatrix::TypeMask mask = deviceMatrix.getType();
    if (mask & SkMatrix::kScale_Mask) {
        rec->fPost2x2[0][0] = sk_relax(deviceMatrix.getScaleX());
        rec->fPost2x2[1][1] = sk_relax(deviceMatrix.getScaleY());
        checkPost2x2 = true;
    } else {
        rec->fPost2x2[0][0] = rec->fPost2x2[1][1] = SK_Scalar1;
    }
    if (mask & SkMatrix::kAffine_Mask) {
        rec->fPost2x2[0][1] = sk_relax(deviceMatrix.getSkewX());
        rec->fPost2x2[1][0] = sk_relax(deviceMatrix.getSkewY());
        checkPost2x2 = true;
    } else {
        rec->fPost2x2[0][1] = rec->fPost2x2[1][0] = 0;
    }

    SkPaint::Style  style = paint.getStyle();
    SkScalar        strokeWidth = paint.getStrokeWidth();

    unsigned flags = 0;

    if (font.isEmbolden()) {
#ifdef SK_USE_FREETYPE_EMBOLDEN
        flags |= SkScalerContext::kEmbolden_Flag;
#else
        SkScalar fakeBoldScale = SkScalarInterpFunc(font.getSize(),
                                                    kStdFakeBoldInterpKeys,
                                                    kStdFakeBoldInterpValues,
                                                    kStdFakeBoldInterpLength);
        SkScalar extra = font.getSize() * fakeBoldScale;

        if (style == SkPaint::kFill_Style) {
            style = SkPaint::kStrokeAndFill_Style;
            strokeWidth = extra;    // ignore paint's strokeWidth if it was "fill"
        } else {
            strokeWidth += extra;
        }
#endif
    }

    if (style != SkPaint::kFill_Style && strokeWidth >= 0) {
        rec->fFrameWidth = strokeWidth;
        rec->fMiterLimit = paint.getStrokeMiter();
        rec->fStrokeJoin = SkToU8(paint.getStrokeJoin());
        rec->fStrokeCap = SkToU8(paint.getStrokeCap());

        if (style == SkPaint::kStrokeAndFill_Style) {
            flags |= SkScalerContext::kFrameAndFill_Flag;
        }
    } else {
        rec->fFrameWidth = -1;
        rec->fMiterLimit = 0;
        rec->fStrokeJoin = 0;
        rec->fStrokeCap = 0;
    }

    rec->fMaskFormat = compute_mask_format(font);

    if (SkMask::kLCD16_Format == rec->fMaskFormat) {
        if (too_big_for_lcd(*rec, checkPost2x2)) {
            rec->fMaskFormat = SkMask::kA8_Format;
            flags |= SkScalerContext::kGenA8FromLCD_Flag;
        } else {
            SkPixelGeometry geometry = surfaceProps.pixelGeometry();

            switch (geometry) {
                case kUnknown_SkPixelGeometry:
                    // eeek, can't support LCD
                    rec->fMaskFormat = SkMask::kA8_Format;
                    flags |= SkScalerContext::kGenA8FromLCD_Flag;
                    break;
                case kRGB_H_SkPixelGeometry:
                    // our default, do nothing.
                    break;
                case kBGR_H_SkPixelGeometry:
                    flags |= SkScalerContext::kLCD_BGROrder_Flag;
                    break;
                case kRGB_V_SkPixelGeometry:
                    flags |= SkScalerContext::kLCD_Vertical_Flag;
                    break;
                case kBGR_V_SkPixelGeometry:
                    flags |= SkScalerContext::kLCD_Vertical_Flag;
                    flags |= SkScalerContext::kLCD_BGROrder_Flag;
                    break;
            }
        }
    }

    if (font.isEmbeddedBitmaps()) {
        flags |= SkScalerContext::kEmbeddedBitmapText_Flag;
    }
    if (font.isSubpixel()) {
        flags |= SkScalerContext::kSubpixelPositioning_Flag;
    }
    if (font.isForceAutoHinting()) {
        flags |= SkScalerContext::kForceAutohinting_Flag;
    }
    if (font.isLinearMetrics()) {
        flags |= SkScalerContext::kLinearMetrics_Flag;
    }
    if (font.isBaselineSnap()) {
        flags |= SkScalerContext::kBaselineSnap_Flag;
    }
    if (typeface->glyphMaskNeedsCurrentColor()) {
        flags |= SkScalerContext::kNeedsForegroundColor_Flag;
        rec->fForegroundColor = paint.getColor();
    }
    rec->fFlags = SkToU16(flags);

    // these modify fFlags, so do them after assigning fFlags
    rec->setHinting(font.getHinting());
    rec->setLuminanceColor(SkPaintPriv::ComputeLuminanceColor(paint));

    // For now always set the paint gamma equal to the device gamma.
    // The math in SkMaskGamma can handle them being different,
    // but it requires superluminous masks when
    // Ex : deviceGamma(x) < paintGamma(x) and x is sufficiently large.
    rec->setDeviceGamma(SK_GAMMA_EXPONENT);
    rec->setPaintGamma(SK_GAMMA_EXPONENT);

#ifdef SK_GAMMA_CONTRAST
    rec->setContrast(SK_GAMMA_CONTRAST);
#else
    // A value of 0.5 for SK_GAMMA_CONTRAST appears to be a good compromise.
    // With lower values small text appears washed out (though correctly so).
    // With higher values lcd fringing is worse and the smoothing effect of
    // partial coverage is diminished.
    rec->setContrast(0.5f);
#endif

    if (!SkToBool(scalerContextFlags & SkScalerContextFlags::kFakeGamma)) {
        rec->ignoreGamma();
    }
    if (!SkToBool(scalerContextFlags & SkScalerContextFlags::kBoostContrast)) {
        rec->setContrast(0);
    }

    new (effects) SkScalerContextEffects{paint};
}

SkDescriptor* SkScalerContext::CreateDescriptorAndEffectsUsingPaint(
    const SkFont& font, const SkPaint& paint, const SkSurfaceProps& surfaceProps,
    SkScalerContextFlags scalerContextFlags, const SkMatrix& deviceMatrix, SkAutoDescriptor* ad,
    SkScalerContextEffects* effects)
{
    SkScalerContextRec rec;
    MakeRecAndEffects(font, paint, surfaceProps, scalerContextFlags, deviceMatrix, &rec, effects);
    return AutoDescriptorGivenRecAndEffects(rec, *effects, ad);
}

static size_t calculate_size_and_flatten(const SkScalerContextRec& rec,
                                         const SkScalerContextEffects& effects,
                                         SkBinaryWriteBuffer* effectBuffer) {
    size_t descSize = sizeof(rec);
    int entryCount = 1;

    if (effects.fPathEffect || effects.fMaskFilter) {
        if (effects.fPathEffect) { effectBuffer->writeFlattenable(effects.fPathEffect); }
        if (effects.fMaskFilter) { effectBuffer->writeFlattenable(effects.fMaskFilter); }
        entryCount += 1;
        descSize += effectBuffer->bytesWritten();
    }

    descSize += SkDescriptor::ComputeOverhead(entryCount);
    return descSize;
}

static void generate_descriptor(const SkScalerContextRec& rec,
                                const SkBinaryWriteBuffer& effectBuffer,
                                SkDescriptor* desc) {
    desc->addEntry(kRec_SkDescriptorTag, sizeof(rec), &rec);

    if (effectBuffer.bytesWritten() > 0) {
        effectBuffer.writeToMemory(desc->addEntry(kEffects_SkDescriptorTag,
                                                  effectBuffer.bytesWritten(),
                                                  nullptr));
    }

    desc->computeChecksum();
}

SkDescriptor* SkScalerContext::AutoDescriptorGivenRecAndEffects(
    const SkScalerContextRec& rec,
    const SkScalerContextEffects& effects,
    SkAutoDescriptor* ad)
{
    SkBinaryWriteBuffer buf;

    ad->reset(calculate_size_and_flatten(rec, effects, &buf));
    generate_descriptor(rec, buf, ad->getDesc());

    return ad->getDesc();
}

std::unique_ptr<SkDescriptor> SkScalerContext::DescriptorGivenRecAndEffects(
    const SkScalerContextRec& rec,
    const SkScalerContextEffects& effects)
{
    SkBinaryWriteBuffer buf;

    auto desc = SkDescriptor::Alloc(calculate_size_and_flatten(rec, effects, &buf));
    generate_descriptor(rec, buf, desc.get());

    return desc;
}

void SkScalerContext::DescriptorBufferGiveRec(const SkScalerContextRec& rec, void* buffer) {
    generate_descriptor(rec, SkBinaryWriteBuffer{}, (SkDescriptor*)buffer);
}

bool SkScalerContext::CheckBufferSizeForRec(const SkScalerContextRec& rec,
                                            const SkScalerContextEffects& effects,
                                            size_t size) {
    SkBinaryWriteBuffer buf;
    return size >= calculate_size_and_flatten(rec, effects, &buf);
}

std::unique_ptr<SkScalerContext> SkScalerContext::MakeEmpty(
        sk_sp<SkTypeface> typeface, const SkScalerContextEffects& effects,
        const SkDescriptor* desc) {
    class SkScalerContext_Empty : public SkScalerContext {
    public:
        SkScalerContext_Empty(sk_sp<SkTypeface> typeface, const SkScalerContextEffects& effects,
                              const SkDescriptor* desc)
                : SkScalerContext(std::move(typeface), effects, desc) {}

    protected:
        bool generateAdvance(SkGlyph* glyph) override {
            glyph->zeroMetrics();
            return true;
        }
        void generateMetrics(SkGlyph* glyph, SkArenaAlloc*) override {
            glyph->fMaskFormat = fRec.fMaskFormat;
            glyph->zeroMetrics();
        }
        void generateImage(const SkGlyph& glyph) override {}
        bool generatePath(const SkGlyph& glyph, SkPath* path) override {
            path->reset();
            return false;
        }
        void generateFontMetrics(SkFontMetrics* metrics) override {
            if (metrics) {
                sk_bzero(metrics, sizeof(*metrics));
            }
        }
    };

    return std::make_unique<SkScalerContext_Empty>(std::move(typeface), effects, desc);
}



<|MERGE_RESOLUTION|>--- conflicted
+++ resolved
@@ -181,12 +181,7 @@
     return internalMakeGlyph(packedID, fRec.fMaskFormat, alloc);
 }
 
-<<<<<<< HEAD
-SkGlyph SkScalerContext::internalMakeGlyph(SkPackedGlyphID packedID, SkMask::Format format,
-                                           SkArenaAlloc* alloc) {
-=======
 SkGlyph SkScalerContext::internalMakeGlyph(SkPackedGlyphID packedID, SkMask::Format format, SkArenaAlloc* alloc) {
->>>>>>> 724dabe1
     SkGlyph glyph{packedID};
     glyph.fMaskFormat = format;
     // Must call to allow the subclass to determine the glyph representation to use.
