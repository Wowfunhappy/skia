/*
 * Copyright 2023 Google LLC
 *
 * Use of this source code is governed by a BSD-style license that can be
 * found in the LICENSE file.
 */

#include "src/gpu/PipelineUtils.h"

#include "include/gpu/ShaderErrorHandler.h"
#include "src/sksl/SkSLCompiler.h"
#include "src/sksl/SkSLProgramKind.h"
#include "src/sksl/SkSLProgramSettings.h"
#include "src/sksl/SkSLUtil.h"
#include "src/sksl/ir/SkSLProgram.h"
#include "src/utils/SkShaderUtils.h"

#include <string>

namespace skgpu {

bool SkSLToBackend(const SkSL::ShaderCaps* caps,
                   bool (*toBackend)(SkSL::Program&, const SkSL::ShaderCaps*, std::string*),
                   const char* backendLabel,
                   const std::string& sksl,
                   SkSL::ProgramKind programKind,
                   const SkSL::ProgramSettings& settings,
                   std::string* output,
                   SkSL::ProgramInterface* outInterface,
                   ShaderErrorHandler* errorHandler) {
#ifdef SK_DEBUG
    std::string src = SkShaderUtils::PrettyPrint(sksl);
#else
    const std::string& src = sksl;
#endif
<<<<<<< HEAD
    std::unique_ptr<SkSL::Program> program = compiler->convertProgram(programKind,
                                                                      src,
                                                                      settings);
    if (!program || !(compiler->*toBackend)(*program, output)) {
        errorHandler->compileError(
                src.c_str(), compiler->errorText().c_str(), /*shaderWasCached=*/false);
=======
    SkSL::Compiler compiler;
    std::unique_ptr<SkSL::Program> program = compiler.convertProgram(programKind, src, settings);
    if (!program || !(*toBackend)(*program, caps, output)) {
        errorHandler->compileError(src.c_str(),
                                   compiler.errorText().c_str(),
                                   /*shaderWasCached=*/false);
>>>>>>> e2ea2eb3
        return false;
    }

#if defined(SK_PRINT_SKSL_SHADERS)
    const bool kPrintSkSL = true;
#else
    const bool kPrintSkSL = false;
#endif
    const bool kSkSLPostCompilation = false;
#if defined(SK_PRINT_NATIVE_SHADERS)
    const bool printBackendSL = (backendLabel != nullptr);
#else
    const bool printBackendSL = false;
#endif

    if (kPrintSkSL || kSkSLPostCompilation || printBackendSL) {
        SkShaderUtils::PrintShaderBanner(programKind);
        if (kPrintSkSL) {
            SkDebugf("SkSL:\n");
            SkShaderUtils::PrintLineByLine(SkShaderUtils::PrettyPrint(sksl));
        }
        if (kSkSLPostCompilation) {
            SkDebugf("SkSL (post-compilation):\n");
            SkShaderUtils::PrintLineByLine(SkShaderUtils::PrettyPrint(program->description()));
        }
        if (printBackendSL) {
            SkDebugf("%s:\n", backendLabel);
            SkShaderUtils::PrintLineByLine(*output);
        }
    }

    if (outInterface) {
        *outInterface = program->fInterface;
    }
    return true;
}

}  // namespace skgpu<|MERGE_RESOLUTION|>--- conflicted
+++ resolved
@@ -33,21 +33,12 @@
 #else
     const std::string& src = sksl;
 #endif
-<<<<<<< HEAD
-    std::unique_ptr<SkSL::Program> program = compiler->convertProgram(programKind,
-                                                                      src,
-                                                                      settings);
-    if (!program || !(compiler->*toBackend)(*program, output)) {
-        errorHandler->compileError(
-                src.c_str(), compiler->errorText().c_str(), /*shaderWasCached=*/false);
-=======
     SkSL::Compiler compiler;
     std::unique_ptr<SkSL::Program> program = compiler.convertProgram(programKind, src, settings);
     if (!program || !(*toBackend)(*program, caps, output)) {
         errorHandler->compileError(src.c_str(),
                                    compiler.errorText().c_str(),
                                    /*shaderWasCached=*/false);
->>>>>>> e2ea2eb3
         return false;
     }
 
