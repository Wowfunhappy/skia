--- conflicted
+++ resolved
@@ -1239,7 +1239,7 @@
         dispatch_semaphore_signal(semaphore);
     });
 
-    const void* cfFence = (/*__bridge_retained */const void*) semaphore;
+    const void* cfFence = (__bridge_retained const void*) semaphore;
     return (GrFence) cfFence;
 }
 
@@ -1247,13 +1247,6 @@
     const void* cfFence = (const void*) fence;
     dispatch_semaphore_t semaphore = (__bridge dispatch_semaphore_t)cfFence;
 
-<<<<<<< HEAD
-    } else {
-        const void* cfFence = (const void*) fence;
-        semaphore = (/*__bridge */dispatch_semaphore_t)cfFence;
-    }
-=======
->>>>>>> 4f14c4f2
     long result = dispatch_semaphore_wait(semaphore, timeout);
 
     return !result;
