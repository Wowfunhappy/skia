/*
 * Copyright 2020 Google LLC.
 *
 * Use of this source code is governed by a BSD-style license that can be
 * found in the LICENSE file.
 */

#include "src/gpu/ganesh/GrFinishCallbacks.h"
#include "src/gpu/ganesh/GrGpu.h"

GrFinishCallbacks::GrFinishCallbacks(GrGpu* gpu) : fGpu(gpu) {}

GrFinishCallbacks::~GrFinishCallbacks() {
    this->callAll(true);
}

void GrFinishCallbacks::add(GrGpuFinishedProc finishedProc,
                            GrGpuFinishedContext finishedContext) {
    SkASSERT(finishedProc);
    FinishCallback callback;
    callback.fCallback = finishedProc;
    callback.fContext = finishedContext;
    callback.fFence = fGpu->insertFence();
    fCallbacks.push_back(callback);
}

void GrFinishCallbacks::check() {
    // Bail after the first unfinished sync since we expect they signal in the order inserted.
    while (!fCallbacks.empty() && fGpu->waitFence(fCallbacks.front().fFence)) {
        // While we are processing a proc we need to make sure to remove it from the callback list
        // before calling it. This is because the client could trigger a call (e.g. calling
        // flushAndSubmit(/*sync=*/true)) that has us process the finished callbacks. We also must
        // process deleting the fence before a client may abandon the context.
        auto finishCallback = fCallbacks.front();
        fGpu->deleteFence(finishCallback.fFence);
        fCallbacks.pop_front();
        finishCallback.fCallback(finishCallback.fContext);
    }
}

void GrFinishCallbacks::callAll(bool doDelete) {
    while (!fCallbacks.empty()) {
<<<<<<< HEAD
        // While we are processing a proc we need to make sure to remove it from
        // the callback list before calling it. This is because the client could
        // trigger a call (e.g. calling flushAndSubmit(/*sync=*/true)) that has
        // us process the finished callbacks. We also must process deleting the
        // fence before a client may abandon the context.
=======
        // While we are processing a proc we need to make sure to remove it from the callback list
        // before calling it. This is because the client could trigger a call (e.g. calling
        // flushAndSubmit(/*sync=*/true)) that has us process the finished callbacks. We also must
        // process deleting the fence before a client may abandon the context.
>>>>>>> 7c55be99
        auto finishCallback = fCallbacks.front();
        if (doDelete) {
            fGpu->deleteFence(finishCallback.fFence);
        }
        fCallbacks.pop_front();
        finishCallback.fCallback(finishCallback.fContext);
    }
}<|MERGE_RESOLUTION|>--- conflicted
+++ resolved
@@ -40,18 +40,10 @@
 
 void GrFinishCallbacks::callAll(bool doDelete) {
     while (!fCallbacks.empty()) {
-<<<<<<< HEAD
-        // While we are processing a proc we need to make sure to remove it from
-        // the callback list before calling it. This is because the client could
-        // trigger a call (e.g. calling flushAndSubmit(/*sync=*/true)) that has
-        // us process the finished callbacks. We also must process deleting the
-        // fence before a client may abandon the context.
-=======
         // While we are processing a proc we need to make sure to remove it from the callback list
         // before calling it. This is because the client could trigger a call (e.g. calling
         // flushAndSubmit(/*sync=*/true)) that has us process the finished callbacks. We also must
         // process deleting the fence before a client may abandon the context.
->>>>>>> 7c55be99
         auto finishCallback = fCallbacks.front();
         if (doDelete) {
             fGpu->deleteFence(finishCallback.fFence);
