--- conflicted
+++ resolved
@@ -1596,37 +1596,6 @@
     return true;
 }
 
-<<<<<<< HEAD
-[[nodiscard]] GrFence GrMtlGpu::insertFence() {
-    GrMtlCommandBuffer* cmdBuffer = this->commandBuffer();
-    // We create a semaphore and signal it within the current
-    // command buffer's completion handler.
-    dispatch_semaphore_t semaphore = dispatch_semaphore_create(0);
-    cmdBuffer->addCompletedHandler(^(id <MTLCommandBuffer>commandBuffer) {
-        dispatch_semaphore_signal(semaphore);
-    });
-
-    const void* cfFence = (const void*) semaphore;
-    return (GrFence) cfFence;
-}
-
-bool GrMtlGpu::waitFence(GrFence fence) {
-    const void* cfFence = (const void*) fence;
-    dispatch_semaphore_t semaphore = (dispatch_semaphore_t)cfFence;
-
-    long result = dispatch_semaphore_wait(semaphore, 0);
-
-    return !result;
-}
-
-void GrMtlGpu::deleteFence(GrFence fence) {
-    const void* cfFence = (const void*) fence;
-    // In this case it's easier to release in CoreFoundation than depend on ARC
-    CFRelease(cfFence);
-}
-
-=======
->>>>>>> 656a3927
 [[nodiscard]] std::unique_ptr<GrSemaphore> GrMtlGpu::makeSemaphore(bool /*isOwned*/) {
     SkASSERT(this->caps()->semaphoreSupport());
     return GrMtlSemaphore::Make(this);
