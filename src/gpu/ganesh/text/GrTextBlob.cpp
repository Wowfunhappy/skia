--- conflicted
+++ resolved
@@ -1678,643 +1678,11 @@
     return {clip, std::move(op)};
 }
 
-<<<<<<< HEAD
-bool SDFTSubRun::canReuse(const SkPaint& paint, const SkMatrix& positionMatrix) const {
-    return fMatrixRange.matrixInRange(positionMatrix);
-}
-
-void SDFTSubRun::testingOnly_packedGlyphIDToGrGlyph(GrStrikeCache *cache) const {
-    fGlyphs.packedGlyphIDToGrGlyph(cache);
-}
-
-std::tuple<bool, int> SDFTSubRun::regenerateAtlas(
-        int begin, int end, GrMeshDrawTarget *target) const {
-    return fGlyphs.regenerateAtlas(begin, end, kA8_GrMaskFormat, SK_DistanceFieldInset, target);
-}
-
-size_t SDFTSubRun::vertexStride(const SkMatrix& drawMatrix) const {
-    return sizeof(Mask2DVertex);
-}
-
-void SDFTSubRun::fillVertexData(
-        void *vertexDst, int offset, int count,
-        GrColor color,
-        const SkMatrix& drawMatrix, SkPoint drawOrigin,
-        SkIRect clip) const {
-    const SkMatrix positionMatrix = position_matrix(drawMatrix, drawOrigin);
-
-    fVertexFiller.fillVertexData(offset, count,
-                                 fGlyphs.glyphs(),
-                                 color,
-                                 positionMatrix,
-                                 clip,
-                                 vertexDst);
-}
-
-int SDFTSubRun::glyphCount() const {
-    return fVertexFiller.count();
-}
-
-SkRect SDFTSubRun::deviceRect(const SkMatrix& drawMatrix, SkPoint drawOrigin) const {
-    return fVertexFiller.deviceRect(drawMatrix, drawOrigin);
-}
-
-const GrAtlasSubRun* SDFTSubRun::testingOnly_atlasSubRun() const {
-    return this;
-}
-
-template<typename AddSingleMaskFormat>
-void add_multi_mask_format(
-        AddSingleMaskFormat addSingleMaskFormat,
-        const SkZip<SkGlyphVariant, SkPoint>& accepted,
-        sk_sp<SkStrike>&& strike) {
-    if (accepted.empty()) { return; }
-
-    auto glyphSpan = accepted.get<0>();
-    const SkGlyph* glyph = glyphSpan[0];
-    GrMaskFormat format = GrGlyph::FormatFromSkGlyph(glyph->maskFormat());
-    size_t startIndex = 0;
-    for (size_t i = 1; i < accepted.size(); i++) {
-        glyph = glyphSpan[i];
-        GrMaskFormat nextFormat = GrGlyph::FormatFromSkGlyph(glyph->maskFormat());
-        if (format != nextFormat) {
-            auto glyphsWithSameFormat = accepted.subspan(startIndex, i - startIndex);
-            // Take a ref on the strike. This should rarely happen.
-            addSingleMaskFormat(glyphsWithSameFormat, format, sk_sp<SkStrike>(strike));
-            format = nextFormat;
-            startIndex = i;
-        }
-    }
-    auto glyphsWithSameFormat = accepted.last(accepted.size() - startIndex);
-    addSingleMaskFormat(glyphsWithSameFormat, format, std::move(strike));
-}
-
-}  // namespace
-
-// -- GrTextBlob::Key ------------------------------------------------------------------------------
-
-static SkColor compute_canonical_color(const SkPaint& paint, bool lcd) {
-    SkColor canonicalColor = SkPaintPriv::ComputeLuminanceColor(paint);
-    if (lcd) {
-        // This is the correct computation for canonicalColor, but there are tons of cases where LCD
-        // can be modified. For now we just regenerate if any run in a textblob has LCD.
-        // TODO figure out where all of these modifications are and see if we can incorporate that
-        //      logic at a higher level *OR* use sRGB
-        //canonicalColor = SkMaskGamma::CanonicalColor(canonicalColor);
-
-        // TODO we want to figure out a way to be able to use the canonical color on LCD text,
-        // see the note above.  We pick a placeholder value for LCD text to ensure we always match
-        // the same key
-        return SK_ColorTRANSPARENT;
-    } else {
-        // A8, though can have mixed BMP text but it shouldn't matter because BMP text won't have
-        // gamma corrected masks anyways, nor color
-        U8CPU lum = SkComputeLuminance(SkColorGetR(canonicalColor),
-                                       SkColorGetG(canonicalColor),
-                                       SkColorGetB(canonicalColor));
-        // reduce to our finite number of bits
-        canonicalColor = SkMaskGamma::CanonicalColor(SkColorSetRGB(lum, lum, lum));
-    }
-    return canonicalColor;
-}
-
-auto GrTextBlob::Key::Make(const SkGlyphRunList& glyphRunList,
-                           const SkPaint& paint,
-                           const SkSurfaceProps& surfaceProps,
-                           const GrColorInfo& colorInfo,
-                           const SkMatrix& drawMatrix,
-                           const GrSDFTControl& control) -> std::tuple<bool, Key> {
-    SkMaskFilterBase::BlurRec blurRec;
-    // It might be worth caching these things, but its not clear at this time
-    // TODO for animated mask filters, this will fill up our cache.  We need a safeguard here
-    const SkMaskFilter* maskFilter = paint.getMaskFilter();
-    bool canCache = glyphRunList.canCache() &&
-                    !(paint.getPathEffect() ||
-                        (maskFilter && !as_MFB(maskFilter)->asABlur(&blurRec)));
-
-    // If we're doing linear blending, then we can disable the gamma hacks.
-    // Otherwise, leave them on. In either case, we still want the contrast boost:
-    // TODO: Can we be even smarter about mask gamma based on the dest transfer function?
-    SkScalerContextFlags scalerContextFlags = colorInfo.isLinearlyBlended()
-                                              ? SkScalerContextFlags::kBoostContrast
-                                              : SkScalerContextFlags::kFakeGammaAndBoostContrast;
-
-    GrTextBlob::Key key;
-    if (canCache) {
-        bool hasLCD = glyphRunList.anyRunsLCD();
-
-        // We canonicalize all non-lcd draws to use kUnknown_SkPixelGeometry
-        SkPixelGeometry pixelGeometry =
-                hasLCD ? surfaceProps.pixelGeometry() : kUnknown_SkPixelGeometry;
-
-        GrColor canonicalColor = compute_canonical_color(paint, hasLCD);
-
-        key.fPixelGeometry = pixelGeometry;
-        key.fUniqueID = glyphRunList.uniqueID();
-        key.fStyle = paint.getStyle();
-        if (key.fStyle != SkPaint::kFill_Style) {
-            key.fFrameWidth = paint.getStrokeWidth();
-            key.fMiterLimit = paint.getStrokeMiter();
-            key.fJoin = paint.getStrokeJoin();
-        }
-        key.fHasBlur = maskFilter != nullptr;
-        if (key.fHasBlur) {
-            key.fBlurRec = blurRec;
-        }
-        key.fCanonicalColor = canonicalColor;
-        key.fScalerContextFlags = SkTo<uint32_t>(scalerContextFlags);
-
-        // Do any runs use direct drawing types?.
-        key.fHasSomeDirectSubRuns = false;
-        for (auto& run : glyphRunList) {
-            SkScalar approximateDeviceTextSize =
-                    SkFontPriv::ApproximateTransformedTextSize(run.font(), drawMatrix);
-            key.fHasSomeDirectSubRuns |= control.isDirect(approximateDeviceTextSize, paint);
-        }
-
-        if (key.fHasSomeDirectSubRuns) {
-            // Store the fractional offset of the position. We know that the matrix can't be
-            // perspective at this point.
-            SkPoint mappedOrigin = drawMatrix.mapOrigin();
-            key.fPositionMatrix = drawMatrix;
-            key.fPositionMatrix.setTranslateX(
-                    mappedOrigin.x() - SkScalarFloorToScalar(mappedOrigin.x()));
-            key.fPositionMatrix.setTranslateY(
-                    mappedOrigin.y() - SkScalarFloorToScalar(mappedOrigin.y()));
-        } else {
-            // For path and SDFT, the matrix doesn't matter.
-            key.fPositionMatrix = SkMatrix::I();
-        }
-    }
-
-    return {canCache, key};
-}
-
-bool GrTextBlob::Key::operator==(const GrTextBlob::Key& that) const {
-    if (fUniqueID != that.fUniqueID) { return false; }
-    if (fCanonicalColor != that.fCanonicalColor) { return false; }
-    if (fStyle != that.fStyle) { return false; }
-    if (fStyle != SkPaint::kFill_Style) {
-        if (fFrameWidth != that.fFrameWidth ||
-            fMiterLimit != that.fMiterLimit ||
-            fJoin != that.fJoin) {
-            return false;
-        }
-    }
-    if (fPixelGeometry != that.fPixelGeometry) { return false; }
-    if (fHasBlur != that.fHasBlur) { return false; }
-    if (fHasBlur) {
-        if (fBlurRec.fStyle != that.fBlurRec.fStyle || fBlurRec.fSigma != that.fBlurRec.fSigma) {
-            return false;
-        }
-    }
-    if (fScalerContextFlags != that.fScalerContextFlags) { return false; }
-
-    // Just punt on perspective.
-    if (fPositionMatrix.hasPerspective()) {
-        return false;
-    }
-
-    if (fHasSomeDirectSubRuns != that.fHasSomeDirectSubRuns) {
-        return false;
-    }
-
-    if (fHasSomeDirectSubRuns) {
-        auto [compatible, _] = can_use_direct(fPositionMatrix, that.fPositionMatrix);
-        return compatible;
-    }
-
-    return true;
-}
-
-// -- GrTextBlob -----------------------------------------------------------------------------------
-void GrTextBlob::operator delete(void* p) { ::operator delete(p); }
-void* GrTextBlob::operator new(size_t) { SK_ABORT("All blobs are created by placement new."); }
-void* GrTextBlob::operator new(size_t, void* p) { return p; }
-
-GrTextBlob::~GrTextBlob() = default;
-
-sk_sp<GrTextBlob> GrTextBlob::Make(const SkGlyphRunList& glyphRunList,
-                                   const SkPaint& paint,
-                                   const SkMatrix& positionMatrix,
-                                   bool supportBilerpAtlas,
-                                   const GrSDFTControl& control,
-                                   SkGlyphRunListPainter* painter) {
-    // The difference in alignment from the per-glyph data to the SubRun;
-    constexpr size_t alignDiff =
-            alignof(DirectMaskSubRun) - alignof(DirectMaskSubRun::DevicePosition);
-    constexpr size_t vertexDataToSubRunPadding = alignDiff > 0 ? alignDiff : 0;
-    size_t totalGlyphCount = glyphRunList.totalGlyphCount();
-
-    // The neededForSubRun is optimized for DirectMaskSubRun which is by far the most common case.
-    size_t bytesNeededForSubRun = GrBagOfBytes::PlatformMinimumSizeWithOverhead(
-            totalGlyphCount * sizeof(DirectMaskSubRun::DevicePosition)
-            + GrGlyphVector::GlyphVectorSize(totalGlyphCount)
-            + glyphRunList.runCount() * (sizeof(DirectMaskSubRun) + vertexDataToSubRunPadding),
-            alignof(GrTextBlob));
-
-    size_t allocationSize = sizeof(GrTextBlob) + bytesNeededForSubRun;
-
-    void* allocation = ::operator new (allocationSize);
-
-    SkColor initialLuminance = SkPaintPriv::ComputeLuminanceColor(paint);
-    sk_sp<GrTextBlob> blob{
-        new (allocation) GrTextBlob(
-                bytesNeededForSubRun, supportBilerpAtlas, positionMatrix, initialLuminance)};
-
-    const uint64_t uniqueID = glyphRunList.uniqueID();
-    for (auto& glyphRun : glyphRunList) {
-        painter->processGlyphRun(blob.get(),
-                                 glyphRun,
-                                 positionMatrix,
-                                 paint,
-                                 control,
-                                 "GrTextBlob",
-                                 uniqueID);
-    }
-
-    return blob;
-}
-
-void GrTextBlob::addKey(const Key& key) {
-    fKey = key;
-}
-
-bool GrTextBlob::hasPerspective() const { return fInitialPositionMatrix.hasPerspective(); }
-
-bool GrTextBlob::canReuse(const SkPaint& paint, const SkMatrix& positionMatrix) const {
-    // A singular matrix will create a GrTextBlob with no SubRuns, but unknown glyphs can
-    // also cause empty runs. If there are no subRuns or some glyphs were excluded or perspective,
-    // then regenerate when the matrices don't match.
-    if ((fSubRunList.isEmpty() || fSomeGlyphsExcluded || hasPerspective()) &&
-        fInitialPositionMatrix != positionMatrix)
-    {
-        return false;
-    }
-
-    // If we have LCD text then our canonical color will be set to transparent, in this case we have
-    // to regenerate the blob on any color change
-    // We use the grPaint to get any color filter effects
-    if (fKey.fCanonicalColor == SK_ColorTRANSPARENT &&
-        fInitialLuminance != SkPaintPriv::ComputeLuminanceColor(paint)) {
-        return false;
-    }
-
-    for (const GrSubRun& subRun : fSubRunList) {
-        if (!subRun.blobCast()->canReuse(paint, positionMatrix)) {
-            return false;
-        }
-    }
-
-    return true;
-}
-
-const GrTextBlob::Key& GrTextBlob::key() const { return fKey; }
-size_t GrTextBlob::size() const { return fSize; }
-
-void GrTextBlob::draw(SkCanvas* canvas,
-                      const GrClip* clip,
-                      const SkMatrixProvider& viewMatrix,
-                      SkPoint drawOrigin,
-                      const SkPaint& paint,
-                      skgpu::v1::SurfaceDrawContext* sdc) {
-    for (const GrSubRun& subRun : fSubRunList) {
-        subRun.draw(canvas, clip, viewMatrix, drawOrigin, paint, sdc);
-    }
-}
-
-const GrAtlasSubRun* GrTextBlob::testingOnlyFirstSubRun() const {
-    if (fSubRunList.isEmpty()) {
-        return nullptr;
-    }
-
-    return fSubRunList.front().blobCast()->testingOnly_atlasSubRun();
-}
-
-GrTextBlob::GrTextBlob(int allocSize,
-                       bool supportBilerpAtlas,
-                       const SkMatrix& positionMatrix,
-                       SkColor initialLuminance)
-        : fAlloc{SkTAddOffset<char>(this, sizeof(GrTextBlob)), allocSize, allocSize/2}
-        , fSize{allocSize}
-        , fSupportBilerpAtlas{supportBilerpAtlas}
-        , fInitialPositionMatrix{positionMatrix}
-        , fInitialLuminance{initialLuminance} { }
-
-void GrTextBlob::processDeviceMasks(
-        const SkZip<SkGlyphVariant, SkPoint>& accepted, sk_sp<SkStrike>&& strike) {
-    SkASSERT(strike != nullptr);
-    auto addGlyphsWithSameFormat = [&] (const SkZip<SkGlyphVariant, SkPoint>& accepted,
-                                        GrMaskFormat format,
-                                        sk_sp<SkStrike>&& runStrike) {
-        GrSubRunOwner subRun = DirectMaskSubRun::Make(
-                this, accepted, std::move(runStrike), format, &fAlloc);
-        if (subRun != nullptr) {
-            fSubRunList.append(std::move(subRun));
-        } else {
-            fSomeGlyphsExcluded = true;
-        }
-    };
-    add_multi_mask_format(addGlyphsWithSameFormat, accepted, std::move(strike));
-}
-
-void GrTextBlob::processSourcePaths(const SkZip<SkGlyphVariant, SkPoint>& accepted,
-                                    const SkFont& runFont,
-                                    const SkDescriptor& descriptor,
-                                    SkScalar strikeToSourceScale) {
-    fSubRunList.append(PathSubRun::Make(
-        accepted, has_some_antialiasing(runFont), strikeToSourceScale, descriptor, &fAlloc));
-}
-
-void GrTextBlob::processSourceDrawables(const SkZip<SkGlyphVariant, SkPoint>& accepted,
-                                        sk_sp<SkStrike>&& strike,
-                                        const SkDescriptor& descriptor,
-                                        SkScalar strikeToSourceScale) {
-    fSubRunList.append(make_drawable_sub_run<DrawableSubRun>(
-            accepted, std::move(strike), strikeToSourceScale, descriptor, &fAlloc));
-}
-
-void GrTextBlob::processSourceSDFT(const SkZip<SkGlyphVariant, SkPoint>& accepted,
-                                   sk_sp<SkStrike>&& strike,
-                                   SkScalar strikeToSourceScale,
-                                   const SkFont& runFont,
-                                   const GrSDFTMatrixRange& matrixRange) {
-    fSubRunList.append(SDFTSubRun::Make(
-            this, accepted, runFont, std::move(strike), strikeToSourceScale, matrixRange, &fAlloc));
-}
-
-void GrTextBlob::processSourceMasks(const SkZip<SkGlyphVariant, SkPoint>& accepted,
-                                    sk_sp<SkStrike>&& strike,
-                                    SkScalar strikeToSourceScale) {
-    auto addGlyphsWithSameFormat = [&] (const SkZip<SkGlyphVariant, SkPoint>& accepted,
-                                        GrMaskFormat format,
-                                        sk_sp<SkStrike>&& runStrike) {
-        GrSubRunOwner subRun = TransformedMaskSubRun::Make(
-                this, accepted, std::move(runStrike), strikeToSourceScale, format, &fAlloc);
-        if (subRun != nullptr) {
-            fSubRunList.append(std::move(subRun));
-        } else {
-            fSomeGlyphsExcluded = true;
-        }
-    };
-    add_multi_mask_format(addGlyphsWithSameFormat, accepted, std::move(strike));
-}
-
-// ----------------------------- Begin no cache implementation -------------------------------------
-namespace {
-// -- DirectMaskSubRunNoCache ----------------------------------------------------------------------
-class DirectMaskSubRunNoCache final : public GrAtlasSubRun {
-public:
-    using DevicePosition = skvx::Vec<2, int16_t>;
-
-    DirectMaskSubRunNoCache(GrMaskFormat format,
-                            bool supportBilerpAtlas,
-                            const SkRect& bounds,
-                            SkSpan<const DevicePosition> devicePositions,
-                            GrGlyphVector&& glyphs);
-
-    static GrAtlasSubRunOwner Make(const SkZip<SkGlyphVariant, SkPoint>& accepted,
-                                   sk_sp<SkStrike>&& strike,
-                                   GrMaskFormat format,
-                                   bool supportBilerpAtlas,
-                                   GrSubRunAllocator* alloc);
-
-    size_t vertexStride(const SkMatrix& drawMatrix) const override;
-
-    int glyphCount() const override;
-
-    std::tuple<const GrClip*, GrOp::Owner>
-    makeAtlasTextOp(const GrClip*,
-                    const SkMatrixProvider& viewMatrix,
-                    SkPoint,
-                    const SkPaint&,
-                    skgpu::v1::SurfaceDrawContext*,
-                    GrAtlasSubRunOwner) const override;
-
-    void testingOnly_packedGlyphIDToGrGlyph(GrStrikeCache *cache) const override;
-
-    std::tuple<bool, int>
-    regenerateAtlas(int begin, int end, GrMeshDrawTarget*) const override;
-
-    void fillVertexData(void* vertexDst, int offset, int count,
-                        GrColor color,
-                        const SkMatrix& drawMatrix, SkPoint drawOrigin,
-                        SkIRect clip) const override;
-
-private:
-    const GrMaskFormat fMaskFormat;
-
-    // Support bilerping from the atlas.
-    const bool fSupportBilerpAtlas;
-
-    // The vertex bounds in device space. The bounds are the joined rectangles of all the glyphs.
-    const SkRect fGlyphDeviceBounds;
-    const SkSpan<const DevicePosition> fLeftTopDevicePos;
-
-    // Space for geometry
-    alignas(alignof(AtlasTextOp::Geometry)) char fGeom[sizeof(AtlasTextOp::Geometry)];
-
-    // The regenerateAtlas method mutates fGlyphs. It should be called from onPrepare which must
-    // be single threaded.
-    mutable GrGlyphVector fGlyphs;
-};
-
-DirectMaskSubRunNoCache::DirectMaskSubRunNoCache(GrMaskFormat format,
-                                                 bool supportBilerpAtlas,
-                                                 const SkRect& deviceBounds,
-                                                 SkSpan<const DevicePosition> devicePositions,
-                                                 GrGlyphVector&& glyphs)
-        : fMaskFormat{format}
-        , fSupportBilerpAtlas{supportBilerpAtlas}
-        , fGlyphDeviceBounds{deviceBounds}
-        , fLeftTopDevicePos{devicePositions}
-        , fGlyphs{std::move(glyphs)} { }
-
-GrAtlasSubRunOwner DirectMaskSubRunNoCache::Make(const SkZip<SkGlyphVariant, SkPoint>& accepted,
-                                                 sk_sp<SkStrike>&& strike,
-                                                 GrMaskFormat format,
-                                                 bool supportBilerpAtlas,
-                                                 GrSubRunAllocator* alloc) {
-    auto glyphLeftTop = alloc->makePODArray<DevicePosition>(accepted.size());
-    auto glyphIDs = alloc->makePODArray<GrGlyphVector::Variant>(accepted.size());
-
-    // Because this is the direct case, the maximum width or height is the size that fits in the
-    // atlas. This boundary is checked below to ensure that the call to SkGlyphRect below will
-    // not overflow.
-    constexpr SkScalar kMaxPos =
-            std::numeric_limits<int16_t>::max() - SkStrikeCommon::kSkSideTooBigForAtlas;
-    SkGlyphRect runBounds = skglyph::empty_rect();
-    size_t goodPosCount = 0;
-    for (auto [variant, pos] : accepted) {
-        auto [x, y] = pos;
-        // Ensure that the .offset() call below does not overflow. And, at this point none of the
-        // rectangles are empty because they were culled before the run was created. Basically,
-        // cull all the glyphs that can't appear on the screen.
-        if (-kMaxPos < x && x < kMaxPos && -kMaxPos < y && y < kMaxPos) {
-            const SkGlyph* const skGlyph = variant;
-            const SkGlyphRect deviceBounds =
-                    skGlyph->glyphRect().offset(SkScalarRoundToInt(x), SkScalarRoundToInt(y));
-            runBounds = skglyph::rect_union(runBounds, deviceBounds);
-            glyphLeftTop[goodPosCount] = deviceBounds.leftTop();
-            glyphIDs[goodPosCount].packedGlyphID = skGlyph->getPackedID();
-            goodPosCount += 1;
-        }
-    }
-
-    // Wow! no glyphs are in bounds and had non-empty bounds.
-    if (goodPosCount == 0) {
-        return nullptr;
-    }
-
-    SkSpan<const DevicePosition> leftTop{glyphLeftTop, goodPosCount};
-    return alloc->makeUnique<DirectMaskSubRunNoCache>(
-            format, supportBilerpAtlas, runBounds.rect(), leftTop,
-            GrGlyphVector{std::move(strike), {glyphIDs, goodPosCount}});
-}
-
-size_t DirectMaskSubRunNoCache::vertexStride(const SkMatrix&) const {
-    if (fMaskFormat != kARGB_GrMaskFormat) {
-        return sizeof(Mask2DVertex);
-    } else {
-        return sizeof(ARGB2DVertex);
-    }
-}
-
-int DirectMaskSubRunNoCache::glyphCount() const {
-    return SkCount(fGlyphs.glyphs());
-}
-
-std::tuple<const GrClip*, GrOp::Owner>
-DirectMaskSubRunNoCache::makeAtlasTextOp(const GrClip* clip,
-                                         const SkMatrixProvider& viewMatrix,
-                                         SkPoint drawOrigin,
-                                         const SkPaint& paint,
-                                         skgpu::v1::SurfaceDrawContext* sdc,
-                                         GrAtlasSubRunOwner subRunOwner) const {
-    SkASSERT(this->glyphCount() != 0);
-
-    const SkMatrix& drawMatrix = viewMatrix.localToDevice();
-
-    // We can clip geometrically using clipRect and ignore clip when an axis-aligned rectangular
-    // non-AA clip is used. If clipRect is empty, and clip is nullptr, then there is no clipping
-    // needed.
-    const SkRect deviceBounds = SkRect::MakeWH(sdc->width(), sdc->height());
-    auto [clipMethod, clipRect] = calculate_clip(clip, deviceBounds, fGlyphDeviceBounds);
-
-    switch (clipMethod) {
-        case kClippedOut:
-            // Returning nullptr as op means skip this op.
-            return {nullptr, nullptr};
-        case kUnclipped:
-        case kGeometryClipped:
-            // GPU clip is not needed.
-            clip = nullptr;
-            break;
-        case kGPUClipped:
-            // Use the the GPU clip; clipRect is ignored.
-            break;
-    }
-
-    if (!clipRect.isEmpty()) { SkASSERT(clip == nullptr); }
-
-    GrPaint grPaint;
-    const SkPMColor4f drawingColor =
-            calculate_colors(sdc, paint, viewMatrix, fMaskFormat, &grPaint);
-
-    GrRecordingContext* const rContext = sdc->recordingContext();
-
-    auto geometry = new ((void*)fGeom) AtlasTextOp::Geometry{
-            *this,
-            drawMatrix,
-            drawOrigin,
-            clipRect,
-            nullptr,
-            std::move(subRunOwner),
-            drawingColor
-    };
-
-    GrOp::Owner op = GrOp::Make<AtlasTextOp>(rContext,
-                                             op_mask_type(fMaskFormat),
-                                             false,
-                                             this->glyphCount(),
-                                             fGlyphDeviceBounds,
-                                             geometry,
-                                             std::move(grPaint));
-
-    return {clip, std::move(op)};
-}
-
-void DirectMaskSubRunNoCache::testingOnly_packedGlyphIDToGrGlyph(GrStrikeCache *cache) const {
-    fGlyphs.packedGlyphIDToGrGlyph(cache);
-}
-
-std::tuple<bool, int>
-DirectMaskSubRunNoCache::regenerateAtlas(int begin, int end, GrMeshDrawTarget* target) const {
-    if (fSupportBilerpAtlas) {
-        return fGlyphs.regenerateAtlas(begin, end, fMaskFormat, 1, target, true);
-    } else {
-        return fGlyphs.regenerateAtlas(begin, end, fMaskFormat, 0, target, false);
-    }
-}
-
-// The 99% case. No clip. Non-color only.
-void direct_2D2(SkZip<Mask2DVertex[4],
-        const GrGlyph*,
-        const DirectMaskSubRunNoCache::DevicePosition> quadData,
-        GrColor color) {
-    for (auto[quad, glyph, leftTop] : quadData) {
-        auto[al, at, ar, ab] = glyph->fAtlasLocator.getUVs();
-        SkScalar dl = leftTop[0],
-                 dt = leftTop[1],
-                 dr = dl + (ar - al),
-                 db = dt + (ab - at);
-
-        quad[0] = {{dl, dt}, color, {al, at}};  // L,T
-        quad[1] = {{dl, db}, color, {al, ab}};  // L,B
-        quad[2] = {{dr, dt}, color, {ar, at}};  // R,T
-        quad[3] = {{dr, db}, color, {ar, ab}};  // R,B
-    }
-}
-
-void DirectMaskSubRunNoCache::fillVertexData(void* vertexDst, int offset, int count,
-                                             GrColor color,
-                                             const SkMatrix& drawMatrix, SkPoint drawOrigin,
-                                             SkIRect clip) const {
-    auto quadData = [&](auto dst) {
-        return SkMakeZip(dst,
-                         fGlyphs.glyphs().subspan(offset, count),
-                         fLeftTopDevicePos.subspan(offset, count));
-    };
-
-    // Notice that no matrix manipulation is needed because all the rectangles are already mapped
-    // to device space.
-    if (clip.isEmpty()) {
-        if (fMaskFormat != kARGB_GrMaskFormat) {
-            using Quad = Mask2DVertex[4];
-            SkASSERT(sizeof(Mask2DVertex) == this->vertexStride(SkMatrix::I()));
-            direct_2D2(quadData((Quad*)vertexDst), color);
-        } else {
-            using Quad = ARGB2DVertex[4];
-            SkASSERT(sizeof(ARGB2DVertex) == this->vertexStride(SkMatrix::I()));
-            generalized_direct_2D(quadData((Quad*)vertexDst), color, {0,0});
-        }
-    } else {
-        if (fMaskFormat != kARGB_GrMaskFormat) {
-            using Quad = Mask2DVertex[4];
-            SkASSERT(sizeof(Mask2DVertex) == this->vertexStride(SkMatrix::I()));
-            generalized_direct_2D(quadData((Quad*)vertexDst), color, {0,0}, &clip);
-        } else {
-            using Quad = ARGB2DVertex[4];
-            SkASSERT(sizeof(ARGB2DVertex) == this->vertexStride(SkMatrix::I()));
-            generalized_direct_2D(quadData((Quad*)vertexDst), color, {0,0}, &clip);
-        }
-=======
 // If we are not scaling the cache entry to be larger, than a cache with smaller glyphs may be
 // better.
 bool TransformedMaskSubRun::canReuse(const SkPaint& paint, const SkMatrix& positionMatrix) const {
     if (fReferenceFrame->initialPositionMatrix().getMaxScale() < 1) {
         return false;
->>>>>>> b301ff02
     }
     return true;
 }
@@ -2660,20 +2028,7 @@
     addSingleMaskFormat(glyphsWithSameFormat, format, std::move(strike));
 }
 
-<<<<<<< HEAD
-void GrSubRunNoCachePainter::processSourceDrawables(const SkZip<SkGlyphVariant, SkPoint>& accepted,
-                                                    sk_sp<SkStrike>&& strike,
-                                                    const SkDescriptor& descriptor,
-                                                    SkScalar strikeToSourceScale) {
-    DrawableOpSubmitter drawableDrawing =
-            DrawableOpSubmitter::Make(accepted,
-                                      std::move(strike),
-                                      strikeToSourceScale,
-                                      descriptor,
-                                      fAlloc);
-=======
 }  // namespace
->>>>>>> b301ff02
 
 // -- GrTextBlob::Key ------------------------------------------------------------------------------
 
@@ -2723,7 +2078,281 @@
                                               ? SkScalerContextFlags::kBoostContrast
                                               : SkScalerContextFlags::kFakeGammaAndBoostContrast;
 
-<<<<<<< HEAD
+    GrTextBlob::Key key;
+    if (canCache) {
+        bool hasLCD = glyphRunList.anyRunsLCD();
+
+        // We canonicalize all non-lcd draws to use kUnknown_SkPixelGeometry
+        SkPixelGeometry pixelGeometry =
+                hasLCD ? surfaceProps.pixelGeometry() : kUnknown_SkPixelGeometry;
+
+        GrColor canonicalColor = compute_canonical_color(paint, hasLCD);
+
+        key.fPixelGeometry = pixelGeometry;
+        key.fUniqueID = glyphRunList.uniqueID();
+        key.fStyle = paint.getStyle();
+        if (key.fStyle != SkPaint::kFill_Style) {
+            key.fFrameWidth = paint.getStrokeWidth();
+            key.fMiterLimit = paint.getStrokeMiter();
+            key.fJoin = paint.getStrokeJoin();
+        }
+        key.fHasBlur = maskFilter != nullptr;
+        if (key.fHasBlur) {
+            key.fBlurRec = blurRec;
+        }
+        key.fCanonicalColor = canonicalColor;
+        key.fScalerContextFlags = SkTo<uint32_t>(scalerContextFlags);
+
+        // Do any runs use direct drawing types?.
+        key.fHasSomeDirectSubRuns = false;
+        for (auto& run : glyphRunList) {
+            SkScalar approximateDeviceTextSize =
+                    SkFontPriv::ApproximateTransformedTextSize(run.font(), drawMatrix);
+            key.fHasSomeDirectSubRuns |= control.isDirect(approximateDeviceTextSize, paint);
+        }
+
+        if (key.fHasSomeDirectSubRuns) {
+            // Store the fractional offset of the position. We know that the matrix can't be
+            // perspective at this point.
+            SkPoint mappedOrigin = drawMatrix.mapOrigin();
+            key.fPositionMatrix = drawMatrix;
+            key.fPositionMatrix.setTranslateX(
+                    mappedOrigin.x() - SkScalarFloorToScalar(mappedOrigin.x()));
+            key.fPositionMatrix.setTranslateY(
+                    mappedOrigin.y() - SkScalarFloorToScalar(mappedOrigin.y()));
+        } else {
+            // For path and SDFT, the matrix doesn't matter.
+            key.fPositionMatrix = SkMatrix::I();
+        }
+    }
+
+    return {canCache, key};
+}
+
+bool GrTextBlob::Key::operator==(const GrTextBlob::Key& that) const {
+    if (fUniqueID != that.fUniqueID) { return false; }
+    if (fCanonicalColor != that.fCanonicalColor) { return false; }
+    if (fStyle != that.fStyle) { return false; }
+    if (fStyle != SkPaint::kFill_Style) {
+        if (fFrameWidth != that.fFrameWidth ||
+            fMiterLimit != that.fMiterLimit ||
+            fJoin != that.fJoin) {
+            return false;
+        }
+    }
+    if (fPixelGeometry != that.fPixelGeometry) { return false; }
+    if (fHasBlur != that.fHasBlur) { return false; }
+    if (fHasBlur) {
+        if (fBlurRec.fStyle != that.fBlurRec.fStyle || fBlurRec.fSigma != that.fBlurRec.fSigma) {
+            return false;
+        }
+    }
+    if (fScalerContextFlags != that.fScalerContextFlags) { return false; }
+
+    // Just punt on perspective.
+    if (fPositionMatrix.hasPerspective()) {
+        return false;
+    }
+
+    if (fHasSomeDirectSubRuns != that.fHasSomeDirectSubRuns) {
+        return false;
+    }
+
+    if (fHasSomeDirectSubRuns) {
+        auto [compatible, _] = can_use_direct(fPositionMatrix, that.fPositionMatrix);
+        return compatible;
+    }
+
+    return true;
+}
+
+// -- GrTextBlob -----------------------------------------------------------------------------------
+void GrTextBlob::operator delete(void* p) { ::operator delete(p); }
+void* GrTextBlob::operator new(size_t) { SK_ABORT("All blobs are created by placement new."); }
+void* GrTextBlob::operator new(size_t, void* p) { return p; }
+
+GrTextBlob::~GrTextBlob() = default;
+
+sk_sp<GrTextBlob> GrTextBlob::Make(const SkGlyphRunList& glyphRunList,
+                                   const SkPaint& paint,
+                                   const SkMatrix& positionMatrix,
+                                   const GrSDFTControl& control,
+                                   SkGlyphRunListPainter* painter) {
+    // The difference in alignment from the per-glyph data to the SubRun;
+    constexpr size_t alignDiff = alignof(DirectMaskSubRun) - alignof(DevicePosition);
+    constexpr size_t vertexDataToSubRunPadding = alignDiff > 0 ? alignDiff : 0;
+    size_t totalGlyphCount = glyphRunList.totalGlyphCount();
+
+    // The neededForSubRun is optimized for DirectMaskSubRun which is by far the most common case.
+    size_t subRunSizeHint =
+            totalGlyphCount * sizeof(DevicePosition)
+            + GlyphVector::GlyphVectorSize(totalGlyphCount)
+            + glyphRunList.runCount() * (sizeof(DirectMaskSubRun) + vertexDataToSubRunPadding);
+
+    auto [initializer, totalMemoryAllocated, alloc] =
+            SubRunAllocator::AllocateClassMemoryAndArena<GrTextBlob>(subRunSizeHint);
+    SkColor initialLuminance = SkPaintPriv::ComputeLuminanceColor(paint);
+    sk_sp<GrTextBlob> blob = sk_sp<GrTextBlob>(initializer.initialize(
+            std::move(alloc), totalMemoryAllocated, positionMatrix, initialLuminance));
+
+    painter->categorizeGlyphRunList(
+            blob.get(), glyphRunList, positionMatrix, paint, control, "GrTextBlob");
+
+    return blob;
+}
+
+void GrTextBlob::addKey(const Key& key) {
+    fKey = key;
+}
+
+bool GrTextBlob::hasPerspective() const { return fInitialPositionMatrix.hasPerspective(); }
+
+bool GrTextBlob::canReuse(const SkPaint& paint, const SkMatrix& positionMatrix) const {
+    // A singular matrix will create a GrTextBlob with no SubRuns, but unknown glyphs can
+    // also cause empty runs. If there are no subRuns or some glyphs were excluded or perspective,
+    // then regenerate when the matrices don't match.
+    if ((fSubRunList.isEmpty() || fSomeGlyphsExcluded || hasPerspective()) &&
+        fInitialPositionMatrix != positionMatrix)
+    {
+        return false;
+    }
+
+    // If we have LCD text then our canonical color will be set to transparent, in this case we have
+    // to regenerate the blob on any color change
+    // We use the grPaint to get any color filter effects
+    if (fKey.fCanonicalColor == SK_ColorTRANSPARENT &&
+        fInitialLuminance != SkPaintPriv::ComputeLuminanceColor(paint)) {
+        return false;
+    }
+
+    for (const GrSubRun& subRun : fSubRunList) {
+        if (!subRun.canReuse(paint, positionMatrix)) {
+            return false;
+        }
+    }
+
+    return true;
+}
+
+const GrTextBlob::Key& GrTextBlob::key() const { return fKey; }
+
+void GrTextBlob::draw(SkCanvas* canvas,
+                      const GrClip* clip,
+                      const SkMatrixProvider& viewMatrix,
+                      SkPoint drawOrigin,
+                      const SkPaint& paint,
+                      skgpu::v1::SurfaceDrawContext* sdc) {
+    for (const GrSubRun& subRun : fSubRunList) {
+        subRun.draw(canvas, clip, viewMatrix, drawOrigin, paint, sdc);
+    }
+}
+
+const GrAtlasSubRun* GrTextBlob::testingOnlyFirstSubRun() const {
+    if (fSubRunList.isEmpty()) {
+        return nullptr;
+    }
+
+    return fSubRunList.front().testingOnly_atlasSubRun();
+}
+
+GrTextBlob::GrTextBlob(SubRunAllocator&& alloc,
+                       int totalMemorySize,
+                       const SkMatrix& positionMatrix,
+                       SkColor initialLuminance)
+        : fAlloc{std::move(alloc)}
+        , fSize(totalMemorySize)
+        , fInitialPositionMatrix{positionMatrix}
+        , fInitialLuminance{initialLuminance} { }
+
+void GrTextBlob::processDeviceMasks(
+        const SkZip<SkGlyphVariant, SkPoint>& accepted, sk_sp<SkStrike>&& strike) {
+    SkASSERT(strike != nullptr);
+    auto addGlyphsWithSameFormat = [&] (const SkZip<SkGlyphVariant, SkPoint>& accepted,
+                                        MaskFormat format,
+                                        sk_sp<SkStrike>&& runStrike) {
+        GrSubRunOwner subRun = DirectMaskSubRun::Make(
+                this, accepted, std::move(runStrike), format, &fAlloc);
+        if (subRun != nullptr) {
+            fSubRunList.append(std::move(subRun));
+        } else {
+            fSomeGlyphsExcluded = true;
+        }
+    };
+    add_multi_mask_format(addGlyphsWithSameFormat, accepted, std::move(strike));
+}
+
+void GrTextBlob::processSourcePaths(const SkZip<SkGlyphVariant, SkPoint>& accepted,
+                                    const SkFont& runFont,
+                                    const SkDescriptor& descriptor,
+                                    SkScalar strikeToSourceScale) {
+    fSubRunList.append(PathSubRun::Make(
+        accepted, has_some_antialiasing(runFont), strikeToSourceScale, descriptor, &fAlloc));
+}
+
+void GrTextBlob::processSourceDrawables(const SkZip<SkGlyphVariant, SkPoint>& accepted,
+                                        sk_sp<SkStrike>&& strike,
+                                        const SkDescriptor& descriptor,
+                                        SkScalar strikeToSourceScale) {
+    fSubRunList.append(make_drawable_sub_run<DrawableSubRun>(
+            accepted, std::move(strike), strikeToSourceScale, descriptor, &fAlloc));
+}
+
+void GrTextBlob::processSourceSDFT(const SkZip<SkGlyphVariant, SkPoint>& accepted,
+                                   sk_sp<SkStrike>&& strike,
+                                   SkScalar strikeToSourceScale,
+                                   const SkFont& runFont,
+                                   const GrSDFTMatrixRange& matrixRange) {
+    fSubRunList.append(SDFTSubRun::Make(
+            this, accepted, runFont, std::move(strike), strikeToSourceScale, matrixRange, &fAlloc));
+}
+
+void GrTextBlob::processSourceMasks(const SkZip<SkGlyphVariant, SkPoint>& accepted,
+                                    sk_sp<SkStrike>&& strike,
+                                    SkScalar strikeToSourceScale) {
+    auto addGlyphsWithSameFormat = [&] (const SkZip<SkGlyphVariant, SkPoint>& accepted,
+                                        MaskFormat format,
+                                        sk_sp<SkStrike>&& runStrike) {
+        GrSubRunOwner subRun = TransformedMaskSubRun::Make(
+                this, accepted, std::move(runStrike), strikeToSourceScale, format, &fAlloc);
+        if (subRun != nullptr) {
+            fSubRunList.append(std::move(subRun));
+        } else {
+            fSomeGlyphsExcluded = true;
+        }
+    };
+    add_multi_mask_format(addGlyphsWithSameFormat, accepted, std::move(strike));
+}
+
+namespace {
+// -- Slug -----------------------------------------------------------------------------------------
+class Slug final : public GrSlug, public SkGlyphRunPainterInterface {
+public:
+    Slug(SubRunAllocator&& alloc,
+         SkRect sourceBounds,
+         const SkPaint& paint,
+         const SkMatrix& positionMatrix,
+         SkPoint origin);
+    ~Slug() override = default;
+
+    static sk_sp<Slug> Make(const SkMatrixProvider& viewMatrix,
+                            const SkGlyphRunList& glyphRunList,
+                            const SkPaint& initialPaint,
+                            const SkPaint& drawingPaint,
+                            const GrSDFTControl& control,
+                            SkGlyphRunListPainter* painter);
+    static sk_sp<GrSlug> MakeFromBuffer(SkReadBuffer& buffer,
+                                        const SkStrikeClient* client);
+
+    void surfaceDraw(SkCanvas*,
+                     const GrClip* clip,
+                     const SkMatrixProvider& viewMatrix,
+                     const SkPaint& paint,
+                     skgpu::v1::SurfaceDrawContext* sdc) const;
+
+    void doFlatten(SkWriteBuffer& buffer) const override;
+    SkRect sourceBounds() const override { return fSourceBounds; }
+    const SkPaint& initialPaint() const override { return fInitialPaint; }
+
     // SkGlyphRunPainterInterface
     void processDeviceMasks(
             const SkZip<SkGlyphVariant, SkPoint>& accepted, sk_sp<SkStrike>&& strike) override;
@@ -2741,300 +2370,6 @@
             const SkZip<SkGlyphVariant, SkPoint>& accepted, sk_sp<SkStrike>&& strike,
             SkScalar strikeToSourceScale, const SkFont& runFont,
             const GrSDFTMatrixRange& matrixRange) override;
-=======
-    GrTextBlob::Key key;
-    if (canCache) {
-        bool hasLCD = glyphRunList.anyRunsLCD();
->>>>>>> b301ff02
-
-        // We canonicalize all non-lcd draws to use kUnknown_SkPixelGeometry
-        SkPixelGeometry pixelGeometry =
-                hasLCD ? surfaceProps.pixelGeometry() : kUnknown_SkPixelGeometry;
-
-        GrColor canonicalColor = compute_canonical_color(paint, hasLCD);
-
-        key.fPixelGeometry = pixelGeometry;
-        key.fUniqueID = glyphRunList.uniqueID();
-        key.fStyle = paint.getStyle();
-        if (key.fStyle != SkPaint::kFill_Style) {
-            key.fFrameWidth = paint.getStrokeWidth();
-            key.fMiterLimit = paint.getStrokeMiter();
-            key.fJoin = paint.getStrokeJoin();
-        }
-        key.fHasBlur = maskFilter != nullptr;
-        if (key.fHasBlur) {
-            key.fBlurRec = blurRec;
-        }
-        key.fCanonicalColor = canonicalColor;
-        key.fScalerContextFlags = SkTo<uint32_t>(scalerContextFlags);
-
-        // Do any runs use direct drawing types?.
-        key.fHasSomeDirectSubRuns = false;
-        for (auto& run : glyphRunList) {
-            SkScalar approximateDeviceTextSize =
-                    SkFontPriv::ApproximateTransformedTextSize(run.font(), drawMatrix);
-            key.fHasSomeDirectSubRuns |= control.isDirect(approximateDeviceTextSize, paint);
-        }
-
-        if (key.fHasSomeDirectSubRuns) {
-            // Store the fractional offset of the position. We know that the matrix can't be
-            // perspective at this point.
-            SkPoint mappedOrigin = drawMatrix.mapOrigin();
-            key.fPositionMatrix = drawMatrix;
-            key.fPositionMatrix.setTranslateX(
-                    mappedOrigin.x() - SkScalarFloorToScalar(mappedOrigin.x()));
-            key.fPositionMatrix.setTranslateY(
-                    mappedOrigin.y() - SkScalarFloorToScalar(mappedOrigin.y()));
-        } else {
-            // For path and SDFT, the matrix doesn't matter.
-            key.fPositionMatrix = SkMatrix::I();
-        }
-    }
-
-    return {canCache, key};
-}
-
-bool GrTextBlob::Key::operator==(const GrTextBlob::Key& that) const {
-    if (fUniqueID != that.fUniqueID) { return false; }
-    if (fCanonicalColor != that.fCanonicalColor) { return false; }
-    if (fStyle != that.fStyle) { return false; }
-    if (fStyle != SkPaint::kFill_Style) {
-        if (fFrameWidth != that.fFrameWidth ||
-            fMiterLimit != that.fMiterLimit ||
-            fJoin != that.fJoin) {
-            return false;
-        }
-    }
-    if (fPixelGeometry != that.fPixelGeometry) { return false; }
-    if (fHasBlur != that.fHasBlur) { return false; }
-    if (fHasBlur) {
-        if (fBlurRec.fStyle != that.fBlurRec.fStyle || fBlurRec.fSigma != that.fBlurRec.fSigma) {
-            return false;
-        }
-    }
-    if (fScalerContextFlags != that.fScalerContextFlags) { return false; }
-
-    // Just punt on perspective.
-    if (fPositionMatrix.hasPerspective()) {
-        return false;
-    }
-
-    if (fHasSomeDirectSubRuns != that.fHasSomeDirectSubRuns) {
-        return false;
-    }
-
-    if (fHasSomeDirectSubRuns) {
-        auto [compatible, _] = can_use_direct(fPositionMatrix, that.fPositionMatrix);
-        return compatible;
-    }
-
-    return true;
-}
-
-// -- GrTextBlob -----------------------------------------------------------------------------------
-void GrTextBlob::operator delete(void* p) { ::operator delete(p); }
-void* GrTextBlob::operator new(size_t) { SK_ABORT("All blobs are created by placement new."); }
-void* GrTextBlob::operator new(size_t, void* p) { return p; }
-
-GrTextBlob::~GrTextBlob() = default;
-
-sk_sp<GrTextBlob> GrTextBlob::Make(const SkGlyphRunList& glyphRunList,
-                                   const SkPaint& paint,
-                                   const SkMatrix& positionMatrix,
-                                   const GrSDFTControl& control,
-                                   SkGlyphRunListPainter* painter) {
-    // The difference in alignment from the per-glyph data to the SubRun;
-    constexpr size_t alignDiff = alignof(DirectMaskSubRun) - alignof(DevicePosition);
-    constexpr size_t vertexDataToSubRunPadding = alignDiff > 0 ? alignDiff : 0;
-    size_t totalGlyphCount = glyphRunList.totalGlyphCount();
-
-    // The neededForSubRun is optimized for DirectMaskSubRun which is by far the most common case.
-    size_t subRunSizeHint =
-            totalGlyphCount * sizeof(DevicePosition)
-            + GlyphVector::GlyphVectorSize(totalGlyphCount)
-            + glyphRunList.runCount() * (sizeof(DirectMaskSubRun) + vertexDataToSubRunPadding);
-
-    auto [initializer, totalMemoryAllocated, alloc] =
-            SubRunAllocator::AllocateClassMemoryAndArena<GrTextBlob>(subRunSizeHint);
-    SkColor initialLuminance = SkPaintPriv::ComputeLuminanceColor(paint);
-    sk_sp<GrTextBlob> blob = sk_sp<GrTextBlob>(initializer.initialize(
-            std::move(alloc), totalMemoryAllocated, positionMatrix, initialLuminance));
-
-    painter->categorizeGlyphRunList(
-            blob.get(), glyphRunList, positionMatrix, paint, control, "GrTextBlob");
-
-    return blob;
-}
-
-void GrTextBlob::addKey(const Key& key) {
-    fKey = key;
-}
-
-bool GrTextBlob::hasPerspective() const { return fInitialPositionMatrix.hasPerspective(); }
-
-bool GrTextBlob::canReuse(const SkPaint& paint, const SkMatrix& positionMatrix) const {
-    // A singular matrix will create a GrTextBlob with no SubRuns, but unknown glyphs can
-    // also cause empty runs. If there are no subRuns or some glyphs were excluded or perspective,
-    // then regenerate when the matrices don't match.
-    if ((fSubRunList.isEmpty() || fSomeGlyphsExcluded || hasPerspective()) &&
-        fInitialPositionMatrix != positionMatrix)
-    {
-        return false;
-    }
-
-    // If we have LCD text then our canonical color will be set to transparent, in this case we have
-    // to regenerate the blob on any color change
-    // We use the grPaint to get any color filter effects
-    if (fKey.fCanonicalColor == SK_ColorTRANSPARENT &&
-        fInitialLuminance != SkPaintPriv::ComputeLuminanceColor(paint)) {
-        return false;
-    }
-
-    for (const GrSubRun& subRun : fSubRunList) {
-        if (!subRun.canReuse(paint, positionMatrix)) {
-            return false;
-        }
-    }
-
-    return true;
-}
-
-const GrTextBlob::Key& GrTextBlob::key() const { return fKey; }
-
-void GrTextBlob::draw(SkCanvas* canvas,
-                      const GrClip* clip,
-                      const SkMatrixProvider& viewMatrix,
-                      SkPoint drawOrigin,
-                      const SkPaint& paint,
-                      skgpu::v1::SurfaceDrawContext* sdc) {
-    for (const GrSubRun& subRun : fSubRunList) {
-        subRun.draw(canvas, clip, viewMatrix, drawOrigin, paint, sdc);
-    }
-}
-
-const GrAtlasSubRun* GrTextBlob::testingOnlyFirstSubRun() const {
-    if (fSubRunList.isEmpty()) {
-        return nullptr;
-    }
-
-    return fSubRunList.front().testingOnly_atlasSubRun();
-}
-
-GrTextBlob::GrTextBlob(SubRunAllocator&& alloc,
-                       int totalMemorySize,
-                       const SkMatrix& positionMatrix,
-                       SkColor initialLuminance)
-        : fAlloc{std::move(alloc)}
-        , fSize(totalMemorySize)
-        , fInitialPositionMatrix{positionMatrix}
-        , fInitialLuminance{initialLuminance} { }
-
-void GrTextBlob::processDeviceMasks(
-        const SkZip<SkGlyphVariant, SkPoint>& accepted, sk_sp<SkStrike>&& strike) {
-    SkASSERT(strike != nullptr);
-    auto addGlyphsWithSameFormat = [&] (const SkZip<SkGlyphVariant, SkPoint>& accepted,
-                                        MaskFormat format,
-                                        sk_sp<SkStrike>&& runStrike) {
-        GrSubRunOwner subRun = DirectMaskSubRun::Make(
-                this, accepted, std::move(runStrike), format, &fAlloc);
-        if (subRun != nullptr) {
-            fSubRunList.append(std::move(subRun));
-        } else {
-            fSomeGlyphsExcluded = true;
-        }
-    };
-    add_multi_mask_format(addGlyphsWithSameFormat, accepted, std::move(strike));
-}
-
-void GrTextBlob::processSourcePaths(const SkZip<SkGlyphVariant, SkPoint>& accepted,
-                                    const SkFont& runFont,
-                                    const SkDescriptor& descriptor,
-                                    SkScalar strikeToSourceScale) {
-    fSubRunList.append(PathSubRun::Make(
-        accepted, has_some_antialiasing(runFont), strikeToSourceScale, descriptor, &fAlloc));
-}
-
-void GrTextBlob::processSourceDrawables(const SkZip<SkGlyphVariant, SkPoint>& accepted,
-                                        sk_sp<SkStrike>&& strike,
-                                        const SkDescriptor& descriptor,
-                                        SkScalar strikeToSourceScale) {
-    fSubRunList.append(make_drawable_sub_run<DrawableSubRun>(
-            accepted, std::move(strike), strikeToSourceScale, descriptor, &fAlloc));
-}
-
-void GrTextBlob::processSourceSDFT(const SkZip<SkGlyphVariant, SkPoint>& accepted,
-                                   sk_sp<SkStrike>&& strike,
-                                   SkScalar strikeToSourceScale,
-                                   const SkFont& runFont,
-                                   const GrSDFTMatrixRange& matrixRange) {
-    fSubRunList.append(SDFTSubRun::Make(
-            this, accepted, runFont, std::move(strike), strikeToSourceScale, matrixRange, &fAlloc));
-}
-
-void GrTextBlob::processSourceMasks(const SkZip<SkGlyphVariant, SkPoint>& accepted,
-                                    sk_sp<SkStrike>&& strike,
-                                    SkScalar strikeToSourceScale) {
-    auto addGlyphsWithSameFormat = [&] (const SkZip<SkGlyphVariant, SkPoint>& accepted,
-                                        MaskFormat format,
-                                        sk_sp<SkStrike>&& runStrike) {
-        GrSubRunOwner subRun = TransformedMaskSubRun::Make(
-                this, accepted, std::move(runStrike), strikeToSourceScale, format, &fAlloc);
-        if (subRun != nullptr) {
-            fSubRunList.append(std::move(subRun));
-        } else {
-            fSomeGlyphsExcluded = true;
-        }
-    };
-    add_multi_mask_format(addGlyphsWithSameFormat, accepted, std::move(strike));
-}
-
-namespace {
-// -- Slug -----------------------------------------------------------------------------------------
-class Slug final : public GrSlug, public SkGlyphRunPainterInterface {
-public:
-    Slug(SubRunAllocator&& alloc,
-         SkRect sourceBounds,
-         const SkPaint& paint,
-         const SkMatrix& positionMatrix,
-         SkPoint origin);
-    ~Slug() override = default;
-
-    static sk_sp<Slug> Make(const SkMatrixProvider& viewMatrix,
-                            const SkGlyphRunList& glyphRunList,
-                            const SkPaint& initialPaint,
-                            const SkPaint& drawingPaint,
-                            const GrSDFTControl& control,
-                            SkGlyphRunListPainter* painter);
-    static sk_sp<GrSlug> MakeFromBuffer(SkReadBuffer& buffer,
-                                        const SkStrikeClient* client);
-
-    void surfaceDraw(SkCanvas*,
-                     const GrClip* clip,
-                     const SkMatrixProvider& viewMatrix,
-                     const SkPaint& paint,
-                     skgpu::v1::SurfaceDrawContext* sdc) const;
-
-    void doFlatten(SkWriteBuffer& buffer) const override;
-    SkRect sourceBounds() const override { return fSourceBounds; }
-    const SkPaint& initialPaint() const override { return fInitialPaint; }
-
-    // SkGlyphRunPainterInterface
-    void processDeviceMasks(
-            const SkZip<SkGlyphVariant, SkPoint>& accepted, sk_sp<SkStrike>&& strike) override;
-    void processSourceMasks(
-            const SkZip<SkGlyphVariant, SkPoint>& accepted, sk_sp<SkStrike>&& strike,
-            SkScalar strikeToSourceScale) override;
-    void processSourcePaths(
-            const SkZip<SkGlyphVariant, SkPoint>& accepted, const SkFont& runFont,
-            const SkDescriptor& descriptor, SkScalar strikeToSourceScale) override;
-    void processSourceDrawables(
-            const SkZip<SkGlyphVariant, SkPoint>& drawables, sk_sp<SkStrike>&& strike,
-            const SkDescriptor& descriptor,
-            SkScalar strikeToSourceScale) override;
-    void processSourceSDFT(
-            const SkZip<SkGlyphVariant, SkPoint>& accepted, sk_sp<SkStrike>&& strike,
-            SkScalar strikeToSourceScale, const SkFont& runFont,
-            const GrSDFTMatrixRange& matrixRange) override;
 
     const SkMatrix& initialPositionMatrix() const override { return fInitialPositionMatrix; }
     SkPoint origin() const { return fOrigin; }
