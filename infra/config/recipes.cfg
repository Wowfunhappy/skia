{
  "api_version": 2,
  "autoroll_recipe_options": {
    "nontrivial": {
      "automatic_commit_dry_run": true
    },
    "trivial": {
      "automatic_commit": true,
      "tbr_emails": [
        "borenet@google.com"
      ]
    }
  },
  "deps": {
    "depot_tools": {
      "branch": "refs/heads/main",
<<<<<<< HEAD
      "revision": "8a0d05dea6b215cdd68fe2fe8093353baf2b4c22",
=======
      "revision": "02f4003fdbfd383192fa725886af79116b1032aa",
>>>>>>> 724dabe1
      "url": "https://chromium.googlesource.com/chromium/tools/depot_tools.git"
    },
    "recipe_engine": {
      "branch": "refs/heads/main",
<<<<<<< HEAD
      "revision": "8ac9cf1c9ff01f9fe1276c8532577127f068d576",
=======
      "revision": "ba4a4b2d4f1f41483b2da98854f648727b4aecdb",
>>>>>>> 724dabe1
      "url": "https://chromium.googlesource.com/infra/luci/recipes-py.git"
    }
  },
  "project_id": "skia",
  "recipes_path": "infra/bots",
  "repo_name": "skia"
}<|MERGE_RESOLUTION|>--- conflicted
+++ resolved
@@ -14,20 +14,12 @@
   "deps": {
     "depot_tools": {
       "branch": "refs/heads/main",
-<<<<<<< HEAD
-      "revision": "8a0d05dea6b215cdd68fe2fe8093353baf2b4c22",
-=======
       "revision": "02f4003fdbfd383192fa725886af79116b1032aa",
->>>>>>> 724dabe1
       "url": "https://chromium.googlesource.com/chromium/tools/depot_tools.git"
     },
     "recipe_engine": {
       "branch": "refs/heads/main",
-<<<<<<< HEAD
-      "revision": "8ac9cf1c9ff01f9fe1276c8532577127f068d576",
-=======
       "revision": "ba4a4b2d4f1f41483b2da98854f648727b4aecdb",
->>>>>>> 724dabe1
       "url": "https://chromium.googlesource.com/infra/luci/recipes-py.git"
     }
   },
