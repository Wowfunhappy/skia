--- conflicted
+++ resolved
@@ -90,8 +90,6 @@
       self.m.run(self.m.step,
                  'adb reconnect after failure of \'%s\' (attempt %d)' % (
                      title, attempt),
-<<<<<<< HEAD
-=======
                  cmd=[self.ADB_BINARY, 'reconnect'],
                  infra_step=True, timeout=30, abort_on_failure=False,
                  fail_build_on_failure=False)
@@ -104,7 +102,6 @@
       self.m.run(self.m.step,
                  'adb reconnect device after failure of \'%s\' (attempt %d)' % (
                      title, attempt),
->>>>>>> 724dabe1
                  cmd=[self.ADB_BINARY, 'reconnect', 'device'],
                  infra_step=True, timeout=30, abort_on_failure=False,
                  fail_build_on_failure=False)
