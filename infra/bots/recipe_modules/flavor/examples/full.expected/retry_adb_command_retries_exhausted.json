[
  {
    "cmd": [
      "python",
      "-u",
      "import os\nprint(os.environ.get('SWARMING_BOT_ID', ''))\n"
    ],
    "name": "get swarming bot id",
    "~followup_annotations": [
      "@@@STEP_LOG_LINE@python.inline@import os@@@",
      "@@@STEP_LOG_LINE@python.inline@print(os.environ.get('SWARMING_BOT_ID', ''))@@@",
      "@@@STEP_LOG_END@python.inline@@@"
    ]
  },
  {
    "cmd": [
      "/opt/infra-android/tools/adb",
      "push",
      "file.txt",
      "file.txt"
    ],
    "cwd": "[START_DIR]/skia",
    "env": {
      "ADB_VENDOR_KEYS": "/home/chrome-bot/.android/chrome_infrastructure_adbkey",
      "CHROME_HEADLESS": "1",
      "PATH": "<PATH>:RECIPE_REPO[depot_tools]"
    },
    "infra_step": true,
    "name": "push file.txt file.txt"
  },
  {
    "cmd": [
      "/opt/infra-android/tools/adb",
      "shell",
      "cat",
      "file.txt"
    ],
    "cwd": "[START_DIR]/skia",
    "env": {
      "ADB_VENDOR_KEYS": "/home/chrome-bot/.android/chrome_infrastructure_adbkey",
      "CHROME_HEADLESS": "1",
      "PATH": "<PATH>:RECIPE_REPO[depot_tools]"
    },
    "infra_step": true,
    "name": "read file.txt"
  },
  {
    "cmd": [
      "python",
      "-u",
      "\nimport subprocess\nimport sys\n\n# Remove the path.\nadb = sys.argv[1]\npath = sys.argv[2]\nprint('Removing %s' % path)\ncmd = [adb, 'shell', 'rm', '-rf', path]\nprint(' '.join(cmd))\nsubprocess.check_call(cmd)\n\n# Verify that the path was deleted.\nprint('Checking for existence of %s' % path)\ncmd = [adb, 'shell', 'ls', path]\nprint(' '.join(cmd))\ntry:\n  output = subprocess.check_output(\n      cmd, stderr=subprocess.STDOUT).decode('utf-8')\nexcept subprocess.CalledProcessError as e:\n  output = e.output.decode('utf-8')\nprint('Output was:')\nprint('======')\nprint(output)\nprint('======')\nif 'No such file or directory' not in output:\n  raise Exception('%s exists despite being deleted' % path)\n",
      "/opt/infra-android/tools/adb",
      "file.txt"
    ],
    "env": {
      "CHROME_HEADLESS": "1",
      "PATH": "<PATH>:RECIPE_REPO[depot_tools]"
    },
    "infra_step": true,
    "name": "rm file.txt",
    "~followup_annotations": [
      "@@@STEP_LOG_LINE@python.inline@@@@",
      "@@@STEP_LOG_LINE@python.inline@import subprocess@@@",
      "@@@STEP_LOG_LINE@python.inline@import sys@@@",
      "@@@STEP_LOG_LINE@python.inline@@@@",
      "@@@STEP_LOG_LINE@python.inline@# Remove the path.@@@",
      "@@@STEP_LOG_LINE@python.inline@adb = sys.argv[1]@@@",
      "@@@STEP_LOG_LINE@python.inline@path = sys.argv[2]@@@",
      "@@@STEP_LOG_LINE@python.inline@print('Removing %s' % path)@@@",
      "@@@STEP_LOG_LINE@python.inline@cmd = [adb, 'shell', 'rm', '-rf', path]@@@",
      "@@@STEP_LOG_LINE@python.inline@print(' '.join(cmd))@@@",
      "@@@STEP_LOG_LINE@python.inline@subprocess.check_call(cmd)@@@",
      "@@@STEP_LOG_LINE@python.inline@@@@",
      "@@@STEP_LOG_LINE@python.inline@# Verify that the path was deleted.@@@",
      "@@@STEP_LOG_LINE@python.inline@print('Checking for existence of %s' % path)@@@",
      "@@@STEP_LOG_LINE@python.inline@cmd = [adb, 'shell', 'ls', path]@@@",
      "@@@STEP_LOG_LINE@python.inline@print(' '.join(cmd))@@@",
      "@@@STEP_LOG_LINE@python.inline@try:@@@",
      "@@@STEP_LOG_LINE@python.inline@  output = subprocess.check_output(@@@",
      "@@@STEP_LOG_LINE@python.inline@      cmd, stderr=subprocess.STDOUT).decode('utf-8')@@@",
      "@@@STEP_LOG_LINE@python.inline@except subprocess.CalledProcessError as e:@@@",
      "@@@STEP_LOG_LINE@python.inline@  output = e.output.decode('utf-8')@@@",
      "@@@STEP_LOG_LINE@python.inline@print('Output was:')@@@",
      "@@@STEP_LOG_LINE@python.inline@print('======')@@@",
      "@@@STEP_LOG_LINE@python.inline@print(output)@@@",
      "@@@STEP_LOG_LINE@python.inline@print('======')@@@",
      "@@@STEP_LOG_LINE@python.inline@if 'No such file or directory' not in output:@@@",
      "@@@STEP_LOG_LINE@python.inline@  raise Exception('%s exists despite being deleted' % path)@@@",
      "@@@STEP_LOG_END@python.inline@@@"
    ]
  },
  {
    "cmd": [
      "vpython",
      "-u",
      "RECIPE_MODULE[recipe_engine::file]/resources/fileutil.py",
      "--json-output",
      "/path/to/tmp/json",
      "rmtree",
      "results_dir"
    ],
    "infra_step": true,
    "name": "rmtree results_dir"
  },
  {
    "cmd": [
      "vpython",
      "-u",
      "RECIPE_MODULE[recipe_engine::file]/resources/fileutil.py",
      "--json-output",
      "/path/to/tmp/json",
      "ensure-directory",
      "--mode",
      "0777",
      "results_dir"
    ],
    "infra_step": true,
    "name": "makedirs results_dir"
  },
  {
    "cmd": [
      "python",
      "-u",
      "\nimport subprocess\nimport sys\n\n# Remove the path.\nadb = sys.argv[1]\npath = sys.argv[2]\nprint('Removing %s' % path)\ncmd = [adb, 'shell', 'rm', '-rf', path]\nprint(' '.join(cmd))\nsubprocess.check_call(cmd)\n\n# Verify that the path was deleted.\nprint('Checking for existence of %s' % path)\ncmd = [adb, 'shell', 'ls', path]\nprint(' '.join(cmd))\ntry:\n  output = subprocess.check_output(\n      cmd, stderr=subprocess.STDOUT).decode('utf-8')\nexcept subprocess.CalledProcessError as e:\n  output = e.output.decode('utf-8')\nprint('Output was:')\nprint('======')\nprint(output)\nprint('======')\nif 'No such file or directory' not in output:\n  raise Exception('%s exists despite being deleted' % path)\n",
      "/opt/infra-android/tools/adb",
      "device_results_dir"
    ],
    "env": {
      "CHROME_HEADLESS": "1",
      "PATH": "<PATH>:RECIPE_REPO[depot_tools]"
    },
    "infra_step": true,
    "name": "rm device_results_dir",
    "~followup_annotations": [
      "@@@STEP_LOG_LINE@python.inline@@@@",
      "@@@STEP_LOG_LINE@python.inline@import subprocess@@@",
      "@@@STEP_LOG_LINE@python.inline@import sys@@@",
      "@@@STEP_LOG_LINE@python.inline@@@@",
      "@@@STEP_LOG_LINE@python.inline@# Remove the path.@@@",
      "@@@STEP_LOG_LINE@python.inline@adb = sys.argv[1]@@@",
      "@@@STEP_LOG_LINE@python.inline@path = sys.argv[2]@@@",
      "@@@STEP_LOG_LINE@python.inline@print('Removing %s' % path)@@@",
      "@@@STEP_LOG_LINE@python.inline@cmd = [adb, 'shell', 'rm', '-rf', path]@@@",
      "@@@STEP_LOG_LINE@python.inline@print(' '.join(cmd))@@@",
      "@@@STEP_LOG_LINE@python.inline@subprocess.check_call(cmd)@@@",
      "@@@STEP_LOG_LINE@python.inline@@@@",
      "@@@STEP_LOG_LINE@python.inline@# Verify that the path was deleted.@@@",
      "@@@STEP_LOG_LINE@python.inline@print('Checking for existence of %s' % path)@@@",
      "@@@STEP_LOG_LINE@python.inline@cmd = [adb, 'shell', 'ls', path]@@@",
      "@@@STEP_LOG_LINE@python.inline@print(' '.join(cmd))@@@",
      "@@@STEP_LOG_LINE@python.inline@try:@@@",
      "@@@STEP_LOG_LINE@python.inline@  output = subprocess.check_output(@@@",
      "@@@STEP_LOG_LINE@python.inline@      cmd, stderr=subprocess.STDOUT).decode('utf-8')@@@",
      "@@@STEP_LOG_LINE@python.inline@except subprocess.CalledProcessError as e:@@@",
      "@@@STEP_LOG_LINE@python.inline@  output = e.output.decode('utf-8')@@@",
      "@@@STEP_LOG_LINE@python.inline@print('Output was:')@@@",
      "@@@STEP_LOG_LINE@python.inline@print('======')@@@",
      "@@@STEP_LOG_LINE@python.inline@print(output)@@@",
      "@@@STEP_LOG_LINE@python.inline@print('======')@@@",
      "@@@STEP_LOG_LINE@python.inline@if 'No such file or directory' not in output:@@@",
      "@@@STEP_LOG_LINE@python.inline@  raise Exception('%s exists despite being deleted' % path)@@@",
      "@@@STEP_LOG_END@python.inline@@@"
    ]
  },
  {
    "cmd": [
      "/opt/infra-android/tools/adb",
      "shell",
      "mkdir",
      "-p",
      "device_results_dir"
    ],
    "cwd": "[START_DIR]/skia",
    "env": {
      "ADB_VENDOR_KEYS": "/home/chrome-bot/.android/chrome_infrastructure_adbkey",
      "CHROME_HEADLESS": "1",
      "PATH": "<PATH>:RECIPE_REPO[depot_tools]"
    },
    "infra_step": true,
    "name": "mkdir device_results_dir"
  },
  {
    "cmd": [
      "/opt/infra-android/tools/adb",
      "shell",
      "mkdir",
      "-p",
      "/sdcard/revenge_of_the_skiabot/resources"
    ],
    "cwd": "[START_DIR]/skia",
    "env": {
      "ADB_VENDOR_KEYS": "/home/chrome-bot/.android/chrome_infrastructure_adbkey",
      "CHROME_HEADLESS": "1",
      "PATH": "<PATH>:RECIPE_REPO[depot_tools]"
    },
    "infra_step": true,
    "name": "mkdir /sdcard/revenge_of_the_skiabot/resources",
    "~followup_annotations": [
      "@@@STEP_EXCEPTION@@@"
    ]
  },
  {
    "cmd": [
      "/opt/infra-android/tools/adb",
<<<<<<< HEAD
      "reconnect",
      "device"
=======
      "reconnect"
>>>>>>> 724dabe1
    ],
    "cwd": "[START_DIR]/skia",
    "env": {
      "ADB_VENDOR_KEYS": "/home/chrome-bot/.android/chrome_infrastructure_adbkey",
      "CHROME_HEADLESS": "1",
      "PATH": "<PATH>:RECIPE_REPO[depot_tools]"
    },
    "infra_step": true,
    "name": "adb reconnect after failure of 'mkdir /sdcard/revenge_of_the_skiabot/resources' (attempt 1)",
    "timeout": 30
  },
  {
    "cmd": [
      "/opt/infra-android/tools/adb",
      "wait-for-device"
    ],
    "cwd": "[START_DIR]/skia",
    "env": {
      "ADB_VENDOR_KEYS": "/home/chrome-bot/.android/chrome_infrastructure_adbkey",
      "CHROME_HEADLESS": "1",
      "PATH": "<PATH>:RECIPE_REPO[depot_tools]"
    },
    "infra_step": true,
    "name": "wait for device after failure of 'mkdir /sdcard/revenge_of_the_skiabot/resources' (attempt 1)",
    "timeout": 180
  },
  {
    "cmd": [
      "/opt/infra-android/tools/adb",
      "reconnect",
      "device"
    ],
    "cwd": "[START_DIR]/skia",
    "env": {
      "ADB_VENDOR_KEYS": "/home/chrome-bot/.android/chrome_infrastructure_adbkey",
      "CHROME_HEADLESS": "1",
      "PATH": "<PATH>:RECIPE_REPO[depot_tools]"
    },
    "infra_step": true,
    "name": "adb reconnect device after failure of 'mkdir /sdcard/revenge_of_the_skiabot/resources' (attempt 1)",
    "timeout": 30
  },
  {
    "cmd": [
      "/opt/infra-android/tools/adb",
      "wait-for-device"
    ],
    "cwd": "[START_DIR]/skia",
    "env": {
      "ADB_VENDOR_KEYS": "/home/chrome-bot/.android/chrome_infrastructure_adbkey",
      "CHROME_HEADLESS": "1",
      "PATH": "<PATH>:RECIPE_REPO[depot_tools]"
    },
    "infra_step": true,
    "name": "wait for device after failure of 'mkdir /sdcard/revenge_of_the_skiabot/resources' (attempt 1) (2)",
    "timeout": 180
  },
  {
    "cmd": [
      "/opt/infra-android/tools/adb",
      "shell",
      "mkdir",
      "-p",
      "/sdcard/revenge_of_the_skiabot/resources"
    ],
    "cwd": "[START_DIR]/skia",
    "env": {
      "ADB_VENDOR_KEYS": "/home/chrome-bot/.android/chrome_infrastructure_adbkey",
      "CHROME_HEADLESS": "1",
      "PATH": "<PATH>:RECIPE_REPO[depot_tools]"
    },
    "infra_step": true,
    "name": "mkdir /sdcard/revenge_of_the_skiabot/resources (attempt 2)",
    "~followup_annotations": [
      "@@@STEP_EXCEPTION@@@"
    ]
  },
  {
    "cmd": [
      "/opt/infra-android/tools/adb",
<<<<<<< HEAD
      "reconnect",
      "device"
=======
      "reconnect"
>>>>>>> 724dabe1
    ],
    "cwd": "[START_DIR]/skia",
    "env": {
      "ADB_VENDOR_KEYS": "/home/chrome-bot/.android/chrome_infrastructure_adbkey",
      "CHROME_HEADLESS": "1",
      "PATH": "<PATH>:RECIPE_REPO[depot_tools]"
    },
    "infra_step": true,
    "name": "adb reconnect after failure of 'mkdir /sdcard/revenge_of_the_skiabot/resources' (attempt 2)",
    "timeout": 30
  },
  {
    "cmd": [
      "/opt/infra-android/tools/adb",
      "wait-for-device"
    ],
    "cwd": "[START_DIR]/skia",
    "env": {
      "ADB_VENDOR_KEYS": "/home/chrome-bot/.android/chrome_infrastructure_adbkey",
      "CHROME_HEADLESS": "1",
      "PATH": "<PATH>:RECIPE_REPO[depot_tools]"
    },
    "infra_step": true,
    "name": "wait for device after failure of 'mkdir /sdcard/revenge_of_the_skiabot/resources' (attempt 2)",
    "timeout": 180
  },
  {
    "cmd": [
      "/opt/infra-android/tools/adb",
      "reconnect",
      "device"
    ],
    "cwd": "[START_DIR]/skia",
    "env": {
      "ADB_VENDOR_KEYS": "/home/chrome-bot/.android/chrome_infrastructure_adbkey",
      "CHROME_HEADLESS": "1",
      "PATH": "<PATH>:RECIPE_REPO[depot_tools]"
    },
    "infra_step": true,
    "name": "adb reconnect device after failure of 'mkdir /sdcard/revenge_of_the_skiabot/resources' (attempt 2)",
    "timeout": 30
  },
  {
    "cmd": [
      "/opt/infra-android/tools/adb",
      "wait-for-device"
    ],
    "cwd": "[START_DIR]/skia",
    "env": {
      "ADB_VENDOR_KEYS": "/home/chrome-bot/.android/chrome_infrastructure_adbkey",
      "CHROME_HEADLESS": "1",
      "PATH": "<PATH>:RECIPE_REPO[depot_tools]"
    },
    "infra_step": true,
    "name": "wait for device after failure of 'mkdir /sdcard/revenge_of_the_skiabot/resources' (attempt 2) (2)",
    "timeout": 180
  },
  {
    "cmd": [
      "/opt/infra-android/tools/adb",
      "shell",
      "mkdir",
      "-p",
      "/sdcard/revenge_of_the_skiabot/resources"
    ],
    "cwd": "[START_DIR]/skia",
    "env": {
      "ADB_VENDOR_KEYS": "/home/chrome-bot/.android/chrome_infrastructure_adbkey",
      "CHROME_HEADLESS": "1",
      "PATH": "<PATH>:RECIPE_REPO[depot_tools]"
    },
    "infra_step": true,
    "name": "mkdir /sdcard/revenge_of_the_skiabot/resources (attempt 3)",
    "~followup_annotations": [
      "@@@STEP_EXCEPTION@@@"
    ]
  },
  {
    "cmd": [
      "python",
      "-u",
      "\nimport os\nimport subprocess\nimport sys\nout = sys.argv[1]\nlog = subprocess.check_output([\n    '/opt/infra-android/tools/adb', 'logcat', '-d']).decode('utf-8', errors='ignore')\nfor line in log.split('\\n'):\n  tokens = line.split()\n  if len(tokens) == 11 and tokens[-7] == 'F' and tokens[-3] == 'pc':\n    addr, path = tokens[-2:]\n    local = os.path.join(out, os.path.basename(path))\n    if os.path.exists(local):\n      try:\n        sym = subprocess.check_output([\n            'addr2line', '-Cfpe', local, addr]).decode('utf-8')\n        line = line.replace(addr, addr + ' ' + sym.strip())\n      except subprocess.CalledProcessError:\n        pass\n  print(line)\n",
      "[START_DIR]/build"
    ],
    "env": {
      "CHROME_HEADLESS": "1",
      "PATH": "<PATH>:RECIPE_REPO[depot_tools]"
    },
    "infra_step": true,
    "name": "dump log",
    "timeout": 300,
    "~followup_annotations": [
      "@@@STEP_LOG_LINE@python.inline@@@@",
      "@@@STEP_LOG_LINE@python.inline@import os@@@",
      "@@@STEP_LOG_LINE@python.inline@import subprocess@@@",
      "@@@STEP_LOG_LINE@python.inline@import sys@@@",
      "@@@STEP_LOG_LINE@python.inline@out = sys.argv[1]@@@",
      "@@@STEP_LOG_LINE@python.inline@log = subprocess.check_output([@@@",
      "@@@STEP_LOG_LINE@python.inline@    '/opt/infra-android/tools/adb', 'logcat', '-d']).decode('utf-8', errors='ignore')@@@",
      "@@@STEP_LOG_LINE@python.inline@for line in log.split('\\n'):@@@",
      "@@@STEP_LOG_LINE@python.inline@  tokens = line.split()@@@",
      "@@@STEP_LOG_LINE@python.inline@  if len(tokens) == 11 and tokens[-7] == 'F' and tokens[-3] == 'pc':@@@",
      "@@@STEP_LOG_LINE@python.inline@    addr, path = tokens[-2:]@@@",
      "@@@STEP_LOG_LINE@python.inline@    local = os.path.join(out, os.path.basename(path))@@@",
      "@@@STEP_LOG_LINE@python.inline@    if os.path.exists(local):@@@",
      "@@@STEP_LOG_LINE@python.inline@      try:@@@",
      "@@@STEP_LOG_LINE@python.inline@        sym = subprocess.check_output([@@@",
      "@@@STEP_LOG_LINE@python.inline@            'addr2line', '-Cfpe', local, addr]).decode('utf-8')@@@",
      "@@@STEP_LOG_LINE@python.inline@        line = line.replace(addr, addr + ' ' + sym.strip())@@@",
      "@@@STEP_LOG_LINE@python.inline@      except subprocess.CalledProcessError:@@@",
      "@@@STEP_LOG_LINE@python.inline@        pass@@@",
      "@@@STEP_LOG_LINE@python.inline@  print(line)@@@",
      "@@@STEP_LOG_END@python.inline@@@"
    ]
  },
  {
    "cmd": [
      "vpython",
      "-u",
      "RECIPE_MODULE[recipe_engine::file]/resources/fileutil.py",
      "--json-output",
      "/path/to/tmp/json",
      "copy",
      " ",
      "/home/chrome-bot/build123-m2--device5.force_quarantine"
    ],
    "infra_step": true,
    "name": "Quarantining Bot",
    "~followup_annotations": [
      "@@@STEP_LOG_LINE@build123-m2--device5.force_quarantine@ @@@",
      "@@@STEP_LOG_END@build123-m2--device5.force_quarantine@@@"
    ]
  },
  {
    "cmd": [
      "/opt/infra-android/tools/adb",
      "kill-server"
    ],
    "cwd": "[START_DIR]/skia",
    "env": {
      "ADB_VENDOR_KEYS": "/home/chrome-bot/.android/chrome_infrastructure_adbkey",
      "CHROME_HEADLESS": "1",
      "PATH": "<PATH>:RECIPE_REPO[depot_tools]"
    },
    "infra_step": true,
    "name": "kill adb server"
  },
  {
    "failure": {
      "humanReason": "Infra Failure: Step('mkdir /sdcard/revenge_of_the_skiabot/resources (attempt 3)') (retcode: 1)"
    },
    "name": "$result"
  }
]<|MERGE_RESOLUTION|>--- conflicted
+++ resolved
@@ -202,12 +202,7 @@
   {
     "cmd": [
       "/opt/infra-android/tools/adb",
-<<<<<<< HEAD
-      "reconnect",
-      "device"
-=======
       "reconnect"
->>>>>>> 724dabe1
     ],
     "cwd": "[START_DIR]/skia",
     "env": {
@@ -288,12 +283,7 @@
   {
     "cmd": [
       "/opt/infra-android/tools/adb",
-<<<<<<< HEAD
-      "reconnect",
-      "device"
-=======
       "reconnect"
->>>>>>> 724dabe1
     ],
     "cwd": "[START_DIR]/skia",
     "env": {
