[
  {
    "cmd": [
      "vpython",
      "-u",
      "RECIPE_MODULE[recipe_engine::file]/resources/fileutil.py",
      "--json-output",
      "/path/to/tmp/json",
      "ensure-directory",
      "--mode",
      "0777",
      "[START_DIR]/skia/modules/canvaskit/build"
    ],
    "infra_step": true,
    "name": "mkdirs copy_dest"
  },
  {
    "cmd": [],
    "name": "Docker setup"
  },
  {
    "cmd": [
      "python",
      "-u",
      "import os\nprint('%d:%d' % (os.getuid(), os.getgid()))\n"
    ],
    "name": "Docker setup.Get uid and gid",
    "~followup_annotations": [
      "@@@STEP_NEST_LEVEL@1@@@",
      "@@@STEP_LOG_LINE@python.inline@import os@@@",
      "@@@STEP_LOG_LINE@python.inline@print('%d:%d' % (os.getuid(), os.getgid()))@@@",
      "@@@STEP_LOG_END@python.inline@@@"
    ]
  },
  {
    "cmd": [
      "vpython",
      "-u",
      "RECIPE_MODULE[recipe_engine::file]/resources/fileutil.py",
      "--json-output",
      "/path/to/tmp/json",
      "ensure-directory",
      "--mode",
      "0777",
      "[START_DIR]/[SWARM_OUT_DIR]"
    ],
    "infra_step": true,
    "name": "Docker setup.mkdirs out_dir",
    "~followup_annotations": [
      "@@@STEP_NEST_LEVEL@1@@@"
    ]
  },
  {
    "cmd": [
      "chmod",
      "777",
      "[START_DIR]/[SWARM_OUT_DIR]"
    ],
    "infra_step": true,
    "name": "Docker setup.chmod 777 [START_DIR]/[SWARM_OUT_DIR]",
    "~followup_annotations": [
      "@@@STEP_NEST_LEVEL@1@@@"
    ]
  },
  {
    "cmd": [
      "chmod",
      "755",
      "[START_DIR]"
    ],
    "infra_step": true,
    "name": "Docker setup.chmod 755 [START_DIR]",
    "~followup_annotations": [
      "@@@STEP_NEST_LEVEL@1@@@"
    ]
  },
  {
    "cmd": [
      "chmod",
      "0755",
      "[START_DIR]/skia/infra/canvaskit/test_canvaskit.sh"
    ],
    "infra_step": true,
    "name": "Docker setup.chmod 0755 [START_DIR]/skia/infra/canvaskit/test_canvaskit.sh",
    "~followup_annotations": [
      "@@@STEP_NEST_LEVEL@1@@@"
    ]
  },
  {
    "cmd": [
      "vpython",
      "-u",
      "RECIPE_MODULE[recipe_engine::file]/resources/fileutil.py",
      "--json-output",
      "/path/to/tmp/json",
      "ensure-directory",
      "--mode",
      "0777",
      "[START_DIR]/skia/modules/canvaskit/build"
    ],
    "infra_step": true,
    "name": "Docker setup.mkdirs [START_DIR]/skia/modules/canvaskit/build",
    "~followup_annotations": [
      "@@@STEP_NEST_LEVEL@1@@@"
    ]
  },
  {
    "cmd": [
      "vpython",
      "-u",
      "RECIPE_MODULE[recipe_engine::file]/resources/fileutil.py",
      "--json-output",
      "/path/to/tmp/json",
      "copy",
      "[START_DIR]/build/canvaskit.js",
<<<<<<< HEAD
      "[START_DIR]/skia/modules/canvaskit/npm_build/bin/canvaskit.js"
    ],
    "infra_step": true,
    "name": "Docker setup.cp [START_DIR]/build/canvaskit.js [START_DIR]/skia/modules/canvaskit/npm_build/bin/canvaskit.js",
=======
      "[START_DIR]/skia/modules/canvaskit/build/canvaskit.js"
    ],
    "infra_step": true,
    "name": "Docker setup.cp [START_DIR]/build/canvaskit.js [START_DIR]/skia/modules/canvaskit/build/canvaskit.js",
>>>>>>> 724dabe1
    "~followup_annotations": [
      "@@@STEP_NEST_LEVEL@1@@@"
    ]
  },
  {
    "cmd": [
      "chmod",
      "644",
<<<<<<< HEAD
      "[START_DIR]/skia/modules/canvaskit/npm_build/bin/canvaskit.js"
    ],
    "infra_step": true,
    "name": "Docker setup.chmod 644 [START_DIR]/skia/modules/canvaskit/npm_build/bin/canvaskit.js",
=======
      "[START_DIR]/skia/modules/canvaskit/build/canvaskit.js"
    ],
    "infra_step": true,
    "name": "Docker setup.chmod 644 [START_DIR]/skia/modules/canvaskit/build/canvaskit.js",
>>>>>>> 724dabe1
    "~followup_annotations": [
      "@@@STEP_NEST_LEVEL@1@@@"
    ]
  },
  {
    "cmd": [
      "vpython",
      "-u",
      "RECIPE_MODULE[recipe_engine::file]/resources/fileutil.py",
      "--json-output",
      "/path/to/tmp/json",
      "ensure-directory",
      "--mode",
      "0777",
      "[START_DIR]/skia/modules/canvaskit/build"
    ],
    "infra_step": true,
    "name": "Docker setup.mkdirs [START_DIR]/skia/modules/canvaskit/build (2)",
    "~followup_annotations": [
      "@@@STEP_NEST_LEVEL@1@@@"
    ]
  },
  {
    "cmd": [
      "vpython",
      "-u",
      "RECIPE_MODULE[recipe_engine::file]/resources/fileutil.py",
      "--json-output",
      "/path/to/tmp/json",
      "copy",
      "[START_DIR]/build/canvaskit.wasm",
<<<<<<< HEAD
      "[START_DIR]/skia/modules/canvaskit/npm_build/bin/canvaskit.wasm"
    ],
    "infra_step": true,
    "name": "Docker setup.cp [START_DIR]/build/canvaskit.wasm [START_DIR]/skia/modules/canvaskit/npm_build/bin/canvaskit.wasm",
=======
      "[START_DIR]/skia/modules/canvaskit/build/canvaskit.wasm"
    ],
    "infra_step": true,
    "name": "Docker setup.cp [START_DIR]/build/canvaskit.wasm [START_DIR]/skia/modules/canvaskit/build/canvaskit.wasm",
>>>>>>> 724dabe1
    "~followup_annotations": [
      "@@@STEP_NEST_LEVEL@1@@@"
    ]
  },
  {
    "cmd": [
      "chmod",
      "644",
<<<<<<< HEAD
      "[START_DIR]/skia/modules/canvaskit/npm_build/bin/canvaskit.wasm"
    ],
    "infra_step": true,
    "name": "Docker setup.chmod 644 [START_DIR]/skia/modules/canvaskit/npm_build/bin/canvaskit.wasm",
=======
      "[START_DIR]/skia/modules/canvaskit/build/canvaskit.wasm"
    ],
    "infra_step": true,
    "name": "Docker setup.chmod 644 [START_DIR]/skia/modules/canvaskit/build/canvaskit.wasm",
>>>>>>> 724dabe1
    "~followup_annotations": [
      "@@@STEP_NEST_LEVEL@1@@@"
    ]
  },
  {
    "cmd": [
      "chmod",
      "-R",
      "a+r",
      "[START_DIR]/skia"
    ],
    "infra_step": true,
    "name": "Docker setup.chmod -R a+r [START_DIR]/skia",
    "~followup_annotations": [
      "@@@STEP_NEST_LEVEL@1@@@"
    ]
  },
  {
    "cmd": [
      "docker",
      "run",
      "--shm-size=2gb",
      "--rm",
      "--user",
      "13:17",
      "--mount",
      "type=bind,source=[START_DIR],target=/SRC",
      "--mount",
      "type=bind,source=[START_DIR]/[SWARM_OUT_DIR],target=/OUT",
      "gcr.io/skia-public/gold-karma-chrome-tests:87.0.4280.88_v2",
      "/SRC/skia/infra/canvaskit/test_canvaskit.sh",
      "--builder",
      "Test-Debian10-EMCC-GCE-CPU-AVX2-wasm-Debug-All-CanvasKit",
      "--git_hash",
      "abc123",
      "--buildbucket_build_id",
      "",
      "--browser",
      "Chrome",
      "--config",
      "Debug",
      "--source_type",
      "canvaskit",
      "--issue",
      "1234",
      "--patchset",
      "7"
    ],
    "env": {
      "CHROME_HEADLESS": "1",
      "DOCKER_CONFIG": "/home/chrome-bot/.docker",
      "PATH": "<PATH>:RECIPE_REPO[depot_tools]"
    },
    "name": "Test CanvasKit with Docker"
  },
  {
    "cmd": [
      "vpython",
      "-u",
      "RECIPE_MODULE[recipe_engine::file]/resources/fileutil.py",
      "--json-output",
      "/path/to/tmp/json",
      "glob",
      "[START_DIR]/[SWARM_OUT_DIR]",
      "*.png"
    ],
    "infra_step": true,
    "name": "find .png images",
    "~followup_annotations": [
      "@@@STEP_LOG_LINE@glob@[START_DIR]/[SWARM_OUT_DIR]/someimage.png@@@",
      "@@@STEP_LOG_END@glob@@@"
    ]
  },
  {
    "cmd": [
      "gsutil",
      "-m",
      "cp",
      "[START_DIR]/[SWARM_OUT_DIR]/*.png",
      "gs://skia-infra-gm/dm-images-v1"
    ],
    "name": "upload .png images"
  },
  {
    "cmd": [
      "gsutil",
      "cp",
      "-Z",
      "[START_DIR]/[SWARM_OUT_DIR]/dm.json",
      "gs://skia-infra-gm/trybot/dm-json-v1/2012/05/14/12/1234_7/Test-Debian10-EMCC-GCE-CPU-AVX2-wasm-Debug-All-CanvasKit/1337000001/dm.json"
    ],
    "name": "upload dm.json"
  },
  {
    "name": "$result"
  }
]<|MERGE_RESOLUTION|>--- conflicted
+++ resolved
@@ -113,17 +113,10 @@
       "/path/to/tmp/json",
       "copy",
       "[START_DIR]/build/canvaskit.js",
-<<<<<<< HEAD
-      "[START_DIR]/skia/modules/canvaskit/npm_build/bin/canvaskit.js"
-    ],
-    "infra_step": true,
-    "name": "Docker setup.cp [START_DIR]/build/canvaskit.js [START_DIR]/skia/modules/canvaskit/npm_build/bin/canvaskit.js",
-=======
       "[START_DIR]/skia/modules/canvaskit/build/canvaskit.js"
     ],
     "infra_step": true,
     "name": "Docker setup.cp [START_DIR]/build/canvaskit.js [START_DIR]/skia/modules/canvaskit/build/canvaskit.js",
->>>>>>> 724dabe1
     "~followup_annotations": [
       "@@@STEP_NEST_LEVEL@1@@@"
     ]
@@ -132,17 +125,10 @@
     "cmd": [
       "chmod",
       "644",
-<<<<<<< HEAD
-      "[START_DIR]/skia/modules/canvaskit/npm_build/bin/canvaskit.js"
-    ],
-    "infra_step": true,
-    "name": "Docker setup.chmod 644 [START_DIR]/skia/modules/canvaskit/npm_build/bin/canvaskit.js",
-=======
       "[START_DIR]/skia/modules/canvaskit/build/canvaskit.js"
     ],
     "infra_step": true,
     "name": "Docker setup.chmod 644 [START_DIR]/skia/modules/canvaskit/build/canvaskit.js",
->>>>>>> 724dabe1
     "~followup_annotations": [
       "@@@STEP_NEST_LEVEL@1@@@"
     ]
@@ -174,17 +160,10 @@
       "/path/to/tmp/json",
       "copy",
       "[START_DIR]/build/canvaskit.wasm",
-<<<<<<< HEAD
-      "[START_DIR]/skia/modules/canvaskit/npm_build/bin/canvaskit.wasm"
-    ],
-    "infra_step": true,
-    "name": "Docker setup.cp [START_DIR]/build/canvaskit.wasm [START_DIR]/skia/modules/canvaskit/npm_build/bin/canvaskit.wasm",
-=======
       "[START_DIR]/skia/modules/canvaskit/build/canvaskit.wasm"
     ],
     "infra_step": true,
     "name": "Docker setup.cp [START_DIR]/build/canvaskit.wasm [START_DIR]/skia/modules/canvaskit/build/canvaskit.wasm",
->>>>>>> 724dabe1
     "~followup_annotations": [
       "@@@STEP_NEST_LEVEL@1@@@"
     ]
@@ -193,17 +172,10 @@
     "cmd": [
       "chmod",
       "644",
-<<<<<<< HEAD
-      "[START_DIR]/skia/modules/canvaskit/npm_build/bin/canvaskit.wasm"
-    ],
-    "infra_step": true,
-    "name": "Docker setup.chmod 644 [START_DIR]/skia/modules/canvaskit/npm_build/bin/canvaskit.wasm",
-=======
       "[START_DIR]/skia/modules/canvaskit/build/canvaskit.wasm"
     ],
     "infra_step": true,
     "name": "Docker setup.chmod 644 [START_DIR]/skia/modules/canvaskit/build/canvaskit.wasm",
->>>>>>> 724dabe1
     "~followup_annotations": [
       "@@@STEP_NEST_LEVEL@1@@@"
     ]
