[
  {
    "name": "BazelBuild-base-release-linux_x64",
    "cq_config": {}
  },
  {
    "name": "BazelBuild-base-enforce_iwyu-linux_x64",
    "cq_config": {}
  },
  {
    "name": "BazelBuild-modules_canvaskit-ck_full_webgl2_debug-linux_x64",
    "cq_config": {}
  },
  {"name": "BazelBuild-example_hello_world_gl-release-linux_x64"},
  {
    "name": "BazelBuild-example_hello_world_vulkan-release-linux_x64",
    "cq_config": {}
  },
  {
    "name": "BazelBuild-skia_public-enforce_iwyu-linux_x64",
    "cq_config": {}
  },
  {
    "name": "BazelBuild-skottie_tool_gpu-enforce_iwyu-linux_x64",
    "cq_config": {}
  },
  {
    "name": "BazelBuild-skia_public-release-linux_x64",
    "cq_config": {}
  },
  {
    "name": "BazelBuild-tests-enforce_iwyu-linux_x64",
    "cq_config": {}
  },
  {"name": "BazelBuild-tests-cpu_only-linux_x64"},
  {"name": "BazelBuild-tests-gl_ganesh-linux_x64"},
  {"name": "BazelBuild-tests-vulkan_ganesh-linux_x64"},
  {"name": "BazelBuild-android_codec_test-pixel_5-linux_x64"},
  {"name": "BazelBuild-android_cpu_only_test-pixel_5-linux_x64"},
  {
    "name": "BazelTest-canvaskit_gold-modules_canvaskit_js_tests-ck_full_cpu_release_chrome-linux_x64",
    "cq_config": {
      "location_regexes": [
        "modules/canvaskit/.*"
      ]
    }
<<<<<<< HEAD
  },
  {
    "name": "BazelTest-canvaskit_gold-modules_canvaskit_js_tests-ck_full_webgl2_release_chrome-linux_x64",
    "cq_config": {
      "location_regexes": [
        "modules/canvaskit/.*"
      ]
    }
  },
  {
    "name": "BazelTest-cpu_tests-tests-cpu_only_debug_rbe-linux_x64",
=======
  },
  {
    "name": "BazelTest-canvaskit_gold-modules_canvaskit_js_tests-ck_full_webgl2_release_chrome-linux_x64",
    "cq_config": {
      "location_regexes": [
        "modules/canvaskit/.*"
      ]
    }
  },
  {
    "name": "BazelTest-cpu_tests-tests-cpu_only_debug_rbe-linux_x64",
    "cq_config": {
      "experimental": true
    }
  },
  {
    "name": "BazelTest-cpu_tests-tests-cpu_only_release_rbe-linux_x64",
>>>>>>> bd56a010
    "cq_config": {
      "experimental": true
    }
  },
  {
<<<<<<< HEAD
    "name": "BazelTest-cpu_tests-tests-cpu_only_release_rbe-linux_x64",
=======
    "name": "BazelTest-gm-cpu_gms-cpu_only_debug_rbe-linux_x64",
    "cq_config": {
      "experimental": true
    }
  },
  {
    "name": "BazelTest-gm-hello_bazel_world_test-linux_rbe-linux_x64",
>>>>>>> bd56a010
    "cq_config": {
      "experimental": true
    }
  },
  {"name": "BazelTest-toolchain_layering_check-experimental_bazel_test_client-release-linux_x64"},
  {"name": "BazelTest-precompiled-android_codec_test-pixel_5-linux_arm64"},
  {"name": "BazelTest-precompiled-android_cpu_only_test-pixel_5-linux_arm64"},
  {"name": "BazelTest-cpu_tests-all_go_tests-linux_rbe-linux_x64"},
  {"name": "Build-Debian11-GCC-x86-Debug-Docker"},
  {"name": "Build-Debian11-GCC-x86-Release-Docker"},
  {"name": "Build-Debian11-GCC-x86_64-Debug-Docker"},
  {
    "name": "Build-Debian11-GCC-x86_64-Debug-NoGPU_Docker",
    "cq_config": {}
  },
  {
    "name": "Build-Debian11-GCC-x86_64-Release-Docker",
    "cq_config": {}
  },
  {"name": "Build-Debian11-GCC-x86_64-Release-NoGPU_Docker"},
  {"name": "Build-Debian11-GCC-x86_64-Release-Shared_Docker"},
  {
    "name": "Build-Debian10-Clang-arm-Debug-Android",
    "cq_config": {}
  },
  {"name": "Build-Debian10-Clang-arm-Debug-Android_Vulkan"},
  {"name": "Build-Debian10-Clang-arm-Debug-Chromebook_GLES"},
  {"name": "Build-Debian10-Clang-arm-OptimizeForSize-Android"},
  {"name": "Build-Debian10-Clang-arm-OptimizeForSize-Android_NoPatch"},
  {"name": "Build-Debian10-Clang-arm-Release-Android"},
  {
    "name": "Build-Debian10-Clang-arm-Release-Android_API26",
    "cq_config": {}
  },
  {"name": "Build-Debian10-Clang-arm-Release-Android_Vulkan"},
  {"name": "Build-Debian10-Clang-arm-Release-Chromebook_GLES"},
  {
    "name": "Build-Debian10-Clang-arm64-Debug-Android",
    "cq_config": {}
  },
  {"name": "Build-Debian10-Clang-arm64-Debug-Android_API30"},
  {"name": "Build-Debian10-Clang-arm64-Debug-Android_FrameworkWorkarounds"},
  {
    "name": "Build-Debian10-Clang-arm64-Debug-Android_Graphite_Dawn",
    "cq_config": {
      "location_regexes": [
        "(tests|src/gpu)/graphite/.*",
        "src/sksl/generated/.*",
        "bazel/external/dawn/*",
        "DEPS"
      ]
    }
  },
  {"name": "Build-Debian10-Clang-arm64-Debug-Android_Graphite_Vulkan"},
  {"name": "Build-Debian10-Clang-arm64-Debug-Android_HWASAN"},
  {"name": "Build-Debian10-Clang-arm64-Debug-Android_Vulkan"},
  {"name": "Build-Debian10-Clang-arm64-Release-Android"},
  {"name": "Build-Debian10-Clang-arm64-Release-Android_API30"},
  {"name": "Build-Debian10-Clang-arm64-Release-Android_Graphite_Dawn"},
  {"name": "Build-Debian10-Clang-arm64-Release-Android_Graphite_Vulkan"},
  {"name": "Build-Debian10-Clang-arm64-Release-Android_Vulkan"},
  {"name": "Build-Debian10-Clang-arm64-Release-Android_Wuffs"},
  {"name": "Build-Debian10-Clang-x64-Debug-Android"},
  {"name": "Build-Debian10-Clang-x64-Release-Android"},
  {"name": "Build-Debian10-Clang-x86-Debug"},
  {"name": "Build-Debian10-Clang-x86-Debug-Android"},
  {"name": "Build-Debian10-Clang-x86-Debug-Android_Graphite_Dawn"},
  {"name": "Build-Debian10-Clang-x86-Debug-Android_Graphite_Vulkan"},
  {"name": "Build-Debian10-Clang-x86-Debug-Android_Vulkan"},
  {"name": "Build-Debian10-Clang-x86-Release-Android"},
  {"name": "Build-Debian10-Clang-x86-Release-Android_Vulkan"},
  {
    "name": "Build-Debian10-Clang-x86_64-Debug",
    "cq_config": {}
  },
  {"name": "Build-Debian10-Clang-x86_64-Debug-ASAN"},
  {"name": "Build-Debian10-Clang-x86_64-Debug-ASAN_Graphite_Dawn"},
  {"name": "Build-Debian10-Clang-x86_64-Debug-ASAN_Graphite_Vulkan"},
  {"name": "Build-Debian10-Clang-x86_64-Debug-AVIF"},
  {"name": "Build-Debian10-Clang-x86_64-Debug-Chromebook_GLES"},
  {"name": "Build-Debian10-Clang-x86_64-Debug-Fontations"},
  {"name": "Build-Debian10-Clang-x86_64-Debug-SK_USE_DISCARDABLE_SCALEDIMAGECACHE"},
  {"name": "Build-Debian10-Clang-x86_64-Debug-SafeStack"},
  {"name": "Build-Debian10-Clang-x86_64-Debug-Static"},
  {"name": "Build-Debian10-Clang-x86_64-Debug-SwiftShader"},
  {"name": "Build-Debian10-Clang-x86_64-Debug-SwiftShader_Graphite"},
  {"name": "Build-Debian10-Clang-x86_64-Debug-SwiftShader_MSAN"},
  {
    "name": "Build-Debian10-Clang-x86_64-Debug-Tidy",
    "cq_config": {}
  },
  {"name": "Build-Debian10-Clang-x86_64-Debug-Graphite_Dawn"},
  {
    "name": "Build-Debian10-Clang-x86_64-Debug-Graphite_Vulkan",
    "cq_config": {}
  },
  {"name": "Build-Debian10-Clang-x86_64-Debug-Vulkan"},
  {
    "name": "Build-Debian10-Clang-x86_64-Debug-Wuffs",
    "cq_config": {
      "location_regexes": [
        "DEPS",
        "src/codec/SkWuffs.*"
      ]
    }
  },
  {"name": "Build-Debian10-Clang-x86_64-OptimizeForSize"},
  {"name": "Build-Debian10-Clang-x86_64-OptimizeForSize-NoPatch"},
  {"name": "Build-Debian10-Clang-x86_64-OptimizeForSize-Graphite_Vulkan"},
  {"name": "Build-Debian10-Clang-x86_64-Release"},
  {"name": "Build-Debian10-Clang-x86_64-Release-ANGLE"},
  {"name": "Build-Debian10-Clang-x86_64-Release-ASAN"},
  {"name": "Build-Debian10-Clang-x86_64-Release-ASAN_Graphite_Dawn"},
  {"name": "Build-Debian10-Clang-x86_64-Release-ASAN_Graphite_Vulkan"},
  {"name": "Build-Debian10-Clang-x86_64-Release-ASAN_Vulkan"},
  {"name": "Build-Debian10-Clang-x86_64-Release-AVIF"},
  {"name": "Build-Debian10-Clang-x86_64-Release-CMake"},
  {"name": "Build-Debian10-Clang-x86_64-Release-Chromebook_GLES"},
  {"name": "Build-Debian10-Clang-x86_64-Release-Fast"},
  {"name": "Build-Debian10-Clang-x86_64-Release-Graphite_Dawn"},
  {"name": "Build-Debian10-Clang-x86_64-Release-Graphite_Vulkan"},
  {"name": "Build-Debian10-Clang-x86_64-Release-MSAN"},
  {"name": "Build-Debian10-Clang-x86_64-Release-NoDEPS"},
  {"name": "Build-Debian10-Clang-x86_64-Release-SKNX_NO_SIMD"},
  {"name": "Build-Debian10-Clang-x86_64-Release-SK_CPU_LIMIT_SSE2"},
  {"name": "Build-Debian10-Clang-x86_64-Release-SK_CPU_LIMIT_SSE41"},
  {"name": "Build-Debian10-Clang-x86_64-Release-SK_FORCE_RASTER_PIPELINE_BLITTER"},
  {"name": "Build-Debian10-Clang-x86_64-Release-Static"},
  {"name": "Build-Debian10-Clang-x86_64-Release-SwiftShader"},
  {"name": "Build-Debian10-Clang-x86_64-Release-SwiftShader_Graphite"},
  {"name": "Build-Debian10-Clang-x86_64-Release-TSAN"},
  {"name": "Build-Debian10-Clang-x86_64-Release-TSAN_Graphite_Dawn"},
  {"name": "Build-Debian10-Clang-x86_64-Release-TSAN_Graphite_Vulkan"},
  {"name": "Build-Debian10-Clang-x86_64-Release-Vulkan"},
  {"name": "Build-Debian10-Clang-x86_64-Release-Wuffs"},
  {"name": "Build-Debian10-EMCC-asmjs-Debug-PathKit"},
  {"name": "Build-Debian10-EMCC-asmjs-Release-PathKit"},
  {"name": "Build-Debian10-EMCC-wasm-Debug-CanvasKit"},
  {"name": "Build-Debian10-EMCC-wasm-Debug-CanvasKit_CPU"},
  {"name": "Build-Debian10-EMCC-wasm-Debug-PathKit"},
  {
    "name": "Build-Debian10-EMCC-wasm-Release-CanvasKit",
    "cq_config": {}
  },
  {
    "name": "Build-Debian10-EMCC-wasm-Release-CanvasKit_CPU",
    "cq_config": {}
  },
  {"name": "Build-Debian10-EMCC-wasm-Release-PathKit"},
  {"name": "Build-Debian10-EMCC-wasm-Release-WasmGMTests"},
  {"name": "Build-Debian11-Clang-x86_64-Debug"},
  {"name": "Build-Debian11-Clang-x86_64-Debug-ASAN"},
  {"name": "Build-Debian11-Clang-x86_64-Debug-ASAN_Vulkan"},
  {"name": "Build-Debian11-Clang-x86_64-Debug-Graphite_Dawn"},
  {"name": "Build-Debian11-Clang-x86_64-Debug-Graphite_Vulkan"},
  {"name": "Build-Debian11-Clang-x86_64-Debug-TSAN"},
  {"name": "Build-Debian11-Clang-x86_64-Debug-Vulkan"},
  {"name": "Build-Debian11-Clang-x86_64-OptimizeForSize"},
  {"name": "Build-Debian11-Clang-x86_64-Release"},
  {"name": "Build-Debian11-Clang-x86_64-Release-ASAN"},
  {"name": "Build-Debian11-Clang-x86_64-Release-Graphite_Dawn"},
  {"name": "Build-Debian11-Clang-x86_64-Release-Graphite_Vulkan"},
  {"name": "Build-Debian11-Clang-x86_64-Release-TSAN"},
  {"name": "Build-Debian11-Clang-x86_64-Release-TSAN_Vulkan"},
  {"name": "Build-Debian11-Clang-x86_64-Release-Vulkan"},
  {"name": "Build-Mac-Clang-arm64-Debug"},
  {"name": "Build-Mac-Clang-arm64-Debug-Android"},
  {"name": "Build-Mac-Clang-arm64-Debug-ANGLE"},
  {"name": "Build-Mac-Clang-arm64-Debug-Graphite_Metal_Vello"},
  {"name": "Build-Mac-Clang-arm64-Debug-iOS"},
  {"name": "Build-Mac-Clang-arm64-Debug-Metal"},
  {"name": "Build-Mac-Clang-arm64-Debug-Slug"},
  {"name": "Build-Mac-Clang-arm64-Debug-iOS_Metal"},
  {"name": "Build-Mac-Xcode11.4.1-arm64-Debug-iOS_Metal"},
  {"name": "Build-Mac-Xcode11.4.1-arm64-Debug-iOS"},
  {"name": "Build-Mac-Clang-arm64-Release"},
  {"name": "Build-Mac-Clang-arm64-Release-ANGLE"},
  {"name": "Build-Mac-Clang-arm64-Release-Metal"},
  {"name": "Build-Mac-Clang-arm64-Release-iOS"},
  {"name": "Build-Mac-Clang-arm64-Release-iOS_Metal"},
  {"name": "Build-Mac-Xcode11.4.1-arm64-Release-iOS_Metal"},
  {"name": "Build-Mac-Xcode11.4.1-arm64-Release-iOS"},
  {"name": "Build-Mac-Clang-x64-Release-iOS"},
  {"name": "Build-Mac-Clang-x86_64-Debug"},
  {"name": "Build-Mac-Clang-x86_64-Debug-ANGLE"},
  {"name": "Build-Mac-Clang-x86_64-Debug-ASAN"},
  {"name": "Build-Mac-Clang-x86_64-Debug-ASAN_Metal"},
<<<<<<< HEAD
=======
  {"name": "Build-Mac-Clang-x86_64-Debug-Fontations"},
>>>>>>> bd56a010
  {
    "name": "Build-Mac-Clang-x86_64-Debug-Graphite_Dawn",
    "cq_config": {
      "location_regexes": [
        "(tests|src/gpu)/graphite/.*",
        "src/sksl/generated/.*"
      ]
    }
  },
  {
    "name": "Build-Mac-Clang-x86_64-Debug-Graphite_Metal",
    "cq_config": {
      "location_regexes": [
        "(tests|src/gpu)/graphite/.*",
        "src/sksl/generated/.*"
      ]
    }
  },
  {"name": "Build-Mac-Clang-x86_64-Debug-Metal"},
  {
    "name": "Build-Mac-Clang-x86_64-Release",
    "cq_config": {}
  },
  {"name": "Build-Mac-Clang-x86_64-Release-ANGLE"},
  {"name": "Build-Mac-Clang-x86_64-Release-Graphite_Dawn"},
  {
    "name": "Build-Mac-Clang-x86_64-Release-Graphite_Metal",
    "cq_config": {
      "location_regexes": [
        "(tests|src/gpu)/graphite/.*",
        "src/sksl/generated/.*"
      ]
    }
  },
  {"name": "Build-Mac-Clang-x86_64-Release-Graphite_Metal_Vello"},
  {"name": "Build-Mac-Clang-x86_64-Release-Metal"},
  {"name": "Build-Mac-Clang-x86_64-Release-TSAN"},
  {"name": "Build-Mac-Clang-x86_64-Release-TSAN_Metal"},
  {"name": "Build-Win-Clang-arm64-Debug"},
  {"name": "Build-Win-Clang-arm64-Debug-ANGLE"},
  {"name": "Build-Mac-Clang-arm64-Debug-Graphite_Dawn"},
  {"name": "Build-Mac-Clang-arm64-Debug-Graphite_Dawn_NoGpu"},
  {"name": "Build-Mac-Clang-arm64-Debug-Graphite_Dawn_NoPrecompile"},
  {
    "name": "Build-Mac-Clang-arm64-Debug-Graphite_Metal",
    "cq_config": {}
  },
  {
    "name": "Build-Mac-Clang-arm64-Debug-Graphite_Metal_NoGpu",
    "cq_config": {}
  },
  {"name": "Build-Mac-Clang-arm64-Debug-Graphite_Metal_NoPrecompile"},
  {"name": "Build-Mac-Clang-arm64-Debug-ASAN"},
  {"name": "Build-Mac-Clang-arm64-Debug-ASAN_Graphite_Dawn"},
  {
    "name": "Build-Mac-Clang-arm64-Debug-ASAN_Graphite_Metal",
    "cq_config": {
      "location_regexes": [
        "(tests|src/gpu)/graphite/.*",
        "src/sksl/generated/.*"
      ]
    }
  },
  {
    "name": "Build-Mac-Clang-arm64-Debug-iOS_Graphite_Metal",
    "cq_config": {
      "location_regexes": [
        "(tests|src/gpu)/graphite/.*",
        "src/sksl/generated/.*"
      ]
    }
  },
  {"name": "Build-Win-Clang-arm64-Release"},
  {"name": "Build-Win-Clang-arm64-Release-ANGLE"},
  {"name": "Build-Mac-Clang-arm64-Release-Graphite_Dawn"},
  {
    "name": "Build-Mac-Clang-arm64-Release-Graphite_Metal",
    "cq_config": {
      "location_regexes": [
        "(tests|src/gpu)/graphite/.*",
        "src/sksl/generated/.*"
      ]
    }
  },
  {
    "name": "Build-Mac-Clang-arm64-Release-iOS_Graphite_Metal",
    "cq_config": {
      "location_regexes": [
        "(tests|src/gpu)/graphite/.*",
        "src/sksl/generated/.*"
      ]
    }
  },
  {"name": "Build-Win-Clang-arm64-Release-Android"},
  {
    "name": "Build-Win-Clang-x86-Debug",
    "cq_config": {}
  },
  {"name": "Build-Win-Clang-x86-Debug-Exceptions"},
  {"name": "Build-Win-Clang-x86-Release"},
  {"name": "Build-Win-Clang-x86_64-Debug"},
  {"name": "Build-Win-Clang-x86_64-Debug-ANGLE"},
  {"name": "Build-Win-Clang-x86_64-Debug-Direct3D"},
  {"name": "Build-Win-Clang-x86_64-Debug-DWriteCore"},
  {"name": "Build-Win-Clang-x86_64-Debug-ASAN"},
  {"name": "Build-Win-Clang-x86_64-Debug-Graphite_Dawn"},
  {"name": "Build-Win-Clang-x86_64-Debug-Graphite_Vulkan"},
  {"name": "Build-Win-Clang-x86_64-Debug-Vulkan"},
  {"name": "Build-Win-Clang-x86_64-Debug-Wuffs"},
  {"name": "Build-Win-Clang-x86_64-Release"},
  {"name": "Build-Win-Clang-x86_64-Release-ANGLE"},
  {
    "name": "Build-Win-Clang-x86_64-Release-Direct3D",
    "cq_config": {}
  },
  {"name": "Build-Win-Clang-x86_64-Release-Shared"},
<<<<<<< HEAD
  {
    "name": "Build-Win-Clang-x86_64-Release-Dawn",
    "cq_config": {}
  },
=======
>>>>>>> bd56a010
  {"name": "Build-Win-Clang-x86_64-Release-Graphite_Dawn"},
  {"name": "Build-Win-Clang-x86_64-Release-Graphite_Vulkan"},
  {
    "name": "Build-Win-Clang-x86_64-Release-Vulkan",
    "cq_config": {}
  },
  {"name": "Build-Win-MSVC-arm64-Debug"},
  {"name": "Build-Win-MSVC-arm64-Debug-ANGLE"},
  {"name": "Build-Win-MSVC-arm64-Release"},
  {
    "name": "Build-Win-MSVC-arm64-Release-ANGLE",
    "cq_config": {}
  },
  {"name": "Build-Win-MSVC-x86-Debug"},
  {"name": "Build-Win-MSVC-x86-Release"},
  {"name": "Build-Win-MSVC-x86_64-Debug"},
  {"name": "Build-Win-MSVC-x86_64-Debug-Direct3D"},
  {
    "name": "Build-Win-MSVC-x86_64-Debug-Graphite_Dawn",
    "cq_config": {}
  },
  {
    "name": "Build-Win-MSVC-x86_64-Debug-Graphite_Vulkan",
    "cq_config": {
      "location_regexes": [
        "(tests|src/gpu)/graphite/.*",
        "src/sksl/generated/.*"
      ]
    }
  },
  {"name": "Build-Win-MSVC-x86_64-Debug-Vulkan"},
  {"name": "Build-Win-MSVC-x86_64-Debug-Wuffs"},
  {"name": "Build-Win-MSVC-x86_64-Release"},
  {"name": "Build-Win-MSVC-x86_64-OptimizeForSize-Graphite_Dawn"},
  {"name": "Build-Win-MSVC-x86_64-OptimizeForSize-Graphite_Vulkan"},
  {"name": "Build-Win-MSVC-x86_64-Release-Direct3D"},
  {"name": "Build-Win-MSVC-x86_64-Release-Shared"},
  {"name": "Build-Win-MSVC-x86_64-Release-Graphite_Dawn"},
  {"name": "Build-Win-MSVC-x86_64-Release-Graphite_Vulkan"},
  {
    "name": "Build-Win-MSVC-x86_64-Release-Vulkan",
    "cq_config": {}
  },
  {"name": "BuildStats-Debian10-Clang-x86_64-Release"},
  {"name": "BuildStats-Debian10-Clang-x86_64-Release-Vulkan"},
  {"name": "BuildStats-Debian10-EMCC-asmjs-Release-PathKit"},
  {"name": "BuildStats-Debian10-EMCC-wasm-Debug-CanvasKit"},
  {"name": "BuildStats-Debian10-EMCC-wasm-Debug-CanvasKit_CPU"},
  {
    "name": "BuildStats-Debian10-EMCC-wasm-Release-CanvasKit",
    "cq_config": {
      "location_regexes": [
        "infra/canvaskit/.*",
        "modules/canvaskit/.*"
      ]
    }
  },
  {"name": "BuildStats-Debian10-EMCC-wasm-Release-CanvasKit_CPU"},
  {"name": "BuildStats-Debian10-EMCC-wasm-Release-PathKit"},
  {"name": "Canary-Android"},
  {"name": "Canary-Chromium"},
  {"name": "Canary-Flutter"},
  {"name": "Canary-G3"},
  {"name": "CodeSize-dm-Debian10-Clang-x86_64-OptimizeForSize"},
  {
    "name": "CodeSize-skottie_tool-Debian10-Clang-x86_64-OptimizeForSize",
    "cq_config": {}
  },
  {"name": "CodeSize-skottie_tool_cpu-Debian10-Clang-x86_64-OptimizeForSize"},
  {"name": "CodeSize-skottie_tool_gpu-Debian10-Clang-x86_64-OptimizeForSize"},
  {
    "name": "CodeSize-skottie_tool_gpu-Debian10-Clang-arm-OptimizeForSize-Android",
    "cq_config": {}
  },
  {"name": "Housekeeper-Nightly-RecreateSKPs_DryRun"},
  {
    "name": "Housekeeper-OnDemand-Presubmit",
    "cq_config": {}
  },
  {"name": "Housekeeper-PerCommit"},
  {"name": "Housekeeper-PerCommit-BuildTaskDrivers_darwin_amd64"},
  {"name": "Housekeeper-PerCommit-BuildTaskDrivers_linux_amd64"},
  {"name": "Housekeeper-PerCommit-BuildTaskDrivers_windows_amd64"},
  {"name": "Housekeeper-PerCommit-BundleRecipes"},
  {
    "name": "Housekeeper-PerCommit-CheckGeneratedFiles",
    "cq_config": {}
  },
  {"name": "Housekeeper-PerCommit-CreateDockerImage_Skia_Release"},
  {"name": "Housekeeper-PerCommit-CreateDockerImage_Skia_WASM_Release"},
  {
    "name": "Housekeeper-PerCommit-InfraTests_Linux",
    "cq_config": {}
  },
  {"name": "Housekeeper-PerCommit-IsolateMSKP"},
  {"name": "Housekeeper-PerCommit-IsolateSKP"},
  {"name": "Housekeeper-PerCommit-IsolateSVG"},
  {"name": "Housekeeper-PerCommit-IsolateSkImage"},
  {"name": "Housekeeper-PerCommit-PushAppsFromSkiaDockerImage"},
  {"name": "Housekeeper-PerCommit-PushBazelAppsFromWASMDockerImage"},
  {
    "name": "Housekeeper-PerCommit-RunGnToBp",
    "cq_config": {}
  },
  {"name": "Housekeeper-Weekly-RecreateSKPs"},
  {"name": "Perf-Android-Clang-AndroidOne-GPU-Mali400MP2-arm-Release-All-Android"},
  {"name": "Perf-Android-Clang-AndroidOne-GPU-Mali400MP2-arm-Release-All-Android_SkottieTracing"},
  {"name": "Perf-Android-Clang-AndroidOne-GPU-Mali400MP2-arm-OptimizeForSize-All-Android_SkottieTracing"},
  {"name": "Perf-Android-Clang-GalaxyS7_G930FD-GPU-MaliT880-arm64-Release-All-Android"},
  {"name": "Perf-Android-Clang-GalaxyS7_G930FD-GPU-MaliT880-arm64-Release-All-Android_Vulkan"},
  {"name": "Perf-Android-Clang-GalaxyS9-GPU-MaliG72-arm64-Release-All-Android"},
  {"name": "Perf-Android-Clang-GalaxyS9-GPU-MaliG72-arm64-Release-All-Android_Vulkan"},
  {"name": "Perf-Android-Clang-GalaxyS20-GPU-MaliG77-arm64-Release-All-Android"},
  {"name": "Perf-Android-Clang-GalaxyS20-GPU-MaliG77-arm64-Release-All-Android_Vulkan"},
  {"name": "Perf-Android-Clang-GalaxyS20-GPU-MaliG77-arm64-Release-All-Android_Skpbench"},
  {"name": "Perf-Android-Clang-GalaxyS20-GPU-MaliG77-arm64-Release-All-Android_Vulkan_Skpbench"},
  {"name": "Perf-Android-Clang-GalaxyS20-GPU-MaliG77-arm64-Release-All-Android_AllPathsVolatile_Skpbench"},
  {"name": "Perf-Android-Clang-GalaxyS20-GPU-MaliG77-arm64-Release-All-Android_Vulkan_AllPathsVolatile_Skpbench"},
  {"name": "Perf-Android-Clang-JioNext-CPU-SnapdragonQM215-arm-Release-All-Android"},
  {"name": "Perf-Android-Clang-Nexus7-GPU-Tegra3-arm-Release-All-Android"},
  {"name": "Perf-Android-Clang-P30-GPU-MaliG76-arm64-Release-All-Android"},
  {"name": "Perf-Android-Clang-P30-GPU-MaliG76-arm64-Release-All-Android_Vulkan"},
  {"name": "Perf-Android-Clang-Pixel2XL-GPU-Adreno540-arm64-Release-All-Android"},
  {"name": "Perf-Android-Clang-Pixel2XL-GPU-Adreno540-arm64-Release-All-Android_Vulkan"},
  {"name": "Perf-Android-Clang-Pixel3-GPU-Adreno630-arm64-Release-All-Android"},
  {"name": "Perf-Android-Clang-Pixel3-GPU-Adreno630-arm64-Release-All-Android_Vulkan"},
  {"name": "Perf-Android-Clang-Pixel3a-GPU-Adreno615-arm64-Release-All-Android"},
  {"name": "Perf-Android-Clang-Pixel3a-GPU-Adreno615-arm64-Release-All-Android_Vulkan"},
  {"name": "Perf-Android-Clang-Pixel4-CPU-Snapdragon855-arm64-Release-All-Android_Wuffs"},
  {"name": "Perf-Android-Clang-Pixel4-GPU-Adreno640-arm64-Release-All-Android"},
  {"name": "Perf-Android-Clang-Pixel4-GPU-Adreno640-arm64-Release-All-Android_Vulkan"},
  {"name": "Perf-Android-Clang-Pixel4XL-GPU-Adreno640-arm64-Release-All-Android"},
  {"name": "Perf-Android-Clang-Pixel4XL-GPU-Adreno640-arm64-Release-All-Android_Vulkan"},
  {"name": "Perf-Android-Clang-Pixel4XL-GPU-Adreno640-arm64-Release-All-Android_Skpbench"},
  {"name": "Perf-Android-Clang-Pixel4XL-GPU-Adreno640-arm64-Release-All-Android_Vulkan_Skpbench"},
  {"name": "Perf-Android-Clang-Pixel4XL-GPU-Adreno640-arm64-Release-All-Android_AllPathsVolatile_Skpbench"},
  {"name": "Perf-Android-Clang-Pixel4XL-GPU-Adreno640-arm64-Release-All-Android_Vulkan_AllPathsVolatile_Skpbench"},
  {"name": "Perf-Android-Clang-Pixel5-GPU-Adreno620-arm64-Release-All-Android"},
  {"name": "Perf-Android-Clang-Pixel5-GPU-Adreno620-arm64-Release-All-Android_Vulkan"},
  {"name": "Perf-Android12-Clang-Pixel5-GPU-Adreno620-arm64-Release-All-Android"},
  {"name": "Perf-Android12-Clang-Pixel5-GPU-Adreno620-arm64-Release-All-Android_Vulkan"},
  {"name": "Perf-Android-Clang-Pixel6-GPU-MaliG78-arm64-Release-All-Android_Vulkan"},
  {"name": "Perf-Android-Clang-Pixel7-GPU-MaliG710-arm64-Release-All-Android_Vulkan"},
  {"name": "Perf-Android-Clang-Wembley-GPU-PowerVRGE8320-arm-Release-All-Android"},
  {"name": "Perf-ChromeOS-Clang-Kevin-GPU-MaliT860-arm-Release-All"},
  {"name": "Perf-ChromeOS-Clang-Sparky360-GPU-IntelUHDGraphics605-x86_64-Release-All"},
  {"name": "Perf-ChromeOS-Clang-Spin513-GPU-Adreno618-arm-Release-All"},
  {"name": "Perf-ChromeOS-Clang-Spin514-GPU-RadeonVega3-x86_64-Release-All"},
  {"name": "Perf-Debian11-Clang-NUC11TZi5-CPU-AVX2-x86_64-Release-All"},
  {"name": "Perf-Debian11-Clang-NUC11TZi5-CPU-AVX2-x86_64-Release-All-BonusConfigs"},
  {"name": "Perf-Debian11-Clang-NUC11TZi5-CPU-AVX2-x86_64-Release-All-ColorSpaces"},
  {"name": "Perf-Debian10-Clang-NUC5PPYH-GPU-IntelHD405-x86_64-Release-All"},
  {"name": "Perf-Debian10-Clang-NUC5PPYH-GPU-IntelHD405-x86_64-Release-All-ASAN_Vulkan"},
  {"name": "Perf-Debian10-Clang-NUC5PPYH-GPU-IntelHD405-x86_64-Release-All-SkottieTracing"},
  {"name": "Perf-Debian10-Clang-NUC5PPYH-GPU-IntelHD405-x86_64-Release-All-Vulkan"},
  {"name": "Perf-Debian10-Clang-NUCDE3815TYKHE-GPU-IntelBayTrail-x86_64-Release-All"},
  {"name": "Perf-Debian10-Clang-ShuttleA-GPU-IntelHD2000-x86_64-Release-All"},
  {"name": "Perf-Debian11-Clang-NUC11TZi5-GPU-IntelIrisXe-x86_64-Release-All"},
  {"name": "Perf-Debian11-Clang-NUC11TZi5-GPU-IntelIrisXe-x86_64-Release-All-Vulkan"},
  {"name": "Perf-Debian11-Clang-NUC9i7QN-CPU-AVX2-x86_64-OptimizeForSize-All"},
  {"name": "Perf-Debian11-Clang-NUC9i7QN-CPU-AVX2-x86_64-OptimizeForSize-All-SkottieTracing"},
  {"name": "Perf-Debian11-Clang-NUC9i7QN-CPU-AVX2-x86_64-Release-All-SkottieTracing"},
  {"name": "Perf-Debian11-Clang-NUC9i7QN-GPU-RTX3060-x86_64-OptimizeForSize-All"},
  {"name": "Perf-Debian11-Clang-NUC9i7QN-GPU-RTX3060-x86_64-OptimizeForSize-All-SkottieTracing"},
  {"name": "Perf-Debian11-Clang-NUC9i7QN-GPU-RTX3060-x86_64-Release-All"},
  {"name": "Perf-Debian11-Clang-NUC9i7QN-GPU-RTX3060-x86_64-Release-All-ASAN"},
  {"name": "Perf-Debian11-Clang-RUBYR5-GPU-RadeonVega6-x86_64-Release-All-Vulkan"},
  {"name": "Perf-Debian11-EMCC-NUC9i7QN-CPU-AVX2-wasm-Release-All-Puppeteer_CanvasPerf"},
  {"name": "Perf-Debian11-EMCC-NUC9i7QN-CPU-AVX2-wasm-Release-All-Puppeteer_RenderSKP"},
  {"name": "Perf-Debian11-EMCC-NUC9i7QN-CPU-AVX2-wasm-Release-All-Puppeteer_SkottieFrames"},
  {"name": "Perf-Debian11-none-NUC9i7QN-CPU-AVX2-x86_64-Release-All-LottieWeb"},
  {"name": "Perf-Mac10.13-Clang-MacBook10.1-GPU-IntelHD615-x86_64-Release-All"},
  {"name": "Perf-Mac10.13-Clang-MacBookPro11.5-CPU-AVX2-x86_64-Release-All"},
  {"name": "Perf-Mac10.13-Clang-MacBookPro11.5-GPU-RadeonHD8870M-x86_64-Release-All"},
  {"name": "Perf-Mac10.13-Clang-MacMini7.1-GPU-IntelIris5100-x86_64-Release-All"},
  {"name": "Perf-Mac10.15.1-Clang-MacBookAir7.2-GPU-IntelHD6000-x86_64-Release-All"},
  {"name": "Perf-Mac10.15.1-Clang-MacBookAir7.2-GPU-IntelHD6000-x86_64-Release-All-Metal"},
  {
    "name": "Perf-Mac10.15.7-Clang-MacBookPro11.5-GPU-RadeonHD8870M-x86_64-Release-All-Graphite_Metal",
    "cq_config": {
      "location_regexes": [
        "(tests|src/gpu)/graphite/.*",
        "src/sksl/generated/.*"
      ]
    }
  },
  {"name": "Perf-Mac10.15.7-Clang-MacBookPro11.5-GPU-RadeonHD8870M-x86_64-Release-All-Metal"},
  {"name": "Perf-Mac11-Clang-MacMini9.1-GPU-AppleM1-arm64-Release-All"},
  {
    "name": "Perf-Mac11-Clang-MacMini9.1-GPU-AppleM1-arm64-Release-All-Graphite_Metal",
    "cq_config": {
      "location_regexes": [
        "(tests|src/gpu)/graphite/.*",
        "src/sksl/generated/.*"
      ]
    }
  },
  {"name": "Perf-Mac11-Clang-MacMini9.1-GPU-AppleM1-arm64-Release-All-Skpbench"},
  {"name": "Perf-Mac11-Clang-MacMini9.1-GPU-AppleM1-arm64-Release-All-AllPathsVolatile_Skpbench"},
  {"name": "Perf-Mac11-Clang-MacMini9.1-GPU-AppleM1-arm64-Release-All-Metal_AllPathsVolatile_Skpbench"},
  {"name": "Perf-Ubuntu18-Clang-Golo-GPU-QuadroP400-x86_64-Release-All"},
  {"name": "Perf-Ubuntu18-Clang-Golo-GPU-QuadroP400-x86_64-Release-All-Valgrind_SK_CPU_LIMIT_SSE41"},
  {"name": "Perf-Ubuntu18-Clang-Golo-GPU-QuadroP400-x86_64-Release-All-Vulkan"},
  {"name": "Perf-Ubuntu18-Clang-Golo-GPU-QuadroP400-x86_64-Release-All-DMSAAStats"},
  {"name": "Perf-Ubuntu18-EMCC-Golo-GPU-QuadroP400-wasm-Release-All-SkottieWASM"},
  {"name": "Perf-Ubuntu18-EMCC-Golo-GPU-QuadroP400-wasm-Release-All-Puppeteer_SkottieFrames_WebGL1"},
  {"name": "Perf-Ubuntu18-EMCC-Golo-GPU-QuadroP400-wasm-Release-All-Puppeteer_SkottieFrames_WebGL2"},
  {"name": "Perf-Ubuntu18-EMCC-Golo-GPU-QuadroP400-wasm-Release-All-Puppeteer_RenderSKP_WebGL1"},
  {"name": "Perf-Ubuntu18-EMCC-Golo-GPU-QuadroP400-wasm-Release-All-Puppeteer_RenderSKP_WebGL2"},
  {"name": "Perf-Ubuntu18-EMCC-Golo-GPU-QuadroP400-wasm-Release-All-Puppeteer_CanvasPerf_WebGL1"},
  {"name": "Perf-Ubuntu18-EMCC-Golo-GPU-QuadroP400-wasm-Release-All-Puppeteer_CanvasPerf_WebGL2"},
  {"name": "Perf-Ubuntu18-none-Golo-GPU-QuadroP400-x86_64-Release-All-LottieWeb"},
  {"name": "Perf-Win10-Clang-AlphaR2-GPU-RadeonR9M470X-x86_64-Release-All"},
  {"name": "Perf-Win10-Clang-AlphaR2-GPU-RadeonR9M470X-x86_64-Release-All-AllPathsVolatile_Skpbench"},
  {"name": "Perf-Win10-Clang-AlphaR2-GPU-RadeonR9M470X-x86_64-Release-All-ANGLE"},
  {"name": "Perf-Win10-Clang-AlphaR2-GPU-RadeonR9M470X-x86_64-Release-All-Vulkan"},
  {"name": "Perf-Win10-Clang-AlphaR2-GPU-RadeonR9M470X-x86_64-Release-All-Vulkan_AllPathsVolatile_Skpbench"},
  {"name": "Perf-Win10-Clang-Golo-GPU-QuadroP400-x86_64-Release-All"},
  {"name": "Perf-Win10-Clang-Golo-GPU-QuadroP400-x86_64-Release-All-AllPathsVolatile_Skpbench"},
  {"name": "Perf-Win10-Clang-Golo-GPU-QuadroP400-x86_64-Release-All-ANGLE"},
  {"name": "Perf-Win10-Clang-Golo-GPU-QuadroP400-x86_64-Release-All-Vulkan"},
  {"name": "Perf-Win10-Clang-Golo-GPU-QuadroP400-x86_64-Release-All-Vulkan_AllPathsVolatile_Skpbench"},
  {"name": "Perf-Win10-Clang-Golo-GPU-QuadroP400-x86_64-Release-All-Vulkan_Skpbench"},
  {"name": "Perf-Win10-Clang-Golo-GPU-QuadroP400-x86_64-Release-All-Vulkan_Skpbench_DDLTotal_9x9"},
  {"name": "Perf-Win10-Clang-NUC5i7RYH-GPU-IntelIris6100-x86_64-Release-All"},
  {"name": "Perf-Win10-Clang-NUC5i7RYH-GPU-IntelIris6100-x86_64-Release-All-ANGLE"},
  {"name": "Perf-Win10-Clang-NUC6i5SYK-GPU-IntelIris540-x86_64-Release-All"},
  {"name": "Perf-Win10-Clang-NUC6i5SYK-GPU-IntelIris540-x86_64-Release-All-ANGLE"},
  {"name": "Perf-Win10-Clang-NUC6i5SYK-GPU-IntelIris540-x86_64-Release-All-Vulkan"},
  {"name": "Perf-Win10-Clang-NUC8i5BEK-GPU-IntelIris655-x86_64-Release-All"},
  {"name": "Perf-Win10-Clang-NUC8i5BEK-GPU-IntelIris655-x86_64-Release-All-ANGLE"},
  {"name": "Perf-Win10-Clang-NUC8i5BEK-GPU-IntelIris655-x86_64-Release-All-Vulkan"},
  {"name": "Perf-Win10-Clang-NUC9i7QN-GPU-RTX3060-x86_64-Release-All"},
  {"name": "Perf-Win10-Clang-NUC9i7QN-GPU-RTX3060-x86_64-Release-All-Vulkan"},
  {"name": "Perf-Win10-Clang-NUC11TZi5-GPU-IntelIrisXe-x86_64-Release-All"},
  {"name": "Perf-Win10-Clang-NUC11TZi5-GPU-IntelIrisXe-x86_64-Release-All-Vulkan"},
  {"name": "Perf-Win10-Clang-NUCD34010WYKH-GPU-IntelHD4400-x86_64-Release-All"},
  {"name": "Perf-Win10-Clang-NUCD34010WYKH-GPU-IntelHD4400-x86_64-Release-All-ANGLE"},
  {"name": "Perf-Win10-Clang-RUBYR5-GPU-RadeonVega6-x86_64-Release-All-Vulkan"},
  {"name": "Perf-Win10-Clang-ShuttleA-GPU-GTX660-x86_64-Release-All"},
  {"name": "Perf-Win10-Clang-ShuttleA-GPU-GTX660-x86_64-Release-All-ANGLE"},
  {"name": "Perf-Win10-Clang-ShuttleA-GPU-GTX660-x86_64-Release-All-Vulkan"},
  {"name": "Perf-Win10-Clang-ShuttleA-GPU-RadeonHD7770-x86_64-Release-All"},
  {"name": "Perf-Win10-Clang-ShuttleA-GPU-RadeonHD7770-x86_64-Release-All-ANGLE"},
  {"name": "Perf-Win10-Clang-ShuttleA-GPU-RadeonHD7770-x86_64-Release-All-Vulkan"},
  {"name": "Perf-Win10-Clang-ShuttleC-GPU-GTX960-x86_64-Release-All"},
  {"name": "Perf-Win10-Clang-ShuttleC-GPU-GTX960-x86_64-Release-All-ANGLE"},
  {"name": "Perf-Win10-Clang-ShuttleC-GPU-GTX960-x86_64-Release-All-Vulkan"},
  {"name": "Perf-Win10-MSVC-Golo-GPU-QuadroP400-x86_64-Release-All"},
  {"name": "Perf-Win10-MSVC-Golo-GPU-QuadroP400-x86_64-Release-All-Vulkan"},
  {"name": "Perf-Win2019-Clang-GCE-CPU-AVX2-x86_64-Release-All"},
  {"name": "Perf-iOS-Clang-iPadPro-GPU-PowerVRGT7800-arm64-Release-All"},
  {"name": "Perf-iOS-Clang-iPadPro-GPU-PowerVRGT7800-arm64-Release-All-Metal"},
  {"name": "Perf-iOS-Clang-iPhone7-GPU-PowerVRGT7600-arm64-Release-All"},
  {"name": "Perf-iOS-Clang-iPhone7-GPU-PowerVRGT7600-arm64-Release-All-Metal"},
  {"name": "Perf-iOS-Clang-iPhone8-GPU-AppleA11-arm64-Release-All"},
  {"name": "Perf-iOS-Clang-iPhone8-GPU-AppleA11-arm64-Release-All-Metal"},
  {"name": "Perf-iOS-Xcode11.4.1-iPhone11-GPU-AppleA13-arm64-Release-All"},
  {"name": "Perf-iOS-Xcode11.4.1-iPhone11-GPU-AppleA13-arm64-Release-All-Metal"},
  {"name": "Test-Android-Clang-AndroidOne-GPU-Mali400MP2-arm-Debug-All-Android"},
  {"name": "Test-Android-Clang-AndroidOne-GPU-Mali400MP2-arm-Release-All-Android"},
  {"name": "Test-Android-Clang-GalaxyS7_G930FD-GPU-MaliT880-arm64-Debug-All-Android"},
  {"name": "Test-Android-Clang-GalaxyS7_G930FD-GPU-MaliT880-arm64-Debug-All-Android_Vulkan"},
  {"name": "Test-Android-Clang-GalaxyS7_G930FD-GPU-MaliT880-arm64-Release-All-Android"},
  {"name": "Test-Android-Clang-GalaxyS7_G930FD-GPU-MaliT880-arm64-Release-All-Android_Vulkan"},
  {"name": "Test-Android-Clang-GalaxyS9-GPU-MaliG72-arm64-Debug-All-Android"},
  {"name": "Test-Android-Clang-GalaxyS9-GPU-MaliG72-arm64-Debug-All-Android_Vulkan"},
  {"name": "Test-Android-Clang-GalaxyS9-GPU-MaliG72-arm64-Release-All-Android"},
  {"name": "Test-Android-Clang-GalaxyS9-GPU-MaliG72-arm64-Release-All-Android_Vulkan"},
  {"name": "Test-Android-Clang-GalaxyS20-GPU-MaliG77-arm64-Debug-All-Android"},
  {"name": "Test-Android-Clang-GalaxyS20-GPU-MaliG77-arm64-Debug-All-Android_Vulkan"},
  {"name": "Test-Android-Clang-GalaxyS20-GPU-MaliG77-arm64-Release-All-Android"},
  {"name": "Test-Android-Clang-GalaxyS20-GPU-MaliG77-arm64-Release-All-Android_Vulkan"},
  {"name": "Test-Android-Clang-GalaxyS20-GPU-MaliG77-arm64-Release-All-Android_NativeFonts"},
  {"name": "Test-Android-Clang-JioNext-GPU-Adreno308-arm-Debug-All-Android"},
  {"name": "Test-Android-Clang-JioNext-GPU-Adreno308-arm-Release-All-Android"},
  {"name": "Test-Android-Clang-Nexus7-GPU-Tegra3-arm-Debug-All-Android"},
  {"name": "Test-Android-Clang-Nexus7-GPU-Tegra3-arm-Release-All-Android"},
  {"name": "Test-Android-Clang-P30-GPU-MaliG76-arm64-Debug-All-Android"},
  {"name": "Test-Android-Clang-P30-GPU-MaliG76-arm64-Debug-All-Android_DDL1_Vulkan"},
  {"name": "Test-Android-Clang-P30-GPU-MaliG76-arm64-Debug-All-Android_DDL3_Vulkan"},
  {"name": "Test-Android-Clang-P30-GPU-MaliG76-arm64-Debug-All-Android_Vulkan"},
  {"name": "Test-Android-Clang-P30-GPU-MaliG76-arm64-Release-All-Android"},
  {"name": "Test-Android-Clang-P30-GPU-MaliG76-arm64-Release-All-Android_Vulkan"},
  {"name": "Test-Android-Clang-Pixel2XL-GPU-Adreno540-arm64-Debug-All-Android"},
  {"name": "Test-Android-Clang-Pixel2XL-GPU-Adreno540-arm64-Debug-All-Android_Vulkan"},
  {"name": "Test-Android-Clang-Pixel2XL-GPU-Adreno540-arm64-Release-All-Android"},
  {"name": "Test-Android-Clang-Pixel2XL-GPU-Adreno540-arm64-Release-All-Android_Vulkan"},
  {"name": "Test-Android-Clang-Pixel3-GPU-Adreno630-arm64-Debug-All-Android"},
  {"name": "Test-Android-Clang-Pixel3-GPU-Adreno630-arm64-Debug-All-Android_DDL1_Vulkan"},
  {"name": "Test-Android-Clang-Pixel3-GPU-Adreno630-arm64-Debug-All-Android_DDL3_Vulkan"},
  {"name": "Test-Android-Clang-Pixel3-GPU-Adreno630-arm64-Debug-All-Android_Vulkan"},
  {"name": "Test-Android-Clang-Pixel3-GPU-Adreno630-arm64-Release-All-Android"},
  {"name": "Test-Android-Clang-Pixel3-GPU-Adreno630-arm64-Release-All-Android_Vulkan"},
  {"name": "Test-Android-Clang-Pixel3a-GPU-Adreno615-arm64-Debug-All-Android"},
  {"name": "Test-Android-Clang-Pixel3a-GPU-Adreno615-arm64-Debug-All-Android_Vulkan"},
  {"name": "Test-Android-Clang-Pixel3a-GPU-Adreno615-arm64-Release-All-Android"},
  {"name": "Test-Android-Clang-Pixel3a-GPU-Adreno615-arm64-Release-All-Android_Vulkan"},
  {"name": "Test-Android-Clang-Pixel4-GPU-Adreno640-arm64-Debug-All-Android_API30"},
  {"name": "Test-Android-Clang-Pixel4-GPU-Adreno640-arm64-Debug-All-Android_Vulkan"},
  {"name": "Test-Android-Clang-Pixel4-GPU-Adreno640-arm64-Release-All-Android_API30"},
  {"name": "Test-Android-Clang-Pixel4-GPU-Adreno640-arm64-Release-All-Android_Vulkan"},
  {"name": "Test-Android-Clang-Pixel4XL-GPU-Adreno640-arm64-Debug-All-Android"},
  {"name": "Test-Android-Clang-Pixel4XL-GPU-Adreno640-arm64-Debug-All-Android_Vulkan"},
  {"name": "Test-Android-Clang-Pixel4XL-GPU-Adreno640-arm64-Release-All-Android"},
  {"name": "Test-Android-Clang-Pixel4XL-GPU-Adreno640-arm64-Release-All-Android_Vulkan"},
  {"name": "Test-Android-Clang-Pixel4a-CPU-Snapdragon730G-arm64-Debug-All-Android_HWASAN"},
  {"name": "Test-Android-Clang-Pixel4a-GPU-Adreno618-arm64-Debug-All-Android_HWASAN"},
  {"name": "Test-Android-Clang-Pixel5-GPU-Adreno620-arm64-Release-All-Android"},
  {"name": "Test-Android-Clang-Pixel5-GPU-Adreno620-arm64-Debug-All-Android"},
  {"name": "Test-Android-Clang-Pixel5-GPU-Adreno620-arm64-Release-All-Android_Vulkan"},
  {"name": "Test-Android12-Clang-Pixel5-GPU-Adreno620-arm64-Release-All-Android"},
  {"name": "Test-Android12-Clang-Pixel5-GPU-Adreno620-arm64-Debug-All-Android"},
  {"name": "Test-Android12-Clang-Pixel5-GPU-Adreno620-arm64-Debug-All-Android_FrameworkWorkarounds"},
  {"name": "Test-Android12-Clang-Pixel5-GPU-Adreno620-arm64-Release-All-Android_Vulkan"},
  {"name": "Test-Android-Clang-Pixel6-GPU-MaliG78-arm64-Release-All-Android"},
  {"name": "Test-Android-Clang-Pixel6-GPU-MaliG78-arm64-Debug-All-Android"},
  {"name": "Test-Android-Clang-Pixel6-GPU-MaliG78-arm64-Release-All-Android_Vulkan"},
  {"name": "Test-Android-Clang-Pixel7-GPU-MaliG710-arm64-Release-All-Android"},
  {"name": "Test-Android-Clang-Pixel7-GPU-MaliG710-arm64-Debug-All-Android"},
  {"name": "Test-Android-Clang-Pixel7-GPU-MaliG710-arm64-Release-All-Android_Vulkan"},
  {"name": "Test-Android-Clang-Pixel7-GPU-MaliG710-arm64-Debug-All-Android_Vulkan"},
  {"name": "Test-Android-Clang-Wembley-GPU-PowerVRGE8320-arm-Debug-All-Android"},
  {"name": "Test-Android-Clang-Wembley-GPU-PowerVRGE8320-arm-Release-All-Android"},
  {"name": "Test-ChromeOS-Clang-Kevin-GPU-MaliT860-arm-Debug-All"},
  {"name": "Test-ChromeOS-Clang-Kevin-GPU-MaliT860-arm-Release-All"},
  {"name": "Test-ChromeOS-Clang-Sparky360-GPU-IntelUHDGraphics605-x86_64-Debug-All"},
  {"name": "Test-ChromeOS-Clang-Sparky360-GPU-IntelUHDGraphics605-x86_64-Release-All"},
  {"name": "Test-ChromeOS-Clang-Spin513-GPU-Adreno618-arm-Debug-All"},
  {"name": "Test-ChromeOS-Clang-Spin513-GPU-Adreno618-arm-Release-All"},
  {"name": "Test-ChromeOS-Clang-Spin514-GPU-RadeonVega3-x86_64-Debug-All"},
  {"name": "Test-ChromeOS-Clang-Spin514-GPU-RadeonVega3-x86_64-Release-All"},
  {"name": "Test-Debian10-Clang-GCE-CPU-AVX2-x86-Debug-All"},
  {
    "name": "Test-Debian10-Clang-GCE-CPU-AVX2-x86_64-Debug-All",
    "cq_config": {}
  },
  {"name": "Test-Debian10-Clang-GCE-CPU-AVX2-x86_64-Debug-All-OldestSupportedSkpVersion"},
  {"name": "Test-Debian10-Clang-GCE-CPU-AVX2-x86_64-Debug-All-ASAN"},
  {"name": "Test-Debian10-Clang-GCE-CPU-AVX2-x86_64-Debug-All-AVIF"},
  {
    "name": "Test-Debian10-Clang-GCE-CPU-AVX2-x86_64-Debug-All-BonusConfigs",
    "cq_config": {}
  },
  {"name": "Test-Debian10-Clang-GCE-CPU-AVX2-x86_64-Debug-All-BonusConfigs_ASAN"},
  {"name": "Test-Debian10-Clang-GCE-CPU-AVX2-x86_64-Debug-All-ColorSpaces_ASAN"},
  {"name": "Test-Debian10-Clang-GCE-CPU-AVX2-x86_64-Debug-All-Fontations"},
  {"name": "Test-Debian10-Clang-GCE-CPU-AVX2-x86_64-Debug-All-NativeFonts"},
  {"name": "Test-Debian10-Clang-GCE-CPU-AVX2-x86_64-Debug-All-SK_USE_DISCARDABLE_SCALEDIMAGECACHE"},
  {"name": "Test-Debian10-Clang-GCE-CPU-AVX2-x86_64-Debug-All-SafeStack"},
  {"name": "Test-Debian10-Clang-GCE-CPU-AVX2-x86_64-Debug-All-Wuffs"},
  {"name": "Test-Debian10-Clang-GCE-CPU-AVX2-x86_64-Release-All"},
  {"name": "Test-Debian10-Clang-GCE-CPU-AVX2-x86_64-Release-All-AVIF"},
  {"name": "Test-Debian10-Clang-GCE-CPU-AVX2-x86_64-Release-All-BonusConfigs"},
  {"name": "Test-Debian10-Clang-GCE-CPU-AVX2-x86_64-Release-All-ColorSpaces"},
  {"name": "Test-Debian10-Clang-GCE-CPU-AVX2-x86_64-Release-All-Fast"},
  {"name": "Test-Debian10-Clang-GCE-CPU-AVX2-x86_64-Release-All-MSAN"},
  {"name": "Test-Debian10-Clang-GCE-CPU-AVX2-x86_64-Release-All-SKNX_NO_SIMD"},
  {"name": "Test-Debian10-Clang-GCE-CPU-AVX2-x86_64-Release-All-SK_CPU_LIMIT_SSE2"},
  {"name": "Test-Debian10-Clang-GCE-CPU-AVX2-x86_64-Release-All-SK_CPU_LIMIT_SSE41"},
  {"name": "Test-Debian10-Clang-GCE-CPU-AVX2-x86_64-Release-All-SK_FORCE_RASTER_PIPELINE_BLITTER"},
  {"name": "Test-Debian10-Clang-GCE-CPU-AVX512-x86_64-Debug-All"},
  {"name": "Test-Debian10-Clang-GCE-CPU-AVX512-x86_64-Release-All"},
  {"name": "Test-Debian10-Clang-GCE-CPU-Rome-x86_64-Debug-All"},
  {"name": "Test-Debian10-Clang-GCE-CPU-Rome-x86_64-Release-All"},
  {"name": "Test-Debian10-Clang-GCE-GPU-SwiftShader-x86_64-Debug-All-SwiftShader"},
  {"name": "Test-Debian10-Clang-GCE-GPU-SwiftShader-x86_64-Release-All-SwiftShader"},
  {"name": "Test-Debian10-Clang-NUC5PPYH-GPU-IntelHD405-x86_64-Debug-All"},
  {"name": "Test-Debian10-Clang-NUC5PPYH-GPU-IntelHD405-x86_64-Debug-All-DDL3_ASAN"},
  {"name": "Test-Debian10-Clang-NUC5PPYH-GPU-IntelHD405-x86_64-Debug-All-Vulkan"},
  {"name": "Test-Debian10-Clang-NUC5PPYH-GPU-IntelHD405-x86_64-Debug-All-GL_ColorSpaces"},
  {"name": "Test-Debian10-Clang-NUC5PPYH-GPU-IntelHD405-x86_64-Release-All"},
  {"name": "Test-Debian10-Clang-NUC5PPYH-GPU-IntelHD405-x86_64-Release-All-Vulkan"},
  {"name": "Test-Debian10-Clang-NUC5PPYH-GPU-IntelHD405-x86_64-Release-All-GL_ColorSpaces"},
  {"name": "Test-Debian10-Clang-NUCDE3815TYKHE-GPU-IntelBayTrail-x86_64-Debug-All"},
  {"name": "Test-Debian10-Clang-NUCDE3815TYKHE-GPU-IntelBayTrail-x86_64-Release-All"},
  {"name": "Test-Debian10-Clang-ShuttleA-GPU-IntelHD2000-x86_64-Debug-All"},
  {"name": "Test-Debian10-Clang-ShuttleA-GPU-IntelHD2000-x86_64-Release-All"},
  {
    "name": "Test-Debian10-EMCC-GCE-CPU-AVX2-asmjs-Release-All-PathKit",
    "cq_config": {}
  },
  {
    "name": "Test-Debian10-EMCC-GCE-CPU-AVX2-wasm-Release-All-CanvasKit",
    "cq_config": {
      "location_regexes": [
        "modules/canvaskit/.*"
      ]
    }
  },
  {
    "name": "Test-Debian10-EMCC-GCE-CPU-AVX2-wasm-Release-All-PathKit",
    "cq_config": {}
  },
  {
    "name": "Test-Debian10-EMCC-GCE-GPU-AVX2-wasm-Release-All-CanvasKit",
    "cq_config": {
      "location_regexes": [
        "modules/canvaskit/.*"
      ]
    }
  },
  {"name": "Test-Debian11-Clang-NUC9i7QN-GPU-RTX3060-x86_64-Debug-All"},
  {
    "name": "Test-Debian11-Clang-NUC9i7QN-GPU-RTX3060-x86_64-Debug-All-ASAN",
    "cq_config": {}
  },
  {"name": "Test-Debian11-Clang-NUC9i7QN-GPU-RTX3060-x86_64-Debug-All-DDL1"},
  {"name": "Test-Debian11-Clang-NUC9i7QN-GPU-RTX3060-x86_64-Debug-All-DDL1_Vulkan"},
  {"name": "Test-Debian11-Clang-NUC9i7QN-GPU-RTX3060-x86_64-Debug-All-DDL3_ASAN"},
  {"name": "Test-Debian11-Clang-NUC9i7QN-GPU-RTX3060-x86_64-Debug-All-DDL3_TSAN"},
  {"name": "Test-Debian11-Clang-NUC9i7QN-GPU-RTX3060-x86_64-Debug-All-FailFlushTimeCallbacks_ASAN"},
  {"name": "Test-Debian11-Clang-NUC9i7QN-GPU-RTX3060-x86_64-OptimizeForSize-All"},
  {"name": "Test-Debian11-Clang-NUC9i7QN-GPU-RTX3060-x86_64-Release-All-TSAN"},
  {"name": "Test-Debian11-Clang-NUC9i7QN-GPU-RTX3060-x86_64-Release-All"},
  {"name": "Test-Debian11-Clang-NUC11TZi5-GPU-IntelIrisXe-x86_64-Debug-All"},
  {"name": "Test-Debian11-Clang-NUC11TZi5-GPU-IntelIrisXe-x86_64-Debug-All-Vulkan"},
  {"name": "Test-Debian11-Clang-NUC11TZi5-GPU-IntelIrisXe-x86_64-Debug-All-ASAN_Vulkan"},
  {"name": "Test-Debian11-Clang-NUC11TZi5-GPU-IntelIrisXe-x86_64-Debug-All-DDL3_ASAN_Vulkan"},
  {"name": "Test-Debian11-Clang-NUC11TZi5-GPU-IntelIrisXe-x86_64-Release-All-TSAN_Vulkan"},
  {"name": "Test-Debian11-Clang-NUC11TZi5-GPU-IntelIrisXe-x86_64-Release-All-DDL3_TSAN_Vulkan"},
  {"name": "Test-Debian11-Clang-RUBYR5-GPU-RadeonVega6-x86_64-Release-All-Vulkan"},
  {"name": "Test-Debian11-Clang-RUBYR5-GPU-RadeonVega6-x86_64-Debug-All-Vulkan"},
  {"name": "Test-Mac10.13-Clang-MacBook10.1-GPU-IntelHD615-x86_64-Debug-All"},
  {"name": "Test-Mac10.13-Clang-MacBook10.1-GPU-IntelHD615-x86_64-Release-All"},
  {"name": "Test-Mac10.13-Clang-MacBook10.1-GPU-IntelHD615-x86_64-Release-All-NativeFonts"},
  {"name": "Test-Mac10.13-Clang-MacBookPro11.5-CPU-AVX2-x86_64-Debug-All-NativeFonts"},
  {"name": "Test-Mac10.13-Clang-MacBookPro11.5-CPU-AVX2-x86_64-Debug-All-PDF"},
  {"name": "Test-Mac10.13-Clang-MacBookPro11.5-CPU-AVX2-x86_64-Release-All"},
  {"name": "Test-Mac10.13-Clang-MacBookPro11.5-GPU-RadeonHD8870M-x86_64-Debug-All-ASAN"},
  {"name": "Test-Mac10.13-Clang-MacBookPro11.5-GPU-RadeonHD8870M-x86_64-Release-All"},
  {"name": "Test-Mac10.13-Clang-MacBookPro11.5-GPU-RadeonHD8870M-x86_64-Release-All-TSAN"},
  {"name": "Test-Mac10.13-Clang-MacMini7.1-CPU-AVX2-x86_64-Debug-All-NativeFonts"},
  {"name": "Test-Mac10.13-Clang-MacMini7.1-GPU-IntelIris5100-x86_64-Debug-All"},
  {"name": "Test-Mac10.13-Clang-MacMini7.1-GPU-IntelIris5100-x86_64-Release-All"},
  {"name": "Test-Mac10.13-Clang-VMware7.1-CPU-AVX-x86_64-Debug-All-NativeFonts"},
  {"name": "Test-Mac10.14-Clang-MacMini7.1-CPU-AVX2-x86_64-Debug-All-NativeFonts"},
  {"name": "Test-Mac10.14-Clang-VMware7.1-CPU-AVX-x86_64-Debug-All-NativeFonts"},
  {"name": "Test-Mac10.15.1-Clang-MacBookAir7.2-GPU-IntelHD6000-x86_64-Debug-All"},
  {"name": "Test-Mac10.15.1-Clang-MacBookAir7.2-GPU-IntelHD6000-x86_64-Debug-All-ASAN_Metal"},
  {"name": "Test-Mac10.15.1-Clang-MacBookAir7.2-GPU-IntelHD6000-x86_64-Debug-All-DDL1_Metal"},
  {"name": "Test-Mac10.15.1-Clang-MacBookAir7.2-GPU-IntelHD6000-x86_64-Debug-All-DDL3_Metal"},
  {
    "name": "Test-Mac10.15.1-Clang-MacBookAir7.2-GPU-IntelHD6000-x86_64-Debug-All-Metal",
    "cq_config": {}
  },
  {"name": "Test-Mac10.15.1-Clang-MacBookAir7.2-GPU-IntelHD6000-x86_64-Debug-All-NativeFonts"},
  {"name": "Test-Mac10.15.1-Clang-MacBookAir7.2-GPU-IntelHD6000-x86_64-Release-All"},
  {"name": "Test-Mac10.15.1-Clang-MacBookAir7.2-GPU-IntelHD6000-x86_64-Release-All-DDL1_Metal"},
  {"name": "Test-Mac10.15.1-Clang-MacBookAir7.2-GPU-IntelHD6000-x86_64-Release-All-DDL3_Metal"},
  {"name": "Test-Mac10.15.1-Clang-MacBookAir7.2-GPU-IntelHD6000-x86_64-Release-All-Metal"},
  {"name": "Test-Mac10.15.1-Clang-MacBookAir7.2-GPU-IntelHD6000-x86_64-Release-All-TSAN_Metal"},
  {"name": "Test-Mac10.15.7-Clang-VMware7.1-CPU-AVX-x86_64-Debug-All-NativeFonts"},
  {
    "name": "Test-Mac10.15.7-Clang-MacBookPro11.5-GPU-RadeonHD8870M-x86_64-Debug-All-Graphite_Metal",
    "cq_config": {
      "location_regexes": [
        "(tests|src/gpu)/graphite/.*",
        "src/sksl/generated/.*",
        "dm/.+"
      ]
    }
  },
  {"name": "Test-Mac10.15.7-Clang-MacBookPro11.5-GPU-RadeonHD8870M-x86_64-Debug-All-Metal"},
  {"name": "Test-Mac10.15.7-Clang-MacBookPro11.5-GPU-RadeonHD8870M-x86_64-Debug-All-Metal_ColorSpaces"},
  {"name": "Test-Mac10.15.7-Clang-MacBookPro11.5-GPU-RadeonHD8870M-x86_64-Release-All-Metal"},
  {"name": "Test-Mac10.15.7-Clang-MacBookPro11.5-GPU-RadeonHD8870M-x86_64-Release-All-Metal_ColorSpaces"},
  {"name": "Test-Mac10.15.7-Clang-MacMini7.1-CPU-AVX2-x86_64-Debug-All-NativeFonts"},
  {"name": "Test-Mac10.15.7-Clang-MacMini7.1-GPU-IntelIris5100-x86_64-Debug-All-NativeFonts_i5"},
  {"name": "Test-Mac11-Clang-MacMini9.1-CPU-AppleM1-arm64-Debug-All"},
  {"name": "Test-Mac11-Clang-MacMini9.1-CPU-AppleM1-arm64-Debug-All-NativeFonts"},
  {"name": "Test-Mac11-Clang-MacMini9.1-GPU-AppleM1-arm64-Debug-All"},
  {
    "name": "Test-Mac11-Clang-MacMini9.1-GPU-AppleM1-arm64-Debug-All-ASAN_Graphite_Metal",
    "cq_config": {
      "location_regexes": [
        "(tests|src/gpu)/graphite/.*",
        "src/sksl/generated/.*",
        "dm/.+"
      ]
    }
  },
  {"name": "Test-Mac11-Clang-MacMini9.1-GPU-AppleM1-arm64-Debug-All-ASAN_Graphite_Metal_ColorSpaces"},
  {"name": "Test-Mac11-Clang-MacMini9.1-GPU-AppleM1-arm64-Debug-All-Metal"},
  {
    "name": "Test-Mac11-Clang-MacMini9.1-GPU-AppleM1-arm64-Debug-All-Graphite_Dawn",
    "cq_config": {
      "location_regexes": [
        "(tests|src/gpu)/graphite/.*",
        "src/sksl/generated/.*",
        "dm/.+"
      ]
    }
  },
  {"name": "Test-Mac11-Clang-MacMini9.1-GPU-AppleM1-arm64-Release-All-Graphite_Dawn"},
  {
    "name": "Test-Mac11-Clang-MacMini9.1-GPU-AppleM1-arm64-Release-All-Graphite_Metal",
    "cq_config": {
      "location_regexes": [
        "(tests|src/gpu)/graphite/.*",
        "src/sksl/generated/.*",
        "dm/.+"
      ]
    }
  },
  {"name": "Test-Mac11-Clang-MacMini9.1-GPU-AppleM1-arm64-Release-All-Graphite_Metal_ColorSpaces"},
  {"name": "Test-Mac11-Clang-MacMini9.1-GPU-AppleM1-arm64-Release-All-Metal"},
  {"name": "Test-Mac12-Clang-MacBookPro16.2-CPU-AppleIntel-x86_64-Debug-All-Fontations"},
  {"name": "Test-Mac12-Clang-MacBookPro16.2-GPU-IntelIrisPlus-x86_64-Debug-All"},
  {"name": "Test-Mac12-Clang-MacBookPro16.2-GPU-IntelIrisPlus-x86_64-Debug-All-ANGLE"},
  {
    "name": "Test-Mac12-Clang-MacBookPro16.2-GPU-IntelIrisPlus-x86_64-Debug-All-Graphite_Metal",
    "cq_config": {
      "location_regexes": [
        "(tests|src/gpu)/graphite/.*",
        "src/sksl/generated/.*",
        "dm/.+"
      ]
    }
  },
  {"name": "Test-Mac12-Clang-MacBookPro16.2-GPU-IntelIrisPlus-x86_64-Debug-All-Metal"},
  {"name": "Test-Mac12-Clang-MacBookPro16.2-GPU-IntelIrisPlus-x86_64-Release-All"},
  {"name": "Test-Mac12-Clang-MacBookPro16.2-GPU-IntelIrisPlus-x86_64-Release-All-Metal"},
  {"name": "Test-Mac12-Clang-MacMini9.1-CPU-AppleM1-arm64-Debug-All-NativeFonts_ASAN"},
  {"name": "Test-Mac12-Clang-MacMini9.1-GPU-AppleM1-arm64-Debug-All-ANGLE"},
  {"name": "Test-Mac12-Clang-MacMini9.1-GPU-AppleM1-arm64-Debug-All-NativeFonts"},
  {"name": "Test-Mac12-Clang-MacMini9.1-GPU-AppleM1-arm64-Debug-All-Metal"},
  {"name": "Test-Mac12-Clang-MacMini9.1-GPU-AppleM1-arm64-Debug-All-Slug"},
  {"name": "Test-Mac12-Clang-MacMini9.1-GPU-AppleM1-arm64-Release-All-ANGLE"},
  {"name": "Test-Mac12-Clang-MacMini9.1-GPU-AppleM1-arm64-Release-All-Metal"},
  {"name": "Test-Mac13-Clang-MacMini9.1-GPU-AppleM1-arm64-Debug-All-Metal"},
  {"name": "Test-Mac13-Clang-MacMini9.1-CPU-AppleM1-arm64-Debug-All-NativeFonts"},
  {"name": "Test-Mac13-Clang-MacMini9.1-GPU-AppleM1-arm64-Debug-All-NativeFonts"},
  {"name": "Test-Mac13-Clang-MacMini9.1-GPU-AppleM1-arm64-Debug-All-Graphite_Metal_Vello"},
  {"name": "Test-Ubuntu18-Clang-Golo-GPU-QuadroP400-x86_64-Debug-All-DDL1"},
  {"name": "Test-Ubuntu18-Clang-Golo-GPU-QuadroP400-x86_64-Debug-All-DDL1_Vulkan"},
  {
    "name": "Test-Ubuntu18-Clang-Golo-GPU-QuadroP400-x86_64-Debug-All-DDL3_Vulkan",
    "cq_config": {}
  },
<<<<<<< HEAD
  {"name": "Test-Ubuntu18-Clang-Golo-GPU-QuadroP400-x86_64-Debug-All-Dawn"},
=======
>>>>>>> bd56a010
  {"name": "Test-Ubuntu18-Clang-Golo-GPU-QuadroP400-x86_64-Debug-All-Graphite_Vulkan"},
  {"name": "Test-Ubuntu18-Clang-Golo-GPU-QuadroP400-x86_64-Debug-All-PreAbandonGpuContext"},
  {
    "name": "Test-Ubuntu18-Clang-Golo-GPU-QuadroP400-x86_64-Debug-All-Vulkan",
    "cq_config": {}
  },
  {
    "name": "Test-Ubuntu18-Clang-Golo-GPU-QuadroP400-x86_64-Release-All",
    "cq_config": {}
  },
  {"name": "Test-Ubuntu18-Clang-Golo-GPU-QuadroP400-x86_64-Release-All-DDL3_TSAN"},
  {"name": "Test-Ubuntu18-Clang-Golo-GPU-QuadroP400-x86_64-Release-All-Graphite_Vulkan"},
  {"name": "Test-Ubuntu18-Clang-Golo-GPU-QuadroP400-x86_64-Release-All-PreAbandonGpuContext"},
  {"name": "Test-Ubuntu18-Clang-Golo-GPU-QuadroP400-x86_64-Release-All-Valgrind_AbandonGpuContext_SK_CPU_LIMIT_SSE41"},
  {"name": "Test-Ubuntu18-Clang-Golo-GPU-QuadroP400-x86_64-Release-All-Valgrind_PreAbandonGpuContext_SK_CPU_LIMIT_SSE41"},
  {"name": "Test-Ubuntu18-Clang-Golo-GPU-QuadroP400-x86_64-Release-All-Valgrind_SK_CPU_LIMIT_SSE41"},
  {"name": "Test-Ubuntu18-Clang-Golo-GPU-QuadroP400-x86_64-Release-All-Vulkan"},
  {"name": "Test-Ubuntu18-EMCC-Golo-GPU-QuadroP400-wasm-Release-All-WasmGMTests_WebGL2"},
  {"name": "Test-Win10-Clang-AlphaR2-GPU-RadeonR9M470X-x86_64-Debug-All"},
  {"name": "Test-Win10-Clang-AlphaR2-GPU-RadeonR9M470X-x86_64-Debug-All-ANGLE"},
  {"name": "Test-Win10-Clang-AlphaR2-GPU-RadeonR9M470X-x86_64-Debug-All-Vulkan"},
  {"name": "Test-Win10-Clang-AlphaR2-GPU-RadeonR9M470X-x86_64-Release-All"},
  {"name": "Test-Win10-Clang-AlphaR2-GPU-RadeonR9M470X-x86_64-Release-All-ANGLE"},
  {"name": "Test-Win10-Clang-AlphaR2-GPU-RadeonR9M470X-x86_64-Release-All-Vulkan"},
  {"name": "Test-Win10-Clang-Golo-GPU-QuadroP400-x86_64-Debug-All"},
  {"name": "Test-Win10-Clang-Golo-GPU-QuadroP400-x86_64-Debug-All-ANGLE"},
<<<<<<< HEAD
  {
    "name": "Test-Win10-Clang-Golo-GPU-QuadroP400-x86_64-Debug-All-Dawn",
    "cq_config": {}
  },
=======
>>>>>>> bd56a010
  {"name": "Test-Win10-Clang-Golo-GPU-QuadroP400-x86_64-Debug-All-BonusConfigs"},
  {"name": "Test-Win10-Clang-Golo-GPU-QuadroP400-x86_64-Debug-All-GpuTess"},
  {"name": "Test-Win10-Clang-Golo-GPU-QuadroP400-x86_64-Debug-All-ReleaseAndAbandonGpuContext"},
  {"name": "Test-Win10-Clang-Golo-GPU-QuadroP400-x86_64-Debug-All-Vulkan"},
  {"name": "Test-Win10-Clang-Golo-GPU-QuadroP400-x86_64-Release-All"},
  {"name": "Test-Win10-Clang-Golo-GPU-QuadroP400-x86_64-Release-All-ANGLE"},
  {"name": "Test-Win10-Clang-Golo-GPU-QuadroP400-x86_64-Release-All-BonusConfigs"},
  {"name": "Test-Win10-Clang-Golo-GPU-QuadroP400-x86_64-Release-All-ReleaseAndAbandonGpuContext"},
  {"name": "Test-Win10-Clang-Golo-GPU-QuadroP400-x86_64-Release-All-Vulkan"},
  {"name": "Test-Win10-Clang-NUC5i7RYH-CPU-AVX2-x86_64-Debug-All-NativeFonts"},
  {"name": "Test-Win10-Clang-NUC5i7RYH-CPU-AVX2-x86_64-Debug-All-NativeFonts_DWriteCore"},
  {"name": "Test-Win10-Clang-NUC5i7RYH-GPU-IntelIris6100-x86_64-Debug-All"},
  {"name": "Test-Win10-Clang-NUC5i7RYH-GPU-IntelIris6100-x86_64-Debug-All-ANGLE"},
  {"name": "Test-Win10-Clang-NUC5i7RYH-GPU-IntelIris6100-x86_64-Release-All"},
  {"name": "Test-Win10-Clang-NUC5i7RYH-GPU-IntelIris6100-x86_64-Release-All-ANGLE"},
  {"name": "Test-Win10-Clang-NUC6i5SYK-GPU-IntelIris540-x86_64-Debug-All"},
  {"name": "Test-Win10-Clang-NUC6i5SYK-GPU-IntelIris540-x86_64-Debug-All-ANGLE"},
  {"name": "Test-Win10-Clang-NUC6i5SYK-GPU-IntelIris540-x86_64-Debug-All-Vulkan"},
  {"name": "Test-Win10-Clang-NUC6i5SYK-GPU-IntelIris540-x86_64-Release-All"},
  {"name": "Test-Win10-Clang-NUC6i5SYK-GPU-IntelIris540-x86_64-Release-All-ANGLE"},
  {"name": "Test-Win10-Clang-NUC6i5SYK-GPU-IntelIris540-x86_64-Release-All-NativeFonts"},
  {"name": "Test-Win10-Clang-NUC6i5SYK-GPU-IntelIris540-x86_64-Release-All-Vulkan"},
  {"name": "Test-Win10-Clang-NUC8i5BEK-GPU-IntelIris655-x86_64-Debug-All"},
  {"name": "Test-Win10-Clang-NUC8i5BEK-GPU-IntelIris655-x86_64-Debug-All-ANGLE"},
  {"name": "Test-Win10-Clang-NUC8i5BEK-GPU-IntelIris655-x86_64-Debug-All-Direct3D"},
  {"name": "Test-Win10-Clang-NUC8i5BEK-GPU-IntelIris655-x86_64-Debug-All-Vulkan"},
  {"name": "Test-Win10-Clang-NUC8i5BEK-GPU-IntelIris655-x86_64-Release-All"},
  {"name": "Test-Win10-Clang-NUC8i5BEK-GPU-IntelIris655-x86_64-Release-All-ANGLE"},
  {"name": "Test-Win10-Clang-NUC8i5BEK-GPU-IntelIris655-x86_64-Release-All-Direct3D"},
  {"name": "Test-Win10-Clang-NUC8i5BEK-GPU-IntelIris655-x86_64-Release-All-Vulkan"},
  {"name": "Test-Win10-Clang-NUC9i7QN-GPU-RTX3060-x86_64-Debug-All"},
  {"name": "Test-Win10-Clang-NUC9i7QN-GPU-RTX3060-x86_64-Debug-All-Vulkan"},
  {"name": "Test-Win10-Clang-NUC9i7QN-GPU-RTX3060-x86_64-Release-All"},
  {"name": "Test-Win10-Clang-NUC9i7QN-GPU-RTX3060-x86_64-Release-All-Vulkan"},
  {"name": "Test-Win10-Clang-NUC11TZi5-GPU-IntelIrisXe-x86_64-Debug-All"},
  {"name": "Test-Win10-Clang-NUC11TZi5-GPU-IntelIrisXe-x86_64-Debug-All-Vulkan"},
  {"name": "Test-Win10-Clang-NUC11TZi5-GPU-IntelIrisXe-x86_64-Release-All"},
  {"name": "Test-Win10-Clang-NUC11TZi5-GPU-IntelIrisXe-x86_64-Release-All-Vulkan"},
  {"name": "Test-Win10-Clang-NUCD34010WYKH-GPU-IntelHD4400-x86_64-Debug-All"},
  {"name": "Test-Win10-Clang-NUCD34010WYKH-GPU-IntelHD4400-x86_64-Debug-All-ANGLE"},
  {"name": "Test-Win10-Clang-NUCD34010WYKH-GPU-IntelHD4400-x86_64-Release-All"},
  {"name": "Test-Win10-Clang-NUCD34010WYKH-GPU-IntelHD4400-x86_64-Release-All-ANGLE"},
  {"name": "Test-Win10-Clang-RUBYR5-GPU-RadeonVega6-x86_64-Debug-All-Vulkan"},
  {"name": "Test-Win10-Clang-RUBYR5-GPU-RadeonVega6-x86_64-Release-All-Vulkan"},
  {"name": "Test-Win10-Clang-ShuttleA-GPU-GTX660-x86_64-Debug-All"},
  {"name": "Test-Win10-Clang-ShuttleA-GPU-GTX660-x86_64-Debug-All-ANGLE"},
  {"name": "Test-Win10-Clang-ShuttleA-GPU-GTX660-x86_64-Debug-All-Vulkan"},
  {"name": "Test-Win10-Clang-ShuttleA-GPU-GTX660-x86_64-Release-All"},
  {"name": "Test-Win10-Clang-ShuttleA-GPU-GTX660-x86_64-Release-All-ANGLE"},
  {"name": "Test-Win10-Clang-ShuttleA-GPU-GTX660-x86_64-Release-All-Vulkan"},
  {"name": "Test-Win10-Clang-ShuttleA-GPU-RadeonHD7770-x86_64-Debug-All"},
  {"name": "Test-Win10-Clang-ShuttleA-GPU-RadeonHD7770-x86_64-Debug-All-ANGLE"},
  {"name": "Test-Win10-Clang-ShuttleA-GPU-RadeonHD7770-x86_64-Debug-All-Direct3D"},
  {"name": "Test-Win10-Clang-ShuttleA-GPU-RadeonHD7770-x86_64-Debug-All-Vulkan"},
  {"name": "Test-Win10-Clang-ShuttleA-GPU-RadeonHD7770-x86_64-Release-All"},
  {"name": "Test-Win10-Clang-ShuttleA-GPU-RadeonHD7770-x86_64-Release-All-ANGLE"},
  {"name": "Test-Win10-Clang-ShuttleA-GPU-RadeonHD7770-x86_64-Release-All-Direct3D"},
  {"name": "Test-Win10-Clang-ShuttleA-GPU-RadeonHD7770-x86_64-Release-All-Vulkan"},
  {"name": "Test-Win10-Clang-ShuttleC-GPU-GTX960-x86_64-Debug-All"},
  {"name": "Test-Win10-Clang-ShuttleC-GPU-GTX960-x86_64-Debug-All-ANGLE"},
  {"name": "Test-Win10-Clang-ShuttleC-GPU-GTX960-x86_64-Debug-All-Vulkan"},
  {"name": "Test-Win10-Clang-ShuttleC-GPU-GTX960-x86_64-Release-All"},
  {"name": "Test-Win10-Clang-ShuttleC-GPU-GTX960-x86_64-Release-All-ANGLE"},
  {"name": "Test-Win10-Clang-ShuttleC-GPU-GTX960-x86_64-Release-All-Vulkan"},
  {"name": "Test-Win10-MSVC-Golo-GPU-QuadroP400-x86_64-Debug-All"},
  {"name": "Test-Win10-MSVC-Golo-GPU-QuadroP400-x86_64-Debug-All-Direct3D"},
  {"name": "Test-Win10-MSVC-Golo-GPU-QuadroP400-x86_64-Debug-All-Vulkan"},
  {"name": "Test-Win10-MSVC-Golo-GPU-QuadroP400-x86_64-Release-All"},
  {
    "name": "Test-Win10-MSVC-Golo-GPU-QuadroP400-x86_64-Release-All-Direct3D",
    "cq_config": {}
  },
  {"name": "Test-Win10-MSVC-Golo-GPU-QuadroP400-x86_64-Debug-All-Graphite_Dawn"},
  {
    "name": "Test-Win10-MSVC-Golo-GPU-QuadroP400-x86_64-Release-All-Graphite_Dawn",
    "cq_config": {
      "location_regexes": [
        "(tests|src/gpu)/graphite/.*",
        "src/sksl/generated/.*",
        "dm/.+"
      ]
    }
  },
  {"name": "Test-Win10-MSVC-Golo-GPU-QuadroP400-x86_64-Release-All-Graphite_Vulkan"},
  {"name": "Test-Win10-MSVC-Golo-GPU-QuadroP400-x86_64-Debug-All-Graphite_Vulkan"},
  {"name": "Test-Win10-MSVC-Golo-GPU-QuadroP400-x86_64-Release-All-Vulkan"},
  {"name": "Test-Win2019-Clang-GCE-CPU-AVX2-x86-Debug-All"},
  {"name": "Test-Win2019-Clang-GCE-CPU-AVX2-x86-Release-All"},
  {"name": "Test-Win2019-Clang-GCE-CPU-AVX2-x86_64-Debug-All-ASAN"},
  {"name": "Test-Win2019-Clang-GCE-CPU-AVX2-x86_64-Debug-All-ASAN_BonusConfigs"},
  {
    "name": "Test-Win2019-Clang-GCE-CPU-AVX2-x86_64-Release-All",
    "cq_config": {}
  },
  {"name": "Test-Win2019-MSVC-GCE-CPU-AVX2-x86-Debug-All"},
  {"name": "Test-Win2019-MSVC-GCE-CPU-AVX2-x86-Release-All"},
  {"name": "Test-Win2019-MSVC-GCE-CPU-AVX2-x86_64-Debug-All"},
  {"name": "Test-Win2019-MSVC-GCE-CPU-AVX2-x86_64-Release-All"},
  {"name": "Test-iOS-Clang-iPadPro-GPU-PowerVRGT7800-arm64-Debug-All"},
  {"name": "Test-iOS-Clang-iPadPro-GPU-PowerVRGT7800-arm64-Debug-All-Metal"},
  {"name": "Test-iOS-Clang-iPadPro-GPU-PowerVRGT7800-arm64-Release-All"},
  {"name": "Test-iOS-Clang-iPadPro-GPU-PowerVRGT7800-arm64-Release-All-Metal"},
  {"name": "Test-iOS-Clang-iPhone7-GPU-PowerVRGT7600-arm64-Debug-All"},
  {"name": "Test-iOS-Clang-iPhone7-GPU-PowerVRGT7600-arm64-Debug-All-Metal"},
  {"name": "Test-iOS-Clang-iPhone7-GPU-PowerVRGT7600-arm64-Release-All"},
  {"name": "Test-iOS-Clang-iPhone7-GPU-PowerVRGT7600-arm64-Release-All-Metal"},
  {"name": "Test-iOS-Clang-iPhone8-GPU-AppleA11-arm64-Debug-All"},
  {"name": "Test-iOS-Clang-iPhone8-GPU-AppleA11-arm64-Debug-All-Metal"},
  {"name": "Test-iOS-Clang-iPhone8-GPU-AppleA11-arm64-Release-All"},
  {"name": "Test-iOS-Clang-iPhone8-GPU-AppleA11-arm64-Release-All-Metal"},
  {"name": "Test-iOS-Xcode11.4.1-iPhone11-GPU-AppleA13-arm64-Debug-All"},
  {"name": "Test-iOS-Xcode11.4.1-iPhone11-GPU-AppleA13-arm64-Debug-All-Metal"},
  {"name": "Test-iOS-Xcode11.4.1-iPhone11-GPU-AppleA13-arm64-Release-All"},
  {"name": "Test-iOS-Xcode11.4.1-iPhone11-GPU-AppleA13-arm64-Release-All-Metal"}
]<|MERGE_RESOLUTION|>--- conflicted
+++ resolved
@@ -44,7 +44,6 @@
         "modules/canvaskit/.*"
       ]
     }
-<<<<<<< HEAD
   },
   {
     "name": "BazelTest-canvaskit_gold-modules_canvaskit_js_tests-ck_full_webgl2_release_chrome-linux_x64",
@@ -56,33 +55,17 @@
   },
   {
     "name": "BazelTest-cpu_tests-tests-cpu_only_debug_rbe-linux_x64",
-=======
-  },
-  {
-    "name": "BazelTest-canvaskit_gold-modules_canvaskit_js_tests-ck_full_webgl2_release_chrome-linux_x64",
-    "cq_config": {
-      "location_regexes": [
-        "modules/canvaskit/.*"
-      ]
-    }
-  },
-  {
-    "name": "BazelTest-cpu_tests-tests-cpu_only_debug_rbe-linux_x64",
     "cq_config": {
       "experimental": true
     }
   },
   {
     "name": "BazelTest-cpu_tests-tests-cpu_only_release_rbe-linux_x64",
->>>>>>> bd56a010
     "cq_config": {
       "experimental": true
     }
   },
   {
-<<<<<<< HEAD
-    "name": "BazelTest-cpu_tests-tests-cpu_only_release_rbe-linux_x64",
-=======
     "name": "BazelTest-gm-cpu_gms-cpu_only_debug_rbe-linux_x64",
     "cq_config": {
       "experimental": true
@@ -90,7 +73,6 @@
   },
   {
     "name": "BazelTest-gm-hello_bazel_world_test-linux_rbe-linux_x64",
->>>>>>> bd56a010
     "cq_config": {
       "experimental": true
     }
@@ -278,10 +260,7 @@
   {"name": "Build-Mac-Clang-x86_64-Debug-ANGLE"},
   {"name": "Build-Mac-Clang-x86_64-Debug-ASAN"},
   {"name": "Build-Mac-Clang-x86_64-Debug-ASAN_Metal"},
-<<<<<<< HEAD
-=======
   {"name": "Build-Mac-Clang-x86_64-Debug-Fontations"},
->>>>>>> bd56a010
   {
     "name": "Build-Mac-Clang-x86_64-Debug-Graphite_Dawn",
     "cq_config": {
@@ -398,13 +377,6 @@
     "cq_config": {}
   },
   {"name": "Build-Win-Clang-x86_64-Release-Shared"},
-<<<<<<< HEAD
-  {
-    "name": "Build-Win-Clang-x86_64-Release-Dawn",
-    "cq_config": {}
-  },
-=======
->>>>>>> bd56a010
   {"name": "Build-Win-Clang-x86_64-Release-Graphite_Dawn"},
   {"name": "Build-Win-Clang-x86_64-Release-Graphite_Vulkan"},
   {
@@ -945,10 +917,6 @@
     "name": "Test-Ubuntu18-Clang-Golo-GPU-QuadroP400-x86_64-Debug-All-DDL3_Vulkan",
     "cq_config": {}
   },
-<<<<<<< HEAD
-  {"name": "Test-Ubuntu18-Clang-Golo-GPU-QuadroP400-x86_64-Debug-All-Dawn"},
-=======
->>>>>>> bd56a010
   {"name": "Test-Ubuntu18-Clang-Golo-GPU-QuadroP400-x86_64-Debug-All-Graphite_Vulkan"},
   {"name": "Test-Ubuntu18-Clang-Golo-GPU-QuadroP400-x86_64-Debug-All-PreAbandonGpuContext"},
   {
@@ -975,13 +943,6 @@
   {"name": "Test-Win10-Clang-AlphaR2-GPU-RadeonR9M470X-x86_64-Release-All-Vulkan"},
   {"name": "Test-Win10-Clang-Golo-GPU-QuadroP400-x86_64-Debug-All"},
   {"name": "Test-Win10-Clang-Golo-GPU-QuadroP400-x86_64-Debug-All-ANGLE"},
-<<<<<<< HEAD
-  {
-    "name": "Test-Win10-Clang-Golo-GPU-QuadroP400-x86_64-Debug-All-Dawn",
-    "cq_config": {}
-  },
-=======
->>>>>>> bd56a010
   {"name": "Test-Win10-Clang-Golo-GPU-QuadroP400-x86_64-Debug-All-BonusConfigs"},
   {"name": "Test-Win10-Clang-Golo-GPU-QuadroP400-x86_64-Debug-All-GpuTess"},
   {"name": "Test-Win10-Clang-Golo-GPU-QuadroP400-x86_64-Debug-All-ReleaseAndAbandonGpuContext"},
