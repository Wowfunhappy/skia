--- conflicted
+++ resolved
@@ -109,10 +109,7 @@
   {"name": "Build-Debian10-Clang-x86-Debug-Android_Vulkan"},
   {"name": "Build-Debian10-Clang-x86-Release-Android"},
   {"name": "Build-Debian10-Clang-x86-Release-Android_Vulkan"},
-<<<<<<< HEAD
-=======
   {"name": "Build-Debian10-Clang-x86_64-All"},
->>>>>>> aab9fb41
   {
     "name": "Build-Debian10-Clang-x86_64-Debug",
     "cq_config": {}
@@ -282,10 +279,6 @@
   {"name": "Build-Mac-Clang-arm64-Debug-Graphite_Metal_NoPrecompile"},
   {"name": "Build-Mac-Clang-arm64-Debug-ASAN"},
   {"name": "Build-Mac-Clang-arm64-Debug-ASAN_Graphite_Dawn"},
-<<<<<<< HEAD
-  {"name": "Build-Mac-Clang-arm64-Debug-iOS_Graphite_Dawn"},
-=======
->>>>>>> aab9fb41
   {
     "name": "Build-Mac-Clang-arm64-Debug-ASAN_Graphite_Metal",
     "cq_config": {
@@ -313,10 +306,6 @@
       ]
     }
   },
-<<<<<<< HEAD
-  {"name": "Build-Mac-Clang-arm64-Release-iOS_Graphite_Dawn"},
-=======
->>>>>>> aab9fb41
   {
     "name": "Build-Mac-Clang-arm64-Release-iOS_Graphite_Metal",
     "cq_config": {
@@ -447,13 +436,10 @@
     "name": "Housekeeper-PerCommit-CheckGeneratedFiles",
     "cq_config": {
       "location_regexes": [
-<<<<<<< HEAD
-=======
         ".*BUILD.bazel",
         "DEPS",
         "gn/.*.gni",
         "modules/.*.gni",
->>>>>>> aab9fb41
         "src/gpu/effects/generated/.*",
         "src/sksl/.*",
         "src/gpu/gpu_workaround_list.txt"
@@ -752,11 +738,8 @@
   {"name": "Test-Debian10-Clang-NUC5PPYH-GPU-IntelHD405-x86_64-Debug-All-Vulkan"},
   {"name": "Test-Debian10-Clang-NUC5PPYH-GPU-IntelHD405-x86_64-Release-All"},
   {"name": "Test-Debian10-Clang-NUC5PPYH-GPU-IntelHD405-x86_64-Release-All-Vulkan"},
-<<<<<<< HEAD
-=======
   {"name": "Test-Debian10-Clang-NUCDE3815TYKHE-GPU-IntelBayTrail-x86_64-All-DDL3_ASAN_Vulkan"},
   {"name": "Test-Debian10-Clang-NUCDE3815TYKHE-GPU-IntelBayTrail-x86_64-All-DDL3_TSAN_Vulkan"},
->>>>>>> aab9fb41
   {"name": "Test-Debian10-Clang-NUCDE3815TYKHE-GPU-IntelBayTrail-x86_64-Debug-All"},
   {"name": "Test-Debian10-Clang-NUCDE3815TYKHE-GPU-IntelBayTrail-x86_64-Debug-All-ASAN_Vulkan"},
   {"name": "Test-Debian10-Clang-NUCDE3815TYKHE-GPU-IntelBayTrail-x86_64-Release-All"},
@@ -792,11 +775,8 @@
     "name": "Test-Debian11-Clang-NUC9i7QN-GPU-RTX3060-x86_64-Debug-All-ASAN",
     "cq_config": {}
   },
-<<<<<<< HEAD
-=======
   {"name": "Test-Debian11-Clang-NUC9i7QN-GPU-RTX3060-x86_64-Debug-All-DDL1"},
   {"name": "Test-Debian11-Clang-NUC9i7QN-GPU-RTX3060-x86_64-Debug-All-DDL1_Vulkan"},
->>>>>>> aab9fb41
   {"name": "Test-Debian11-Clang-NUC9i7QN-GPU-RTX3060-x86_64-Debug-All-DDL3_ASAN"},
   {"name": "Test-Debian11-Clang-NUC9i7QN-GPU-RTX3060-x86_64-Debug-All-DDL3_TSAN"},
   {"name": "Test-Debian11-Clang-NUC9i7QN-GPU-RTX3060-x86_64-Debug-All-FailFlushTimeCallbacks_ASAN"},
