[
  {
    "name": "BazelBuild-base-release-linux_x64",
    "cq_config": {}
  },
  {
    "name": "BazelBuild-base-enforce_iwyu-linux_x64",
    "cq_config": {}
  },
  {"name": "BazelBuild-modules_canvaskit-ck_full_webgl2_debug-linux_x64"},
  {
    "name": "BazelBuild-example_hello_world_dawn-release-linux_x64",
    "cq_config": {}
  },
  {"name": "BazelBuild-example_hello_world_gl-release-linux_x64"},
  {"name": "BazelBuild-example_hello_world_vulkan-release-linux_x64"},
  {
    "name": "BazelBuild-skia_public-enforce_iwyu-linux_x64",
    "cq_config": {}
  },
  {
    "name": "BazelBuild-skottie_tool_gpu-enforce_iwyu-linux_x64",
    "cq_config": {}
  },
<<<<<<< HEAD
  {"name": "BazelBuild-skia_public-release-linux_x64"},
  {
    "name": "BazelBuild-tests-enforce_iwyu-linux_x64",
    "cq_config": {
      "location_regexes": [
        "tests/.*"
      ]
    }
=======
  {
    "name": "BazelBuild-skia_public-release-linux_x64",
    "cq_config": {}
  },
  {
    "name": "BazelBuild-tests-enforce_iwyu-linux_x64",
    "cq_config": {}
>>>>>>> 59932b05
  },
  {"name": "BazelBuild-tests-cpu_only-linux_x64"},
  {"name": "BazelBuild-tests-dawn_ganesh-linux_x64"},
  {"name": "BazelBuild-tests-gl_ganesh-linux_x64"},
  {"name": "BazelBuild-tests-vulkan_ganesh-linux_x64"},
  {
    "name": "BazelTest-canvaskit_gold-ck_full_cpu_release_chrome-linux_x64",
    "cq_config": {
      "location_regexes": [
        "modules/canvaskit/.*"
      ]
    }
  },
  {
    "name": "BazelTest-canvaskit_gold-ck_full_webgl2_release_chrome-linux_x64",
    "cq_config": {
      "location_regexes": [
        "modules/canvaskit/.*"
      ]
    }
  },
  {
    "name": "BazelTest-cpu_tests-cpu_only_debug_rbe-linux_x64",
    "cq_config": {
      "experimental": true
    }
  },
  {
    "name": "BazelTest-cpu_tests-cpu_only_release_rbe-linux_x64",
    "cq_config": {
      "experimental": true
    }
  },
  {"name": "BazelTest-toolchain_layering_check-release-linux_x64"},
  {"name": "Build-Debian10-GCC-x86-Debug-Docker"},
  {"name": "Build-Debian10-GCC-x86-Release-Docker"},
  {"name": "Build-Debian10-GCC-x86_64-Debug-Docker"},
  {
    "name": "Build-Debian10-GCC-x86_64-Debug-NoGPU_Docker",
    "cq_config": {}
  },
  {
    "name": "Build-Debian10-GCC-x86_64-Release-Docker",
    "cq_config": {}
  },
  {"name": "Build-Debian10-GCC-x86_64-Release-NoGPU_Docker"},
  {"name": "Build-Debian10-GCC-x86_64-Release-Shared_Docker"},
  {
    "name": "Build-Debian10-Clang-arm-Debug-Android",
    "cq_config": {}
  },
  {"name": "Build-Debian10-Clang-arm-Debug-Android_Vulkan"},
  {"name": "Build-Debian10-Clang-arm-Debug-Chromebook_GLES"},
  {"name": "Build-Debian10-Clang-arm-OptimizeForSize-Android"},
  {"name": "Build-Debian10-Clang-arm-OptimizeForSize-Android_NoPatch"},
  {"name": "Build-Debian10-Clang-arm-Release-Android"},
  {
    "name": "Build-Debian10-Clang-arm-Release-Android_API26",
    "cq_config": {}
  },
  {"name": "Build-Debian10-Clang-arm-Release-Android_Vulkan"},
  {"name": "Build-Debian10-Clang-arm-Release-Chromebook_GLES"},
  {
    "name": "Build-Debian10-Clang-arm64-Debug-Android",
    "cq_config": {}
  },
  {"name": "Build-Debian10-Clang-arm64-Debug-Android_API30"},
  {"name": "Build-Debian10-Clang-arm64-Debug-Android_FrameworkWorkarounds"},
  {"name": "Build-Debian10-Clang-arm64-Debug-Android_Graphite_Dawn"},
  {"name": "Build-Debian10-Clang-arm64-Debug-Android_Graphite_Vulkan"},
  {"name": "Build-Debian10-Clang-arm64-Debug-Android_HWASAN"},
  {"name": "Build-Debian10-Clang-arm64-Debug-Android_Vulkan"},
  {"name": "Build-Debian10-Clang-arm64-Release-Android"},
  {"name": "Build-Debian10-Clang-arm64-Release-Android_API30"},
  {"name": "Build-Debian10-Clang-arm64-Release-Android_Graphite_Dawn"},
  {"name": "Build-Debian10-Clang-arm64-Release-Android_Graphite_Vulkan"},
  {"name": "Build-Debian10-Clang-arm64-Release-Android_Vulkan"},
  {"name": "Build-Debian10-Clang-arm64-Release-Android_Wuffs"},
  {"name": "Build-Debian10-Clang-x64-Debug-Android"},
  {"name": "Build-Debian10-Clang-x64-Release-Android"},
  {"name": "Build-Debian10-Clang-x86-Debug"},
  {"name": "Build-Debian10-Clang-x86-Debug-Android"},
  {"name": "Build-Debian10-Clang-x86-Debug-Android_Graphite_Dawn"},
  {"name": "Build-Debian10-Clang-x86-Debug-Android_Graphite_Vulkan"},
  {"name": "Build-Debian10-Clang-x86-Debug-Android_Vulkan"},
  {"name": "Build-Debian10-Clang-x86-Release-Android"},
  {"name": "Build-Debian10-Clang-x86-Release-Android_Vulkan"},
  {"name": "Build-Debian10-Clang-x86_64-All"},
  {
    "name": "Build-Debian10-Clang-x86_64-Debug",
    "cq_config": {}
  },
  {"name": "Build-Debian10-Clang-x86_64-Debug-ASAN"},
  {"name": "Build-Debian10-Clang-x86_64-Debug-ASAN_Graphite_Dawn"},
  {"name": "Build-Debian10-Clang-x86_64-Debug-ASAN_Graphite_Vulkan"},
  {"name": "Build-Debian10-Clang-x86_64-Debug-ASAN_Vulkan"},
  {"name": "Build-Debian10-Clang-x86_64-Debug-AVIF"},
  {"name": "Build-Debian10-Clang-x86_64-Debug-Chromebook_GLES"},
  {"name": "Build-Debian10-Clang-x86_64-Debug-Dawn"},
  {"name": "Build-Debian10-Clang-x86_64-Debug-SK_USE_DISCARDABLE_SCALEDIMAGECACHE"},
  {"name": "Build-Debian10-Clang-x86_64-Debug-SafeStack"},
  {"name": "Build-Debian10-Clang-x86_64-Debug-Static"},
  {"name": "Build-Debian10-Clang-x86_64-Debug-SwiftShader"},
  {"name": "Build-Debian10-Clang-x86_64-Debug-SwiftShader_Graphite"},
  {"name": "Build-Debian10-Clang-x86_64-Debug-SwiftShader_MSAN"},
  {
    "name": "Build-Debian10-Clang-x86_64-Debug-Tidy",
    "cq_config": {}
  },
  {"name": "Build-Debian10-Clang-x86_64-Debug-Graphite_Dawn"},
  {
    "name": "Build-Debian10-Clang-x86_64-Debug-Graphite_Vulkan",
    "cq_config": {
      "location_regexes": [
        "(tests|src/gpu)/graphite/.*"
      ]
    }
  },
  {"name": "Build-Debian10-Clang-x86_64-Debug-Vulkan"},
  {
    "name": "Build-Debian10-Clang-x86_64-Debug-Wuffs",
    "cq_config": {
      "location_regexes": [
        "DEPS",
        "src/codec/SkWuffs.*"
      ]
    }
  },
  {"name": "Build-Debian10-Clang-x86_64-OptimizeForSize"},
  {"name": "Build-Debian10-Clang-x86_64-OptimizeForSize-NoPatch"},
  {"name": "Build-Debian10-Clang-x86_64-OptimizeForSize-Graphite_Vulkan"},
  {"name": "Build-Debian10-Clang-x86_64-Release"},
  {"name": "Build-Debian10-Clang-x86_64-Release-ANGLE"},
  {"name": "Build-Debian10-Clang-x86_64-Release-ASAN"},
  {"name": "Build-Debian10-Clang-x86_64-Release-ASAN_Graphite_Dawn"},
  {"name": "Build-Debian10-Clang-x86_64-Release-ASAN_Graphite_Vulkan"},
  {"name": "Build-Debian10-Clang-x86_64-Release-ASAN_Vulkan"},
  {"name": "Build-Debian10-Clang-x86_64-Release-AVIF"},
  {"name": "Build-Debian10-Clang-x86_64-Release-CMake"},
  {"name": "Build-Debian10-Clang-x86_64-Release-Chromebook_GLES"},
  {"name": "Build-Debian10-Clang-x86_64-Release-Fast"},
  {"name": "Build-Debian10-Clang-x86_64-Release-Graphite_Dawn"},
  {"name": "Build-Debian10-Clang-x86_64-Release-Graphite_Vulkan"},
  {"name": "Build-Debian10-Clang-x86_64-Release-MSAN"},
  {"name": "Build-Debian10-Clang-x86_64-Release-NoDEPS"},
  {"name": "Build-Debian10-Clang-x86_64-Release-SKNX_NO_SIMD"},
  {"name": "Build-Debian10-Clang-x86_64-Release-SK_CPU_LIMIT_SSE2"},
  {"name": "Build-Debian10-Clang-x86_64-Release-SK_CPU_LIMIT_SSE41"},
  {"name": "Build-Debian10-Clang-x86_64-Release-SK_FORCE_RASTER_PIPELINE_BLITTER"},
  {"name": "Build-Debian10-Clang-x86_64-Release-Static"},
  {"name": "Build-Debian10-Clang-x86_64-Release-SwiftShader"},
  {"name": "Build-Debian10-Clang-x86_64-Release-SwiftShader_Graphite"},
  {"name": "Build-Debian10-Clang-x86_64-Release-TSAN"},
  {"name": "Build-Debian10-Clang-x86_64-Release-TSAN_Graphite_Dawn"},
  {"name": "Build-Debian10-Clang-x86_64-Release-TSAN_Graphite_Vulkan"},
  {"name": "Build-Debian10-Clang-x86_64-Release-TSAN_Vulkan"},
  {"name": "Build-Debian10-Clang-x86_64-Release-Vulkan"},
  {"name": "Build-Debian10-Clang-x86_64-Release-Wuffs"},
  {"name": "Build-Debian10-EMCC-asmjs-Debug-PathKit"},
  {"name": "Build-Debian10-EMCC-asmjs-Release-PathKit"},
  {"name": "Build-Debian10-EMCC-wasm-Debug-CanvasKit"},
  {"name": "Build-Debian10-EMCC-wasm-Debug-CanvasKit_CPU"},
  {"name": "Build-Debian10-EMCC-wasm-Debug-PathKit"},
  {
    "name": "Build-Debian10-EMCC-wasm-Release-CanvasKit",
    "cq_config": {}
  },
  {
    "name": "Build-Debian10-EMCC-wasm-Release-CanvasKit_CPU",
    "cq_config": {}
  },
  {"name": "Build-Debian10-EMCC-wasm-Release-PathKit"},
  {"name": "Build-Debian10-EMCC-wasm-Release-WasmGMTests"},
  {"name": "Build-Debian11-Clang-x86_64-Debug"},
  {"name": "Build-Debian11-Clang-x86_64-Debug-ASAN"},
  {"name": "Build-Debian11-Clang-x86_64-Debug-Graphite_Dawn"},
  {"name": "Build-Debian11-Clang-x86_64-Debug-Graphite_Vulkan"},
  {"name": "Build-Debian11-Clang-x86_64-Debug-TSAN"},
  {"name": "Build-Debian11-Clang-x86_64-Debug-Vulkan"},
  {"name": "Build-Debian11-Clang-x86_64-OptimizeForSize"},
  {"name": "Build-Debian11-Clang-x86_64-Release"},
  {"name": "Build-Debian11-Clang-x86_64-Release-ASAN"},
  {"name": "Build-Debian11-Clang-x86_64-Release-Graphite_Dawn"},
  {"name": "Build-Debian11-Clang-x86_64-Release-Graphite_Vulkan"},
  {"name": "Build-Debian11-Clang-x86_64-Release-TSAN"},
  {"name": "Build-Debian11-Clang-x86_64-Release-Vulkan"},
  {"name": "Build-Mac-Clang-arm64-Debug"},
  {"name": "Build-Mac-Clang-arm64-Debug-ANGLE"},
  {"name": "Build-Mac-Clang-arm64-Debug-Android"},
  {"name": "Build-Mac-Clang-arm64-Debug-Metal"},
  {"name": "Build-Mac-Clang-arm64-Debug-Slug"},
  {"name": "Build-Mac-Clang-arm64-Debug-iOS"},
  {"name": "Build-Mac-Clang-arm64-Debug-iOS_Metal"},
  {"name": "Build-Mac-Xcode11.4.1-arm64-Debug-iOS_Metal"},
  {"name": "Build-Mac-Xcode11.4.1-arm64-Debug-iOS"},
  {"name": "Build-Mac-Clang-arm64-Release"},
  {"name": "Build-Mac-Clang-arm64-Release-ANGLE"},
  {"name": "Build-Mac-Clang-arm64-Release-Metal"},
  {"name": "Build-Mac-Clang-arm64-Release-iOS"},
  {"name": "Build-Mac-Clang-arm64-Release-iOS_Metal"},
  {"name": "Build-Mac-Xcode11.4.1-arm64-Release-iOS_Metal"},
  {"name": "Build-Mac-Xcode11.4.1-arm64-Release-iOS"},
  {"name": "Build-Mac-Clang-x64-Release-iOS"},
  {"name": "Build-Mac-Clang-x86_64-Debug"},
  {"name": "Build-Mac-Clang-x86_64-Debug-ANGLE"},
  {"name": "Build-Mac-Clang-x86_64-Debug-ASAN"},
  {"name": "Build-Mac-Clang-x86_64-Debug-ASAN_Metal"},
  {
    "name": "Build-Mac-Clang-x86_64-Debug-Graphite_Dawn",
    "cq_config": {
      "location_regexes": [
        "(tests|src/gpu)/graphite/.*"
      ]
    }
  },
  {
    "name": "Build-Mac-Clang-x86_64-Debug-Graphite_Metal",
    "cq_config": {
      "location_regexes": [
        "(tests|src/gpu)/graphite/.*"
      ]
    }
  },
  {"name": "Build-Mac-Clang-x86_64-Debug-Metal"},
  {
    "name": "Build-Mac-Clang-x86_64-Release",
    "cq_config": {}
  },
  {"name": "Build-Mac-Clang-x86_64-Release-ANGLE"},
  {"name": "Build-Mac-Clang-x86_64-Release-Graphite_Dawn"},
  {
    "name": "Build-Mac-Clang-x86_64-Release-Graphite_Metal",
    "cq_config": {
      "location_regexes": [
        "(tests|src/gpu)/graphite/.*"
      ]
    }
  },
  {"name": "Build-Mac-Clang-x86_64-Release-Metal"},
  {"name": "Build-Mac-Clang-x86_64-Release-TSAN"},
  {"name": "Build-Mac-Clang-x86_64-Release-TSAN_Metal"},
  {"name": "Build-Win-Clang-arm64-Debug"},
  {"name": "Build-Win-Clang-arm64-Debug-ANGLE"},
  {"name": "Build-Mac-Clang-arm64-Debug-Graphite_Dawn"},
  {"name": "Build-Mac-Clang-arm64-Debug-Graphite_Dawn_NoGpu"},
  {"name": "Build-Mac-Clang-arm64-Debug-Graphite_Dawn_NoPrecompile"},
  {
    "name": "Build-Mac-Clang-arm64-Debug-Graphite_Metal",
    "cq_config": {}
  },
  {
    "name": "Build-Mac-Clang-arm64-Debug-Graphite_Metal_NoGpu",
    "cq_config": {}
  },
  {"name": "Build-Mac-Clang-arm64-Debug-Graphite_Metal_NoPrecompile"},
  {"name": "Build-Mac-Clang-arm64-Debug-ASAN"},
  {"name": "Build-Mac-Clang-arm64-Debug-ASAN_Graphite_Dawn"},
  {
    "name": "Build-Mac-Clang-arm64-Debug-ASAN_Graphite_Metal",
    "cq_config": {
      "location_regexes": [
        "(tests|src/gpu)/graphite/.*"
      ]
    }
  },
  {
    "name": "Build-Mac-Clang-arm64-Debug-iOS_Graphite_Metal",
    "cq_config": {
      "location_regexes": [
        "(tests|src/gpu)/graphite/.*"
      ]
    }
  },
  {"name": "Build-Win-Clang-arm64-Release"},
  {"name": "Build-Win-Clang-arm64-Release-ANGLE"},
  {"name": "Build-Mac-Clang-arm64-Release-Graphite_Dawn"},
  {
    "name": "Build-Mac-Clang-arm64-Release-Graphite_Metal",
    "cq_config": {
      "location_regexes": [
        "(tests|src/gpu)/graphite/.*"
      ]
    }
  },
  {
    "name": "Build-Mac-Clang-arm64-Release-iOS_Graphite_Metal",
    "cq_config": {
      "location_regexes": [
        "(tests|src/gpu)/graphite/.*"
      ]
    }
  },
  {"name": "Build-Win-Clang-arm64-Release-Android"},
  {
    "name": "Build-Win-Clang-x86-Debug",
    "cq_config": {}
  },
  {"name": "Build-Win-Clang-x86-Debug-Exceptions"},
  {"name": "Build-Win-Clang-x86-Release"},
  {"name": "Build-Win-Clang-x86_64-Debug"},
  {"name": "Build-Win-Clang-x86_64-Debug-ANGLE"},
  {"name": "Build-Win-Clang-x86_64-Debug-Direct3D"},
  {"name": "Build-Win-Clang-x86_64-Debug-ASAN"},
  {"name": "Build-Win-Clang-x86_64-Debug-Dawn"},
  {"name": "Build-Win-Clang-x86_64-Debug-Graphite_Dawn"},
  {"name": "Build-Win-Clang-x86_64-Debug-Graphite_Vulkan"},
  {"name": "Build-Win-Clang-x86_64-Debug-Vulkan"},
  {"name": "Build-Win-Clang-x86_64-Debug-Wuffs"},
  {"name": "Build-Win-Clang-x86_64-Release"},
  {"name": "Build-Win-Clang-x86_64-Release-ANGLE"},
  {
    "name": "Build-Win-Clang-x86_64-Release-Direct3D",
    "cq_config": {}
  },
  {"name": "Build-Win-Clang-x86_64-Release-Shared"},
  {
    "name": "Build-Win-Clang-x86_64-Release-Dawn",
    "cq_config": {}
  },
  {"name": "Build-Win-Clang-x86_64-Release-Graphite_Dawn"},
  {"name": "Build-Win-Clang-x86_64-Release-Graphite_Vulkan"},
  {
    "name": "Build-Win-Clang-x86_64-Release-Vulkan",
    "cq_config": {}
  },
  {"name": "Build-Win-MSVC-arm64-Debug"},
  {"name": "Build-Win-MSVC-arm64-Debug-ANGLE"},
  {"name": "Build-Win-MSVC-arm64-Release"},
  {
    "name": "Build-Win-MSVC-arm64-Release-ANGLE",
    "cq_config": {}
  },
  {"name": "Build-Win-MSVC-x86-Debug"},
  {"name": "Build-Win-MSVC-x86-Release"},
  {"name": "Build-Win-MSVC-x86_64-Debug"},
  {"name": "Build-Win-MSVC-x86_64-Debug-Direct3D"},
  {"name": "Build-Win-MSVC-x86_64-Debug-Graphite_Dawn"},
  {
    "name": "Build-Win-MSVC-x86_64-Debug-Graphite_Vulkan",
    "cq_config": {
      "location_regexes": [
        "(tests|src/gpu)/graphite/.*"
      ]
    }
  },
  {"name": "Build-Win-MSVC-x86_64-Debug-Vulkan"},
  {"name": "Build-Win-MSVC-x86_64-Debug-Wuffs"},
  {"name": "Build-Win-MSVC-x86_64-Release"},
  {"name": "Build-Win-MSVC-x86_64-OptimizeForSize-Graphite_Dawn"},
  {"name": "Build-Win-MSVC-x86_64-OptimizeForSize-Graphite_Vulkan"},
  {"name": "Build-Win-MSVC-x86_64-Release-Direct3D"},
  {"name": "Build-Win-MSVC-x86_64-Release-Shared"},
  {"name": "Build-Win-MSVC-x86_64-Release-Graphite_Dawn"},
  {"name": "Build-Win-MSVC-x86_64-Release-Graphite_Vulkan"},
  {
    "name": "Build-Win-MSVC-x86_64-Release-Vulkan",
    "cq_config": {}
  },
  {"name": "BuildStats-Debian10-Clang-x86_64-Release"},
  {"name": "BuildStats-Debian10-Clang-x86_64-Release-Vulkan"},
  {"name": "BuildStats-Debian10-EMCC-asmjs-Release-PathKit"},
  {"name": "BuildStats-Debian10-EMCC-wasm-Debug-CanvasKit"},
  {"name": "BuildStats-Debian10-EMCC-wasm-Debug-CanvasKit_CPU"},
  {
    "name": "BuildStats-Debian10-EMCC-wasm-Release-CanvasKit",
    "cq_config": {
      "location_regexes": [
        "infra/canvaskit/.*",
        "modules/canvaskit/.*"
      ]
    }
  },
  {"name": "BuildStats-Debian10-EMCC-wasm-Release-CanvasKit_CPU"},
  {"name": "BuildStats-Debian10-EMCC-wasm-Release-PathKit"},
  {"name": "Canary-Android"},
  {"name": "Canary-Chromium"},
  {"name": "Canary-Flutter"},
  {"name": "Canary-G3"},
  {"name": "CodeSize-dm-Debian10-Clang-x86_64-OptimizeForSize"},
  {"name": "CodeSize-fm-Debian10-Clang-x86_64-OptimizeForSize"},
  {
    "name": "CodeSize-skottie_tool-Debian10-Clang-x86_64-OptimizeForSize",
    "cq_config": {}
  },
  {"name": "CodeSize-skottie_tool_cpu-Debian10-Clang-x86_64-OptimizeForSize"},
  {"name": "CodeSize-skottie_tool_gpu-Debian10-Clang-x86_64-OptimizeForSize"},
  {
    "name": "CodeSize-skottie_tool_gpu-Debian10-Clang-arm-OptimizeForSize-Android",
    "cq_config": {}
  },
  {"name": "FM-Debian10-Clang-GCE-CPU-AVX2-x86_64-Debug-All"},
  {"name": "FM-Debian10-Clang-GCE-CPU-AVX2-x86_64-Debug-All-ASAN"},
  {"name": "FM-Debian10-Clang-GCE-CPU-AVX2-x86_64-Release-All-MSAN"},
  {"name": "FM-Debian10-Clang-GCE-CPU-AVX2-x86_64-Release-All-TSAN"},
  {"name": "FM-Mac-Clang-VMware7.1-CPU-AVX-x86_64-Debug-All"},
  {"name": "FM-Mac-Clang-VMware7.1-CPU-AVX-x86_64-Debug-All-ASAN"},
  {"name": "FM-Mac-Clang-VMware7.1-CPU-AVX-x86_64-Release-All-TSAN"},
  {"name": "FM-Win-Clang-GCE-CPU-AVX2-x86_64-Debug-All"},
  {"name": "FM-Win-Clang-GCE-CPU-AVX2-x86_64-Debug-All-ASAN"},
  {"name": "FM-Win-MSVC-GCE-CPU-AVX2-x86_64-Debug-All"},
  {"name": "Housekeeper-Nightly-RecreateSKPs_DryRun"},
  {
    "name": "Housekeeper-OnDemand-Presubmit",
    "cq_config": {}
  },
  {"name": "Housekeeper-PerCommit"},
  {"name": "Housekeeper-PerCommit-BuildTaskDrivers_darwin_amd64"},
  {"name": "Housekeeper-PerCommit-BuildTaskDrivers_linux_amd64"},
  {"name": "Housekeeper-PerCommit-BuildTaskDrivers_windows_amd64"},
  {"name": "Housekeeper-PerCommit-BundleRecipes"},
  {
    "name": "Housekeeper-PerCommit-CheckGeneratedFiles",
<<<<<<< HEAD
    "cq_config": {
      "location_regexes": [
        ".*BUILD.bazel",
        "DEPS",
        "gn/.*.gni",
        "modules/.*.gni",
        "src/gpu/effects/generated/.*",
        "src/sksl/.*",
        "src/gpu/gpu_workaround_list.txt"
      ]
    }
=======
    "cq_config": {}
>>>>>>> 59932b05
  },
  {"name": "Housekeeper-PerCommit-CreateDockerImage_Skia_Release"},
  {"name": "Housekeeper-PerCommit-CreateDockerImage_Skia_WASM_Release"},
  {
    "name": "Housekeeper-PerCommit-InfraTests_Linux",
    "cq_config": {}
  },
  {"name": "Housekeeper-PerCommit-IsolateMSKP"},
  {"name": "Housekeeper-PerCommit-IsolateSKP"},
  {"name": "Housekeeper-PerCommit-IsolateSVG"},
  {"name": "Housekeeper-PerCommit-IsolateSkImage"},
  {"name": "Housekeeper-PerCommit-PushAppsFromSkiaDockerImage"},
  {"name": "Housekeeper-PerCommit-PushBazelAppsFromWASMDockerImage"},
  {
    "name": "Housekeeper-PerCommit-RunGnToBp",
    "cq_config": {}
  },
  {"name": "Housekeeper-Weekly-RecreateSKPs"},
  {"name": "Perf-Android-Clang-AndroidOne-GPU-Mali400MP2-arm-Release-All-Android"},
  {"name": "Perf-Android-Clang-AndroidOne-GPU-Mali400MP2-arm-Release-All-Android_SkottieTracing"},
  {"name": "Perf-Android-Clang-AndroidOne-GPU-Mali400MP2-arm-OptimizeForSize-All-Android_SkottieTracing"},
  {"name": "Perf-Android-Clang-GalaxyS7_G930FD-GPU-MaliT880-arm64-Release-All-Android"},
  {"name": "Perf-Android-Clang-GalaxyS7_G930FD-GPU-MaliT880-arm64-Release-All-Android_Vulkan"},
  {"name": "Perf-Android-Clang-GalaxyS9-GPU-MaliG72-arm64-Release-All-Android"},
  {"name": "Perf-Android-Clang-GalaxyS9-GPU-MaliG72-arm64-Release-All-Android_Vulkan"},
  {"name": "Perf-Android-Clang-GalaxyS20-GPU-MaliG77-arm64-Release-All-Android"},
  {"name": "Perf-Android-Clang-GalaxyS20-GPU-MaliG77-arm64-Release-All-Android_Vulkan"},
  {"name": "Perf-Android-Clang-GalaxyS20-GPU-MaliG77-arm64-Release-All-Android_Skpbench"},
  {"name": "Perf-Android-Clang-GalaxyS20-GPU-MaliG77-arm64-Release-All-Android_Vulkan_Skpbench"},
  {"name": "Perf-Android-Clang-GalaxyS20-GPU-MaliG77-arm64-Release-All-Android_AllPathsVolatile_Skpbench"},
  {"name": "Perf-Android-Clang-GalaxyS20-GPU-MaliG77-arm64-Release-All-Android_Vulkan_AllPathsVolatile_Skpbench"},
  {"name": "Perf-Android-Clang-JioNext-CPU-SnapdragonQM215-arm-Release-All-Android"},
  {"name": "Perf-Android-Clang-Nexus7-GPU-Tegra3-arm-Release-All-Android"},
  {"name": "Perf-Android-Clang-P30-GPU-MaliG76-arm64-Release-All-Android"},
  {"name": "Perf-Android-Clang-P30-GPU-MaliG76-arm64-Release-All-Android_Vulkan"},
  {"name": "Perf-Android-Clang-Pixel2XL-GPU-Adreno540-arm64-Release-All-Android"},
  {"name": "Perf-Android-Clang-Pixel2XL-GPU-Adreno540-arm64-Release-All-Android_Vulkan"},
  {"name": "Perf-Android-Clang-Pixel3-GPU-Adreno630-arm64-Release-All-Android"},
  {"name": "Perf-Android-Clang-Pixel3-GPU-Adreno630-arm64-Release-All-Android_Vulkan"},
  {"name": "Perf-Android-Clang-Pixel3a-GPU-Adreno615-arm64-Release-All-Android"},
  {"name": "Perf-Android-Clang-Pixel3a-GPU-Adreno615-arm64-Release-All-Android_Vulkan"},
  {"name": "Perf-Android-Clang-Pixel4-CPU-Snapdragon855-arm64-Release-All-Android_Wuffs"},
  {"name": "Perf-Android-Clang-Pixel4-GPU-Adreno640-arm64-Release-All-Android"},
  {"name": "Perf-Android-Clang-Pixel4-GPU-Adreno640-arm64-Release-All-Android_Vulkan"},
  {"name": "Perf-Android-Clang-Pixel4XL-GPU-Adreno640-arm64-Release-All-Android"},
  {"name": "Perf-Android-Clang-Pixel4XL-GPU-Adreno640-arm64-Release-All-Android_Vulkan"},
  {"name": "Perf-Android-Clang-Pixel4XL-GPU-Adreno640-arm64-Release-All-Android_Skpbench"},
  {"name": "Perf-Android-Clang-Pixel4XL-GPU-Adreno640-arm64-Release-All-Android_Vulkan_Skpbench"},
  {"name": "Perf-Android-Clang-Pixel4XL-GPU-Adreno640-arm64-Release-All-Android_AllPathsVolatile_Skpbench"},
  {"name": "Perf-Android-Clang-Pixel4XL-GPU-Adreno640-arm64-Release-All-Android_Vulkan_AllPathsVolatile_Skpbench"},
  {"name": "Perf-Android-Clang-Pixel5-GPU-Adreno620-arm64-Release-All-Android"},
  {"name": "Perf-Android-Clang-Pixel5-GPU-Adreno620-arm64-Release-All-Android_Vulkan"},
  {"name": "Perf-Android12-Clang-Pixel5-GPU-Adreno620-arm64-Release-All-Android"},
  {"name": "Perf-Android12-Clang-Pixel5-GPU-Adreno620-arm64-Release-All-Android_Vulkan"},
  {"name": "Perf-Android-Clang-Pixel6-GPU-MaliG78-arm64-Release-All-Android_Vulkan"},
  {"name": "Perf-Android-Clang-Pixel7-GPU-MaliG710-arm64-Release-All-Android_Vulkan"},
  {"name": "Perf-Android-Clang-Wembley-GPU-PowerVRGE8320-arm-Release-All-Android"},
  {"name": "Perf-ChromeOS-Clang-Kevin-GPU-MaliT860-arm-Release-All"},
  {"name": "Perf-ChromeOS-Clang-Sparky360-GPU-IntelUHDGraphics605-x86_64-Release-All"},
  {"name": "Perf-ChromeOS-Clang-Spin513-GPU-Adreno618-arm-Release-All"},
  {"name": "Perf-ChromeOS-Clang-Spin514-GPU-RadeonVega3-x86_64-Release-All"},
  {"name": "Perf-Debian10-Clang-GCE-CPU-AVX2-x86_64-OptimizeForSize-All"},
  {"name": "Perf-Debian10-Clang-GCE-CPU-AVX2-x86_64-OptimizeForSize-All-SkottieTracing"},
  {"name": "Perf-Debian10-Clang-GCE-CPU-AVX512-x86_64-OptimizeForSize-All"},
  {"name": "Perf-Debian10-Clang-GCE-CPU-AVX2-x86_64-Release-All"},
  {"name": "Perf-Debian10-Clang-GCE-CPU-AVX2-x86_64-Release-All-BonusConfigs"},
  {"name": "Perf-Debian10-Clang-GCE-CPU-AVX2-x86_64-Release-All-Fast"},
  {"name": "Perf-Debian10-Clang-GCE-CPU-AVX2-x86_64-Release-All-SK_FORCE_RASTER_PIPELINE_BLITTER"},
  {"name": "Perf-Debian10-Clang-GCE-CPU-AVX2-x86_64-Release-All-SkottieTracing"},
  {"name": "Perf-Debian10-Clang-GCE-CPU-AVX2-x86_64-Release-All-Wuffs"},
  {"name": "Perf-Debian10-Clang-GCE-CPU-AVX512-x86_64-Release-All"},
  {"name": "Perf-Debian10-Clang-GCE-GPU-SwiftShader-x86_64-Release-All-SwiftShader"},
  {"name": "Perf-Debian10-Clang-NUC5PPYH-GPU-IntelHD405-x86_64-Release-All"},
  {"name": "Perf-Debian10-Clang-NUC5PPYH-GPU-IntelHD405-x86_64-Release-All-ASAN_Vulkan"},
  {"name": "Perf-Debian10-Clang-NUC5PPYH-GPU-IntelHD405-x86_64-Release-All-SkottieTracing"},
  {"name": "Perf-Debian10-Clang-NUC5PPYH-GPU-IntelHD405-x86_64-Release-All-Vulkan"},
  {"name": "Perf-Debian10-Clang-NUCDE3815TYKHE-GPU-IntelBayTrail-x86_64-Release-All"},
  {"name": "Perf-Debian10-Clang-ShuttleA-GPU-IntelHD2000-x86_64-Release-All"},
  {"name": "Perf-Debian10-EMCC-GCE-CPU-AVX2-asmjs-Release-All-PathKit"},
  {"name": "Perf-Debian10-EMCC-GCE-CPU-AVX2-wasm-Release-All-PathKit"},
  {"name": "Perf-Debian10-EMCC-GCE-CPU-AVX2-wasm-Release-All-Puppeteer_SkottieFrames"},
  {"name": "Perf-Debian10-EMCC-GCE-CPU-AVX2-wasm-Release-All-Puppeteer_RenderSKP"},
  {"name": "Perf-Debian10-EMCC-GCE-CPU-AVX2-wasm-Release-All-Puppeteer_CanvasPerf"},
  {"name": "Perf-Debian10-none-GCE-CPU-AVX2-x86_64-Release-All-LottieWeb"},
  {"name": "Perf-Debian11-Clang-NUC9i7QN-GPU-RTX3060-x86_64-OptimizeForSize-All"},
  {"name": "Perf-Debian11-Clang-NUC9i7QN-GPU-RTX3060-x86_64-OptimizeForSize-All-SkottieTracing"},
  {"name": "Perf-Debian11-Clang-NUC9i7QN-GPU-RTX3060-x86_64-Release-All"},
  {"name": "Perf-Debian11-Clang-NUC9i7QN-GPU-RTX3060-x86_64-Release-All-ASAN"},
  {"name": "Perf-Debian11-Clang-NUC11TZi5-GPU-IntelIrisXe-x86_64-Release-All"},
  {"name": "Perf-Debian11-Clang-NUC11TZi5-GPU-IntelIrisXe-x86_64-Release-All-Vulkan"},
  {"name": "Perf-Debian11-Clang-RUBYR5-GPU-RadeonVega6-x86_64-Release-All-Vulkan"},
  {"name": "Perf-Mac10.13-Clang-MacBook10.1-GPU-IntelHD615-x86_64-Release-All"},
  {"name": "Perf-Mac10.13-Clang-MacBookPro11.5-CPU-AVX2-x86_64-Release-All"},
  {"name": "Perf-Mac10.13-Clang-MacBookPro11.5-GPU-RadeonHD8870M-x86_64-Release-All"},
  {"name": "Perf-Mac10.13-Clang-MacMini7.1-GPU-IntelIris5100-x86_64-Release-All"},
  {"name": "Perf-Mac10.15.1-Clang-MacBookAir7.2-GPU-IntelHD6000-x86_64-Release-All"},
  {"name": "Perf-Mac10.15.1-Clang-MacBookAir7.2-GPU-IntelHD6000-x86_64-Release-All-Metal"},
  {
    "name": "Perf-Mac10.15.7-Clang-MacBookPro11.5-GPU-RadeonHD8870M-x86_64-Release-All-Graphite_Metal",
    "cq_config": {
      "location_regexes": [
        "(tests|src/gpu)/graphite/.*"
      ]
    }
  },
  {"name": "Perf-Mac10.15.7-Clang-MacBookPro11.5-GPU-RadeonHD8870M-x86_64-Release-All-Metal"},
  {"name": "Perf-Mac11-Clang-MacMini9.1-GPU-AppleM1-arm64-Release-All"},
  {
    "name": "Perf-Mac11-Clang-MacMini9.1-GPU-AppleM1-arm64-Release-All-Graphite_Metal",
    "cq_config": {
      "location_regexes": [
        "(tests|src/gpu)/graphite/.*"
      ]
    }
  },
  {"name": "Perf-Mac11-Clang-MacMini9.1-GPU-AppleM1-arm64-Release-All-Skpbench"},
  {"name": "Perf-Mac11-Clang-MacMini9.1-GPU-AppleM1-arm64-Release-All-AllPathsVolatile_Skpbench"},
  {"name": "Perf-Mac11-Clang-MacMini9.1-GPU-AppleM1-arm64-Release-All-Metal_AllPathsVolatile_Skpbench"},
  {"name": "Perf-Ubuntu18-Clang-Golo-GPU-QuadroP400-x86_64-Release-All"},
  {"name": "Perf-Ubuntu18-Clang-Golo-GPU-QuadroP400-x86_64-Release-All-Valgrind_SK_CPU_LIMIT_SSE41"},
  {"name": "Perf-Ubuntu18-Clang-Golo-GPU-QuadroP400-x86_64-Release-All-Vulkan"},
  {"name": "Perf-Ubuntu18-Clang-Golo-GPU-QuadroP400-x86_64-Release-All-DMSAAStats"},
  {"name": "Perf-Ubuntu18-EMCC-Golo-GPU-QuadroP400-wasm-Release-All-SkottieWASM"},
  {"name": "Perf-Ubuntu18-EMCC-Golo-GPU-QuadroP400-wasm-Release-All-Puppeteer_SkottieFrames_WebGL1"},
  {"name": "Perf-Ubuntu18-EMCC-Golo-GPU-QuadroP400-wasm-Release-All-Puppeteer_SkottieFrames_WebGL2"},
  {"name": "Perf-Ubuntu18-EMCC-Golo-GPU-QuadroP400-wasm-Release-All-Puppeteer_RenderSKP_WebGL1"},
  {"name": "Perf-Ubuntu18-EMCC-Golo-GPU-QuadroP400-wasm-Release-All-Puppeteer_RenderSKP_WebGL2"},
  {"name": "Perf-Ubuntu18-EMCC-Golo-GPU-QuadroP400-wasm-Release-All-Puppeteer_CanvasPerf_WebGL1"},
  {"name": "Perf-Ubuntu18-EMCC-Golo-GPU-QuadroP400-wasm-Release-All-Puppeteer_CanvasPerf_WebGL2"},
  {"name": "Perf-Ubuntu18-none-Golo-GPU-QuadroP400-x86_64-Release-All-LottieWeb"},
  {"name": "Perf-Win10-Clang-AlphaR2-GPU-RadeonR9M470X-x86_64-Release-All"},
  {"name": "Perf-Win10-Clang-AlphaR2-GPU-RadeonR9M470X-x86_64-Release-All-AllPathsVolatile_Skpbench"},
  {"name": "Perf-Win10-Clang-AlphaR2-GPU-RadeonR9M470X-x86_64-Release-All-ANGLE"},
  {"name": "Perf-Win10-Clang-AlphaR2-GPU-RadeonR9M470X-x86_64-Release-All-Vulkan"},
  {"name": "Perf-Win10-Clang-AlphaR2-GPU-RadeonR9M470X-x86_64-Release-All-Vulkan_AllPathsVolatile_Skpbench"},
  {"name": "Perf-Win10-Clang-Golo-GPU-QuadroP400-x86_64-Release-All"},
  {"name": "Perf-Win10-Clang-Golo-GPU-QuadroP400-x86_64-Release-All-AllPathsVolatile_Skpbench"},
  {"name": "Perf-Win10-Clang-Golo-GPU-QuadroP400-x86_64-Release-All-ANGLE"},
  {"name": "Perf-Win10-Clang-Golo-GPU-QuadroP400-x86_64-Release-All-Vulkan"},
  {"name": "Perf-Win10-Clang-Golo-GPU-QuadroP400-x86_64-Release-All-Vulkan_AllPathsVolatile_Skpbench"},
  {"name": "Perf-Win10-Clang-Golo-GPU-QuadroP400-x86_64-Release-All-Vulkan_Skpbench"},
  {"name": "Perf-Win10-Clang-Golo-GPU-QuadroP400-x86_64-Release-All-Vulkan_Skpbench_DDLTotal_9x9"},
  {"name": "Perf-Win10-Clang-NUC5i7RYH-GPU-IntelIris6100-x86_64-Release-All"},
  {"name": "Perf-Win10-Clang-NUC5i7RYH-GPU-IntelIris6100-x86_64-Release-All-ANGLE"},
  {"name": "Perf-Win10-Clang-NUC6i5SYK-GPU-IntelIris540-x86_64-Release-All"},
  {"name": "Perf-Win10-Clang-NUC6i5SYK-GPU-IntelIris540-x86_64-Release-All-ANGLE"},
  {"name": "Perf-Win10-Clang-NUC6i5SYK-GPU-IntelIris540-x86_64-Release-All-Vulkan"},
  {"name": "Perf-Win10-Clang-NUC8i5BEK-GPU-IntelIris655-x86_64-Release-All"},
  {"name": "Perf-Win10-Clang-NUC8i5BEK-GPU-IntelIris655-x86_64-Release-All-ANGLE"},
  {"name": "Perf-Win10-Clang-NUC8i5BEK-GPU-IntelIris655-x86_64-Release-All-Vulkan"},
  {"name": "Perf-Win10-Clang-NUC9i7QN-GPU-RTX3060-x86_64-Release-All"},
  {"name": "Perf-Win10-Clang-NUC9i7QN-GPU-RTX3060-x86_64-Release-All-Vulkan"},
  {"name": "Perf-Win10-Clang-NUC11TZi5-GPU-IntelIrisXe-x86_64-Release-All"},
  {"name": "Perf-Win10-Clang-NUC11TZi5-GPU-IntelIrisXe-x86_64-Release-All-ANGLE"},
  {"name": "Perf-Win10-Clang-NUC11TZi5-GPU-IntelIrisXe-x86_64-Release-All-Vulkan"},
  {"name": "Perf-Win10-Clang-NUCD34010WYKH-GPU-IntelHD4400-x86_64-Release-All"},
  {"name": "Perf-Win10-Clang-NUCD34010WYKH-GPU-IntelHD4400-x86_64-Release-All-ANGLE"},
  {"name": "Perf-Win10-Clang-RUBYR5-GPU-RadeonVega6-x86_64-Release-All-Vulkan"},
  {"name": "Perf-Win10-Clang-ShuttleA-GPU-GTX660-x86_64-Release-All"},
  {"name": "Perf-Win10-Clang-ShuttleA-GPU-GTX660-x86_64-Release-All-ANGLE"},
  {"name": "Perf-Win10-Clang-ShuttleA-GPU-GTX660-x86_64-Release-All-Vulkan"},
  {"name": "Perf-Win10-Clang-ShuttleA-GPU-RadeonHD7770-x86_64-Release-All"},
  {"name": "Perf-Win10-Clang-ShuttleA-GPU-RadeonHD7770-x86_64-Release-All-ANGLE"},
  {"name": "Perf-Win10-Clang-ShuttleA-GPU-RadeonHD7770-x86_64-Release-All-Vulkan"},
  {"name": "Perf-Win10-Clang-ShuttleC-GPU-GTX960-x86_64-Release-All"},
  {"name": "Perf-Win10-Clang-ShuttleC-GPU-GTX960-x86_64-Release-All-ANGLE"},
  {"name": "Perf-Win10-Clang-ShuttleC-GPU-GTX960-x86_64-Release-All-Vulkan"},
  {"name": "Perf-Win10-MSVC-Golo-GPU-QuadroP400-x86_64-Release-All"},
  {"name": "Perf-Win10-MSVC-Golo-GPU-QuadroP400-x86_64-Release-All-Vulkan"},
  {"name": "Perf-Win2019-Clang-GCE-CPU-AVX2-x86_64-Release-All"},
  {"name": "Perf-iOS-Clang-iPadPro-GPU-PowerVRGT7800-arm64-Release-All"},
  {"name": "Perf-iOS-Clang-iPadPro-GPU-PowerVRGT7800-arm64-Release-All-Metal"},
  {"name": "Perf-iOS-Clang-iPhone7-GPU-PowerVRGT7600-arm64-Release-All"},
  {"name": "Perf-iOS-Clang-iPhone7-GPU-PowerVRGT7600-arm64-Release-All-Metal"},
  {"name": "Perf-iOS-Clang-iPhone8-GPU-AppleA11-arm64-Release-All"},
  {"name": "Perf-iOS-Clang-iPhone8-GPU-AppleA11-arm64-Release-All-Metal"},
  {"name": "Perf-iOS-Xcode11.4.1-iPhone11-GPU-AppleA13-arm64-Release-All"},
  {"name": "Perf-iOS-Xcode11.4.1-iPhone11-GPU-AppleA13-arm64-Release-All-Metal"},
  {"name": "Test-Android-Clang-AndroidOne-GPU-Mali400MP2-arm-Debug-All-Android"},
  {"name": "Test-Android-Clang-AndroidOne-GPU-Mali400MP2-arm-Release-All-Android"},
  {"name": "Test-Android-Clang-GalaxyS7_G930FD-GPU-MaliT880-arm64-Debug-All-Android"},
  {"name": "Test-Android-Clang-GalaxyS7_G930FD-GPU-MaliT880-arm64-Debug-All-Android_Vulkan"},
  {"name": "Test-Android-Clang-GalaxyS7_G930FD-GPU-MaliT880-arm64-Release-All-Android"},
  {"name": "Test-Android-Clang-GalaxyS7_G930FD-GPU-MaliT880-arm64-Release-All-Android_Vulkan"},
  {"name": "Test-Android-Clang-GalaxyS9-GPU-MaliG72-arm64-Debug-All-Android"},
  {"name": "Test-Android-Clang-GalaxyS9-GPU-MaliG72-arm64-Debug-All-Android_Vulkan"},
  {"name": "Test-Android-Clang-GalaxyS9-GPU-MaliG72-arm64-Release-All-Android"},
  {"name": "Test-Android-Clang-GalaxyS9-GPU-MaliG72-arm64-Release-All-Android_Vulkan"},
  {"name": "Test-Android-Clang-GalaxyS20-GPU-MaliG77-arm64-Debug-All-Android"},
  {"name": "Test-Android-Clang-GalaxyS20-GPU-MaliG77-arm64-Debug-All-Android_Vulkan"},
  {"name": "Test-Android-Clang-GalaxyS20-GPU-MaliG77-arm64-Release-All-Android"},
<<<<<<< HEAD
  {
    "name": "Test-Android-Clang-GalaxyS20-GPU-MaliG77-arm64-Release-All-Android_Vulkan",
    "cq_config": {}
  },
=======
  {"name": "Test-Android-Clang-GalaxyS20-GPU-MaliG77-arm64-Release-All-Android_Vulkan"},
>>>>>>> 59932b05
  {"name": "Test-Android-Clang-GalaxyS20-GPU-MaliG77-arm64-Release-All-Android_NativeFonts"},
  {"name": "Test-Android-Clang-JioNext-GPU-Adreno308-arm-Debug-All-Android"},
  {"name": "Test-Android-Clang-JioNext-GPU-Adreno308-arm-Release-All-Android"},
  {"name": "Test-Android-Clang-Nexus7-GPU-Tegra3-arm-Debug-All-Android"},
  {"name": "Test-Android-Clang-Nexus7-GPU-Tegra3-arm-Release-All-Android"},
  {"name": "Test-Android-Clang-P30-GPU-MaliG76-arm64-Debug-All-Android"},
  {"name": "Test-Android-Clang-P30-GPU-MaliG76-arm64-Debug-All-Android_DDL1_Vulkan"},
  {"name": "Test-Android-Clang-P30-GPU-MaliG76-arm64-Debug-All-Android_DDL3_Vulkan"},
  {"name": "Test-Android-Clang-P30-GPU-MaliG76-arm64-Debug-All-Android_OOPRDDL_Vulkan"},
  {"name": "Test-Android-Clang-P30-GPU-MaliG76-arm64-Debug-All-Android_Vulkan"},
  {"name": "Test-Android-Clang-P30-GPU-MaliG76-arm64-Release-All-Android"},
  {"name": "Test-Android-Clang-P30-GPU-MaliG76-arm64-Release-All-Android_Vulkan"},
  {"name": "Test-Android-Clang-Pixel2XL-GPU-Adreno540-arm64-Debug-All-Android"},
  {"name": "Test-Android-Clang-Pixel2XL-GPU-Adreno540-arm64-Debug-All-Android_Vulkan"},
  {"name": "Test-Android-Clang-Pixel2XL-GPU-Adreno540-arm64-Release-All-Android"},
  {"name": "Test-Android-Clang-Pixel2XL-GPU-Adreno540-arm64-Release-All-Android_Vulkan"},
  {"name": "Test-Android-Clang-Pixel3-GPU-Adreno630-arm64-Debug-All-Android"},
  {"name": "Test-Android-Clang-Pixel3-GPU-Adreno630-arm64-Debug-All-Android_DDL1_Vulkan"},
  {"name": "Test-Android-Clang-Pixel3-GPU-Adreno630-arm64-Debug-All-Android_DDL3_Vulkan"},
  {"name": "Test-Android-Clang-Pixel3-GPU-Adreno630-arm64-Debug-All-Android_OOPRDDL_Vulkan"},
  {"name": "Test-Android-Clang-Pixel3-GPU-Adreno630-arm64-Debug-All-Android_Vulkan"},
  {"name": "Test-Android-Clang-Pixel3-GPU-Adreno630-arm64-Release-All-Android"},
  {"name": "Test-Android-Clang-Pixel3-GPU-Adreno630-arm64-Release-All-Android_Vulkan"},
  {"name": "Test-Android-Clang-Pixel3a-GPU-Adreno615-arm64-Debug-All-Android"},
  {"name": "Test-Android-Clang-Pixel3a-GPU-Adreno615-arm64-Debug-All-Android_Vulkan"},
  {"name": "Test-Android-Clang-Pixel3a-GPU-Adreno615-arm64-Release-All-Android"},
  {"name": "Test-Android-Clang-Pixel3a-GPU-Adreno615-arm64-Release-All-Android_Vulkan"},
  {"name": "Test-Android-Clang-Pixel4-GPU-Adreno640-arm64-Debug-All-Android_API30"},
  {"name": "Test-Android-Clang-Pixel4-GPU-Adreno640-arm64-Debug-All-Android_Vulkan"},
  {"name": "Test-Android-Clang-Pixel4-GPU-Adreno640-arm64-Release-All-Android_API30"},
  {"name": "Test-Android-Clang-Pixel4-GPU-Adreno640-arm64-Release-All-Android_Vulkan"},
  {"name": "Test-Android-Clang-Pixel4XL-GPU-Adreno640-arm64-Debug-All-Android"},
  {"name": "Test-Android-Clang-Pixel4XL-GPU-Adreno640-arm64-Debug-All-Android_Vulkan"},
  {"name": "Test-Android-Clang-Pixel4XL-GPU-Adreno640-arm64-Release-All-Android"},
  {"name": "Test-Android-Clang-Pixel4XL-GPU-Adreno640-arm64-Release-All-Android_Vulkan"},
  {"name": "Test-Android-Clang-Pixel4a-CPU-Snapdragon730G-arm64-Debug-All-Android_HWASAN"},
  {"name": "Test-Android-Clang-Pixel4a-GPU-Adreno618-arm64-Debug-All-Android_HWASAN"},
  {"name": "Test-Android-Clang-Pixel5-GPU-Adreno620-arm64-Release-All-Android"},
  {"name": "Test-Android-Clang-Pixel5-GPU-Adreno620-arm64-Debug-All-Android"},
  {"name": "Test-Android-Clang-Pixel5-GPU-Adreno620-arm64-Release-All-Android_Vulkan"},
  {"name": "Test-Android12-Clang-Pixel5-GPU-Adreno620-arm64-Release-All-Android"},
  {"name": "Test-Android12-Clang-Pixel5-GPU-Adreno620-arm64-Debug-All-Android"},
  {"name": "Test-Android12-Clang-Pixel5-GPU-Adreno620-arm64-Debug-All-Android_FrameworkWorkarounds"},
  {"name": "Test-Android12-Clang-Pixel5-GPU-Adreno620-arm64-Release-All-Android_Vulkan"},
  {"name": "Test-Android-Clang-Pixel6-GPU-MaliG78-arm64-Release-All-Android"},
  {"name": "Test-Android-Clang-Pixel6-GPU-MaliG78-arm64-Debug-All-Android"},
  {"name": "Test-Android-Clang-Pixel6-GPU-MaliG78-arm64-Release-All-Android_Vulkan"},
  {"name": "Test-Android-Clang-Pixel7-GPU-MaliG710-arm64-Release-All-Android"},
  {"name": "Test-Android-Clang-Pixel7-GPU-MaliG710-arm64-Debug-All-Android"},
  {"name": "Test-Android-Clang-Pixel7-GPU-MaliG710-arm64-Release-All-Android_Vulkan"},
  {
    "name": "Test-Android-Clang-Pixel7-GPU-MaliG710-arm64-Debug-All-Android_Vulkan",
    "cq_config": {}
  },
  {"name": "Test-Android-Clang-Wembley-GPU-PowerVRGE8320-arm-Debug-All-Android"},
  {"name": "Test-Android-Clang-Wembley-GPU-PowerVRGE8320-arm-Release-All-Android"},
  {"name": "Test-ChromeOS-Clang-Kevin-GPU-MaliT860-arm-Debug-All"},
  {"name": "Test-ChromeOS-Clang-Kevin-GPU-MaliT860-arm-Release-All"},
  {"name": "Test-ChromeOS-Clang-Sparky360-GPU-IntelUHDGraphics605-x86_64-Debug-All"},
  {"name": "Test-ChromeOS-Clang-Sparky360-GPU-IntelUHDGraphics605-x86_64-Release-All"},
  {"name": "Test-ChromeOS-Clang-Spin513-GPU-Adreno618-arm-Release-All"},
  {"name": "Test-ChromeOS-Clang-Spin514-GPU-RadeonVega3-x86_64-Debug-All"},
  {"name": "Test-ChromeOS-Clang-Spin514-GPU-RadeonVega3-x86_64-Release-All"},
  {"name": "Test-Debian10-Clang-GCE-CPU-AVX2-x86-Debug-All"},
  {
    "name": "Test-Debian10-Clang-GCE-CPU-AVX2-x86_64-Debug-All",
    "cq_config": {}
  },
  {"name": "Test-Debian10-Clang-GCE-CPU-AVX2-x86_64-Debug-All-OldestSupportedSkpVersion"},
  {"name": "Test-Debian10-Clang-GCE-CPU-AVX2-x86_64-Debug-All-ASAN"},
  {"name": "Test-Debian10-Clang-GCE-CPU-AVX2-x86_64-Debug-All-AVIF"},
  {
    "name": "Test-Debian10-Clang-GCE-CPU-AVX2-x86_64-Debug-All-BonusConfigs",
    "cq_config": {}
  },
  {"name": "Test-Debian10-Clang-GCE-CPU-AVX2-x86_64-Debug-All-BonusConfigs_ASAN"},
  {"name": "Test-Debian10-Clang-GCE-CPU-AVX2-x86_64-Debug-All-NativeFonts"},
  {"name": "Test-Debian10-Clang-GCE-CPU-AVX2-x86_64-Debug-All-SK_USE_DISCARDABLE_SCALEDIMAGECACHE"},
  {"name": "Test-Debian10-Clang-GCE-CPU-AVX2-x86_64-Debug-All-SafeStack"},
  {"name": "Test-Debian10-Clang-GCE-CPU-AVX2-x86_64-Debug-All-SkVM"},
  {"name": "Test-Debian10-Clang-GCE-CPU-AVX2-x86_64-Debug-All-Wuffs"},
  {"name": "Test-Debian10-Clang-GCE-CPU-AVX2-x86_64-Release-All"},
  {"name": "Test-Debian10-Clang-GCE-CPU-AVX2-x86_64-Release-All-AVIF"},
  {"name": "Test-Debian10-Clang-GCE-CPU-AVX2-x86_64-Release-All-BonusConfigs"},
  {"name": "Test-Debian10-Clang-GCE-CPU-AVX2-x86_64-Release-All-Fast"},
  {"name": "Test-Debian10-Clang-GCE-CPU-AVX2-x86_64-Release-All-SKNX_NO_SIMD"},
  {"name": "Test-Debian10-Clang-GCE-CPU-AVX2-x86_64-Release-All-SK_CPU_LIMIT_SSE2"},
  {"name": "Test-Debian10-Clang-GCE-CPU-AVX2-x86_64-Release-All-SK_CPU_LIMIT_SSE41"},
  {"name": "Test-Debian10-Clang-GCE-CPU-AVX2-x86_64-Release-All-SK_FORCE_RASTER_PIPELINE_BLITTER"},
  {"name": "Test-Debian10-Clang-GCE-CPU-AVX2-x86_64-Release-All-SkVM"},
  {"name": "Test-Debian10-Clang-GCE-CPU-AVX512-x86_64-Debug-All"},
  {"name": "Test-Debian10-Clang-GCE-CPU-AVX512-x86_64-Release-All"},
  {"name": "Test-Debian10-Clang-GCE-CPU-Rome-x86_64-Debug-All"},
  {"name": "Test-Debian10-Clang-GCE-CPU-Rome-x86_64-Release-All"},
  {"name": "Test-Debian10-Clang-GCE-GPU-SwiftShader-x86_64-Debug-All-SwiftShader"},
  {"name": "Test-Debian10-Clang-GCE-GPU-SwiftShader-x86_64-Release-All-SwiftShader"},
  {"name": "Test-Debian10-Clang-NUC5PPYH-GPU-IntelHD405-x86_64-Debug-All"},
  {"name": "Test-Debian10-Clang-NUC5PPYH-GPU-IntelHD405-x86_64-Debug-All-DDL3_ASAN"},
  {"name": "Test-Debian10-Clang-NUC5PPYH-GPU-IntelHD405-x86_64-Debug-All-Vulkan"},
  {"name": "Test-Debian10-Clang-NUC5PPYH-GPU-IntelHD405-x86_64-Release-All"},
  {"name": "Test-Debian10-Clang-NUC5PPYH-GPU-IntelHD405-x86_64-Release-All-Vulkan"},
  {"name": "Test-Debian10-Clang-NUCDE3815TYKHE-GPU-IntelBayTrail-x86_64-All-DDL3_ASAN_Vulkan"},
  {"name": "Test-Debian10-Clang-NUCDE3815TYKHE-GPU-IntelBayTrail-x86_64-All-DDL3_TSAN_Vulkan"},
  {"name": "Test-Debian10-Clang-NUCDE3815TYKHE-GPU-IntelBayTrail-x86_64-Debug-All"},
  {"name": "Test-Debian10-Clang-NUCDE3815TYKHE-GPU-IntelBayTrail-x86_64-Debug-All-ASAN_Vulkan"},
  {"name": "Test-Debian10-Clang-NUCDE3815TYKHE-GPU-IntelBayTrail-x86_64-Release-All"},
  {"name": "Test-Debian10-Clang-NUCDE3815TYKHE-GPU-IntelBayTrail-x86_64-Release-All-TSAN_Vulkan"},
  {"name": "Test-Debian10-Clang-ShuttleA-GPU-IntelHD2000-x86_64-Debug-All"},
  {"name": "Test-Debian10-Clang-ShuttleA-GPU-IntelHD2000-x86_64-Release-All"},
  {
    "name": "Test-Debian10-EMCC-GCE-CPU-AVX2-asmjs-Release-All-PathKit",
    "cq_config": {}
  },
  {
    "name": "Test-Debian10-EMCC-GCE-CPU-AVX2-wasm-Release-All-CanvasKit",
    "cq_config": {
      "location_regexes": [
        "modules/canvaskit/.*"
      ]
    }
  },
  {
    "name": "Test-Debian10-EMCC-GCE-CPU-AVX2-wasm-Release-All-PathKit",
    "cq_config": {}
  },
  {
    "name": "Test-Debian10-EMCC-GCE-GPU-AVX2-wasm-Release-All-CanvasKit",
    "cq_config": {
      "location_regexes": [
        "modules/canvaskit/.*"
      ]
    }
  },
  {"name": "Test-Debian11-Clang-NUC9i7QN-GPU-RTX3060-x86_64-Debug-All"},
  {
    "name": "Test-Debian11-Clang-NUC9i7QN-GPU-RTX3060-x86_64-Debug-All-ASAN",
    "cq_config": {}
  },
  {"name": "Test-Debian11-Clang-NUC9i7QN-GPU-RTX3060-x86_64-Debug-All-DDL1"},
  {"name": "Test-Debian11-Clang-NUC9i7QN-GPU-RTX3060-x86_64-Debug-All-DDL1_Vulkan"},
  {"name": "Test-Debian11-Clang-NUC9i7QN-GPU-RTX3060-x86_64-Debug-All-DDL3_ASAN"},
  {"name": "Test-Debian11-Clang-NUC9i7QN-GPU-RTX3060-x86_64-Debug-All-DDL3_TSAN"},
  {"name": "Test-Debian11-Clang-NUC9i7QN-GPU-RTX3060-x86_64-Debug-All-FailFlushTimeCallbacks_ASAN"},
  {"name": "Test-Debian11-Clang-NUC9i7QN-GPU-RTX3060-x86_64-Debug-All-OOPRDDL_ASAN"},
  {"name": "Test-Debian11-Clang-NUC9i7QN-GPU-RTX3060-x86_64-OptimizeForSize-All"},
  {"name": "Test-Debian11-Clang-NUC9i7QN-GPU-RTX3060-x86_64-Release-All-TSAN"},
  {"name": "Test-Debian11-Clang-NUC9i7QN-GPU-RTX3060-x86_64-Release-All"},
  {"name": "Test-Debian11-Clang-NUC11TZi5-GPU-IntelIrisXe-x86_64-Debug-All"},
  {"name": "Test-Debian11-Clang-NUC11TZi5-GPU-IntelIrisXe-x86_64-Debug-All-Vulkan"},
  {"name": "Test-Debian11-Clang-RUBYR5-GPU-RadeonVega6-x86_64-Release-All-Vulkan"},
  {"name": "Test-Debian11-Clang-RUBYR5-GPU-RadeonVega6-x86_64-Debug-All-Vulkan"},
  {"name": "Test-Mac10.13-Clang-MacBook10.1-GPU-IntelHD615-x86_64-Debug-All"},
  {"name": "Test-Mac10.13-Clang-MacBook10.1-GPU-IntelHD615-x86_64-Release-All"},
  {"name": "Test-Mac10.13-Clang-MacBook10.1-GPU-IntelHD615-x86_64-Release-All-NativeFonts"},
  {"name": "Test-Mac10.13-Clang-MacBookPro11.5-CPU-AVX2-x86_64-Debug-All-NativeFonts"},
  {"name": "Test-Mac10.13-Clang-MacBookPro11.5-CPU-AVX2-x86_64-Debug-All-PDF"},
  {"name": "Test-Mac10.13-Clang-MacBookPro11.5-CPU-AVX2-x86_64-Release-All"},
  {"name": "Test-Mac10.13-Clang-MacBookPro11.5-GPU-RadeonHD8870M-x86_64-Debug-All-ASAN"},
  {"name": "Test-Mac10.13-Clang-MacBookPro11.5-GPU-RadeonHD8870M-x86_64-Release-All"},
  {"name": "Test-Mac10.13-Clang-MacBookPro11.5-GPU-RadeonHD8870M-x86_64-Release-All-TSAN"},
  {"name": "Test-Mac10.13-Clang-MacMini7.1-CPU-AVX2-x86_64-Debug-All-NativeFonts"},
  {"name": "Test-Mac10.13-Clang-MacMini7.1-GPU-IntelIris5100-x86_64-Debug-All"},
  {"name": "Test-Mac10.13-Clang-MacMini7.1-GPU-IntelIris5100-x86_64-Release-All"},
  {"name": "Test-Mac10.13-Clang-VMware7.1-CPU-AVX-x86_64-Debug-All-NativeFonts"},
  {"name": "Test-Mac10.14-Clang-MacMini7.1-CPU-AVX2-x86_64-Debug-All-NativeFonts"},
  {"name": "Test-Mac10.14-Clang-VMware7.1-CPU-AVX-x86_64-Debug-All-NativeFonts"},
  {"name": "Test-Mac10.15.1-Clang-MacBookAir7.2-GPU-IntelHD6000-x86_64-Debug-All"},
  {"name": "Test-Mac10.15.1-Clang-MacBookAir7.2-GPU-IntelHD6000-x86_64-Debug-All-ASAN_Metal"},
  {"name": "Test-Mac10.15.1-Clang-MacBookAir7.2-GPU-IntelHD6000-x86_64-Debug-All-DDL1_Metal"},
  {"name": "Test-Mac10.15.1-Clang-MacBookAir7.2-GPU-IntelHD6000-x86_64-Debug-All-DDL3_Metal"},
  {
    "name": "Test-Mac10.15.1-Clang-MacBookAir7.2-GPU-IntelHD6000-x86_64-Debug-All-Metal",
    "cq_config": {}
  },
  {"name": "Test-Mac10.15.1-Clang-MacBookAir7.2-GPU-IntelHD6000-x86_64-Debug-All-NativeFonts"},
  {"name": "Test-Mac10.15.1-Clang-MacBookAir7.2-GPU-IntelHD6000-x86_64-Debug-All-OOPRDDL_Metal"},
  {"name": "Test-Mac10.15.1-Clang-MacBookAir7.2-GPU-IntelHD6000-x86_64-Release-All"},
  {"name": "Test-Mac10.15.1-Clang-MacBookAir7.2-GPU-IntelHD6000-x86_64-Release-All-DDL1_Metal"},
  {"name": "Test-Mac10.15.1-Clang-MacBookAir7.2-GPU-IntelHD6000-x86_64-Release-All-DDL3_Metal"},
  {"name": "Test-Mac10.15.1-Clang-MacBookAir7.2-GPU-IntelHD6000-x86_64-Release-All-Metal"},
  {"name": "Test-Mac10.15.1-Clang-MacBookAir7.2-GPU-IntelHD6000-x86_64-Release-All-OOPRDDL_Metal"},
  {"name": "Test-Mac10.15.1-Clang-MacBookAir7.2-GPU-IntelHD6000-x86_64-Release-All-TSAN_Metal"},
  {"name": "Test-Mac10.15.7-Clang-VMware7.1-CPU-AVX-x86_64-Debug-All-NativeFonts"},
  {
    "name": "Test-Mac10.15.7-Clang-MacBookPro11.5-GPU-RadeonHD8870M-x86_64-Debug-All-Graphite_Metal",
    "cq_config": {
      "location_regexes": [
        "(tests|src/gpu)/graphite/.*",
        "dm/.+"
      ]
    }
  },
  {"name": "Test-Mac10.15.7-Clang-MacBookPro11.5-GPU-RadeonHD8870M-x86_64-Debug-All-Metal"},
  {"name": "Test-Mac10.15.7-Clang-MacBookPro11.5-GPU-RadeonHD8870M-x86_64-Release-All-Metal"},
  {"name": "Test-Mac10.15.7-Clang-MacMini7.1-CPU-AVX2-x86_64-Debug-All-NativeFonts"},
  {"name": "Test-Mac10.15.7-Clang-MacMini7.1-GPU-IntelIris5100-x86_64-Debug-All-NativeFonts_i5"},
  {"name": "Test-Mac11-Clang-MacMini9.1-CPU-AppleM1-arm64-Debug-All"},
  {"name": "Test-Mac11-Clang-MacMini9.1-CPU-AppleM1-arm64-Debug-All-NativeFonts"},
  {"name": "Test-Mac11-Clang-MacMini9.1-GPU-AppleM1-arm64-Debug-All"},
  {
    "name": "Test-Mac11-Clang-MacMini9.1-GPU-AppleM1-arm64-Debug-All-ASAN_Graphite_Metal",
    "cq_config": {
      "location_regexes": [
        "(tests|src/gpu)/graphite/.*",
        "dm/.+"
      ]
    }
  },
  {"name": "Test-Mac11-Clang-MacMini9.1-GPU-AppleM1-arm64-Debug-All-Metal"},
  {
    "name": "Test-Mac11-Clang-MacMini9.1-GPU-AppleM1-arm64-Release-All-Graphite_Metal",
    "cq_config": {
      "location_regexes": [
        "(tests|src/gpu)/graphite/.*",
        "dm/.+"
      ]
    }
  },
  {"name": "Test-Mac11-Clang-MacMini9.1-GPU-AppleM1-arm64-Release-All-Metal"},
  {"name": "Test-Mac12-Clang-MacBookPro16.2-GPU-IntelIrisPlus-x86_64-Debug-All"},
  {"name": "Test-Mac12-Clang-MacBookPro16.2-GPU-IntelIrisPlus-x86_64-Debug-All-ANGLE"},
  {
    "name": "Test-Mac12-Clang-MacBookPro16.2-GPU-IntelIrisPlus-x86_64-Debug-All-Graphite_Metal",
    "cq_config": {
      "location_regexes": [
        "(tests|src/gpu)/graphite/.*",
        "dm/.+"
      ]
    }
  },
  {"name": "Test-Mac12-Clang-MacBookPro16.2-GPU-IntelIrisPlus-x86_64-Debug-All-Metal"},
  {"name": "Test-Mac12-Clang-MacBookPro16.2-GPU-IntelIrisPlus-x86_64-Release-All"},
  {"name": "Test-Mac12-Clang-MacBookPro16.2-GPU-IntelIrisPlus-x86_64-Release-All-Metal"},
  {"name": "Test-Mac12-Clang-MacMini9.1-CPU-AppleM1-arm64-Debug-All-NativeFonts_ASAN"},
  {"name": "Test-Mac12-Clang-MacMini9.1-GPU-AppleM1-arm64-Debug-All-ANGLE"},
  {"name": "Test-Mac12-Clang-MacMini9.1-GPU-AppleM1-arm64-Debug-All-NativeFonts"},
  {"name": "Test-Mac12-Clang-MacMini9.1-GPU-AppleM1-arm64-Debug-All-Metal"},
  {"name": "Test-Mac12-Clang-MacMini9.1-GPU-AppleM1-arm64-Debug-All-Slug"},
  {"name": "Test-Mac12-Clang-MacMini9.1-GPU-AppleM1-arm64-Release-All-ANGLE"},
  {"name": "Test-Mac12-Clang-MacMini9.1-GPU-AppleM1-arm64-Release-All-Metal"},
  {"name": "Test-Mac13-Clang-MacMini9.1-GPU-AppleM1-arm64-Debug-All-Metal"},
  {"name": "Test-Mac13-Clang-MacMini9.1-CPU-AppleM1-arm64-Debug-All-NativeFonts"},
  {"name": "Test-Mac13-Clang-MacMini9.1-GPU-AppleM1-arm64-Debug-All-NativeFonts"},
  {"name": "Test-Ubuntu18-Clang-Golo-GPU-QuadroP400-x86_64-Debug-All-DDL1"},
  {"name": "Test-Ubuntu18-Clang-Golo-GPU-QuadroP400-x86_64-Debug-All-DDL1_Vulkan"},
  {
    "name": "Test-Ubuntu18-Clang-Golo-GPU-QuadroP400-x86_64-Debug-All-DDL3_Vulkan",
    "cq_config": {}
  },
  {"name": "Test-Ubuntu18-Clang-Golo-GPU-QuadroP400-x86_64-Debug-All-Dawn"},
  {"name": "Test-Ubuntu18-Clang-Golo-GPU-QuadroP400-x86_64-Debug-All-OOPRDDL_Vulkan"},
  {"name": "Test-Ubuntu18-Clang-Golo-GPU-QuadroP400-x86_64-Debug-All-PreAbandonGpuContext"},
  {
    "name": "Test-Ubuntu18-Clang-Golo-GPU-QuadroP400-x86_64-Debug-All-Vulkan",
    "cq_config": {}
  },
  {
    "name": "Test-Ubuntu18-Clang-Golo-GPU-QuadroP400-x86_64-Release-All",
    "cq_config": {}
  },
  {"name": "Test-Ubuntu18-Clang-Golo-GPU-QuadroP400-x86_64-Release-All-DDL3_TSAN"},
  {"name": "Test-Ubuntu18-Clang-Golo-GPU-QuadroP400-x86_64-Release-All-OOPRDDL_TSAN"},
  {"name": "Test-Ubuntu18-Clang-Golo-GPU-QuadroP400-x86_64-Release-All-PreAbandonGpuContext"},
  {"name": "Test-Ubuntu18-Clang-Golo-GPU-QuadroP400-x86_64-Release-All-Valgrind_AbandonGpuContext_SK_CPU_LIMIT_SSE41"},
  {"name": "Test-Ubuntu18-Clang-Golo-GPU-QuadroP400-x86_64-Release-All-Valgrind_PreAbandonGpuContext_SK_CPU_LIMIT_SSE41"},
  {"name": "Test-Ubuntu18-Clang-Golo-GPU-QuadroP400-x86_64-Release-All-Valgrind_SK_CPU_LIMIT_SSE41"},
  {"name": "Test-Ubuntu18-Clang-Golo-GPU-QuadroP400-x86_64-Release-All-Vulkan"},
  {"name": "Test-Ubuntu18-EMCC-Golo-GPU-QuadroP400-wasm-Release-All-WasmGMTests_WebGL2"},
  {"name": "Test-Win10-Clang-AlphaR2-GPU-RadeonR9M470X-x86_64-Debug-All"},
  {"name": "Test-Win10-Clang-AlphaR2-GPU-RadeonR9M470X-x86_64-Debug-All-ANGLE"},
  {"name": "Test-Win10-Clang-AlphaR2-GPU-RadeonR9M470X-x86_64-Debug-All-Vulkan"},
  {"name": "Test-Win10-Clang-AlphaR2-GPU-RadeonR9M470X-x86_64-Release-All"},
  {"name": "Test-Win10-Clang-AlphaR2-GPU-RadeonR9M470X-x86_64-Release-All-ANGLE"},
  {"name": "Test-Win10-Clang-AlphaR2-GPU-RadeonR9M470X-x86_64-Release-All-Vulkan"},
  {"name": "Test-Win10-Clang-Golo-GPU-QuadroP400-x86_64-Debug-All"},
  {"name": "Test-Win10-Clang-Golo-GPU-QuadroP400-x86_64-Debug-All-ANGLE"},
  {
    "name": "Test-Win10-Clang-Golo-GPU-QuadroP400-x86_64-Debug-All-Dawn",
    "cq_config": {}
  },
  {"name": "Test-Win10-Clang-Golo-GPU-QuadroP400-x86_64-Debug-All-BonusConfigs"},
  {"name": "Test-Win10-Clang-Golo-GPU-QuadroP400-x86_64-Debug-All-GpuTess"},
  {"name": "Test-Win10-Clang-Golo-GPU-QuadroP400-x86_64-Debug-All-ReleaseAndAbandonGpuContext"},
  {"name": "Test-Win10-Clang-Golo-GPU-QuadroP400-x86_64-Debug-All-Vulkan"},
  {"name": "Test-Win10-Clang-Golo-GPU-QuadroP400-x86_64-Release-All"},
  {"name": "Test-Win10-Clang-Golo-GPU-QuadroP400-x86_64-Release-All-ANGLE"},
  {"name": "Test-Win10-Clang-Golo-GPU-QuadroP400-x86_64-Release-All-BonusConfigs"},
  {"name": "Test-Win10-Clang-Golo-GPU-QuadroP400-x86_64-Release-All-ReleaseAndAbandonGpuContext"},
  {"name": "Test-Win10-Clang-Golo-GPU-QuadroP400-x86_64-Release-All-Vulkan"},
  {"name": "Test-Win10-Clang-NUC5i7RYH-CPU-AVX2-x86_64-Debug-All-NativeFonts"},
  {"name": "Test-Win10-Clang-NUC5i7RYH-GPU-IntelIris6100-x86_64-Debug-All"},
  {"name": "Test-Win10-Clang-NUC5i7RYH-GPU-IntelIris6100-x86_64-Debug-All-ANGLE"},
  {"name": "Test-Win10-Clang-NUC5i7RYH-GPU-IntelIris6100-x86_64-Release-All"},
  {"name": "Test-Win10-Clang-NUC5i7RYH-GPU-IntelIris6100-x86_64-Release-All-ANGLE"},
  {"name": "Test-Win10-Clang-NUC6i5SYK-GPU-IntelIris540-x86_64-Debug-All"},
  {"name": "Test-Win10-Clang-NUC6i5SYK-GPU-IntelIris540-x86_64-Debug-All-ANGLE"},
  {"name": "Test-Win10-Clang-NUC6i5SYK-GPU-IntelIris540-x86_64-Debug-All-Vulkan"},
  {"name": "Test-Win10-Clang-NUC6i5SYK-GPU-IntelIris540-x86_64-Release-All"},
  {"name": "Test-Win10-Clang-NUC6i5SYK-GPU-IntelIris540-x86_64-Release-All-ANGLE"},
  {"name": "Test-Win10-Clang-NUC6i5SYK-GPU-IntelIris540-x86_64-Release-All-NativeFonts"},
  {"name": "Test-Win10-Clang-NUC6i5SYK-GPU-IntelIris540-x86_64-Release-All-Vulkan"},
  {"name": "Test-Win10-Clang-NUC8i5BEK-GPU-IntelIris655-x86_64-Debug-All"},
  {"name": "Test-Win10-Clang-NUC8i5BEK-GPU-IntelIris655-x86_64-Debug-All-ANGLE"},
  {"name": "Test-Win10-Clang-NUC8i5BEK-GPU-IntelIris655-x86_64-Debug-All-Direct3D"},
  {"name": "Test-Win10-Clang-NUC8i5BEK-GPU-IntelIris655-x86_64-Debug-All-Vulkan"},
  {"name": "Test-Win10-Clang-NUC8i5BEK-GPU-IntelIris655-x86_64-Release-All"},
  {"name": "Test-Win10-Clang-NUC8i5BEK-GPU-IntelIris655-x86_64-Release-All-ANGLE"},
  {"name": "Test-Win10-Clang-NUC8i5BEK-GPU-IntelIris655-x86_64-Release-All-Direct3D"},
  {"name": "Test-Win10-Clang-NUC8i5BEK-GPU-IntelIris655-x86_64-Release-All-Vulkan"},
  {"name": "Test-Win10-Clang-NUC9i7QN-GPU-RTX3060-x86_64-Debug-All"},
  {"name": "Test-Win10-Clang-NUC9i7QN-GPU-RTX3060-x86_64-Debug-All-Vulkan"},
  {"name": "Test-Win10-Clang-NUC9i7QN-GPU-RTX3060-x86_64-Release-All"},
  {"name": "Test-Win10-Clang-NUC9i7QN-GPU-RTX3060-x86_64-Release-All-Vulkan"},
  {"name": "Test-Win10-Clang-NUC11TZi5-GPU-IntelIrisXe-x86_64-Debug-All"},
  {"name": "Test-Win10-Clang-NUC11TZi5-GPU-IntelIrisXe-x86_64-Debug-All-ANGLE"},
  {"name": "Test-Win10-Clang-NUC11TZi5-GPU-IntelIrisXe-x86_64-Debug-All-Vulkan"},
  {"name": "Test-Win10-Clang-NUC11TZi5-GPU-IntelIrisXe-x86_64-Release-All"},
  {"name": "Test-Win10-Clang-NUC11TZi5-GPU-IntelIrisXe-x86_64-Release-All-ANGLE"},
  {"name": "Test-Win10-Clang-NUC11TZi5-GPU-IntelIrisXe-x86_64-Release-All-Vulkan"},
  {"name": "Test-Win10-Clang-NUCD34010WYKH-GPU-IntelHD4400-x86_64-Debug-All"},
  {"name": "Test-Win10-Clang-NUCD34010WYKH-GPU-IntelHD4400-x86_64-Debug-All-ANGLE"},
  {"name": "Test-Win10-Clang-NUCD34010WYKH-GPU-IntelHD4400-x86_64-Release-All"},
  {"name": "Test-Win10-Clang-NUCD34010WYKH-GPU-IntelHD4400-x86_64-Release-All-ANGLE"},
  {"name": "Test-Win10-Clang-RUBYR5-GPU-RadeonVega6-x86_64-Debug-All-Vulkan"},
  {"name": "Test-Win10-Clang-RUBYR5-GPU-RadeonVega6-x86_64-Release-All-Vulkan"},
  {"name": "Test-Win10-Clang-ShuttleA-GPU-GTX660-x86_64-Debug-All"},
  {"name": "Test-Win10-Clang-ShuttleA-GPU-GTX660-x86_64-Debug-All-ANGLE"},
  {"name": "Test-Win10-Clang-ShuttleA-GPU-GTX660-x86_64-Debug-All-Vulkan"},
  {"name": "Test-Win10-Clang-ShuttleA-GPU-GTX660-x86_64-Release-All"},
  {"name": "Test-Win10-Clang-ShuttleA-GPU-GTX660-x86_64-Release-All-ANGLE"},
  {"name": "Test-Win10-Clang-ShuttleA-GPU-GTX660-x86_64-Release-All-Vulkan"},
  {"name": "Test-Win10-Clang-ShuttleA-GPU-RadeonHD7770-x86_64-Debug-All"},
  {"name": "Test-Win10-Clang-ShuttleA-GPU-RadeonHD7770-x86_64-Debug-All-ANGLE"},
  {"name": "Test-Win10-Clang-ShuttleA-GPU-RadeonHD7770-x86_64-Debug-All-Direct3D"},
  {"name": "Test-Win10-Clang-ShuttleA-GPU-RadeonHD7770-x86_64-Debug-All-Vulkan"},
  {"name": "Test-Win10-Clang-ShuttleA-GPU-RadeonHD7770-x86_64-Release-All"},
  {"name": "Test-Win10-Clang-ShuttleA-GPU-RadeonHD7770-x86_64-Release-All-ANGLE"},
  {"name": "Test-Win10-Clang-ShuttleA-GPU-RadeonHD7770-x86_64-Release-All-Direct3D"},
  {"name": "Test-Win10-Clang-ShuttleA-GPU-RadeonHD7770-x86_64-Release-All-Vulkan"},
  {"name": "Test-Win10-Clang-ShuttleC-GPU-GTX960-x86_64-Debug-All"},
  {"name": "Test-Win10-Clang-ShuttleC-GPU-GTX960-x86_64-Debug-All-ANGLE"},
  {"name": "Test-Win10-Clang-ShuttleC-GPU-GTX960-x86_64-Debug-All-Vulkan"},
  {"name": "Test-Win10-Clang-ShuttleC-GPU-GTX960-x86_64-Release-All"},
  {"name": "Test-Win10-Clang-ShuttleC-GPU-GTX960-x86_64-Release-All-ANGLE"},
  {"name": "Test-Win10-Clang-ShuttleC-GPU-GTX960-x86_64-Release-All-Vulkan"},
  {"name": "Test-Win10-MSVC-Golo-GPU-QuadroP400-x86_64-Debug-All"},
  {"name": "Test-Win10-MSVC-Golo-GPU-QuadroP400-x86_64-Debug-All-Direct3D"},
  {"name": "Test-Win10-MSVC-Golo-GPU-QuadroP400-x86_64-Debug-All-Vulkan"},
  {"name": "Test-Win10-MSVC-Golo-GPU-QuadroP400-x86_64-Release-All"},
  {
    "name": "Test-Win10-MSVC-Golo-GPU-QuadroP400-x86_64-Release-All-Direct3D",
    "cq_config": {}
  },
  {"name": "Test-Win10-MSVC-Golo-GPU-QuadroP400-x86_64-Release-All-Vulkan"},
  {"name": "Test-Win2019-Clang-GCE-CPU-AVX2-x86-Debug-All"},
  {"name": "Test-Win2019-Clang-GCE-CPU-AVX2-x86-Release-All"},
  {"name": "Test-Win2019-Clang-GCE-CPU-AVX2-x86_64-Debug-All-SkVM"},
  {"name": "Test-Win2019-Clang-GCE-CPU-AVX2-x86_64-Debug-All-ASAN"},
  {"name": "Test-Win2019-Clang-GCE-CPU-AVX2-x86_64-Debug-All-ASAN_BonusConfigs"},
  {
    "name": "Test-Win2019-Clang-GCE-CPU-AVX2-x86_64-Release-All",
    "cq_config": {}
  },
  {"name": "Test-Win2019-Clang-GCE-CPU-AVX2-x86_64-Release-All-SkVM"},
  {"name": "Test-Win2019-MSVC-GCE-CPU-AVX2-x86-Debug-All"},
  {"name": "Test-Win2019-MSVC-GCE-CPU-AVX2-x86-Release-All"},
  {"name": "Test-Win2019-MSVC-GCE-CPU-AVX2-x86_64-Debug-All"},
  {"name": "Test-Win2019-MSVC-GCE-CPU-AVX2-x86_64-Debug-All-SkVM"},
  {"name": "Test-Win2019-MSVC-GCE-CPU-AVX2-x86_64-Release-All"},
  {"name": "Test-Win2019-MSVC-GCE-CPU-AVX2-x86_64-Release-All-SkVM"},
  {"name": "Test-Win8-Clang-Golo-CPU-AVX512-x86-Debug-All"},
  {"name": "Test-Win8-Clang-Golo-CPU-AVX512-x86-Release-All"},
  {"name": "Test-Win8-Clang-Golo-CPU-AVX512-x86_64-Debug-All"},
  {"name": "Test-Win8-Clang-Golo-CPU-AVX512-x86_64-Release-All"},
  {"name": "Test-iOS-Clang-iPadPro-GPU-PowerVRGT7800-arm64-Debug-All"},
  {"name": "Test-iOS-Clang-iPadPro-GPU-PowerVRGT7800-arm64-Debug-All-Metal"},
  {"name": "Test-iOS-Clang-iPadPro-GPU-PowerVRGT7800-arm64-Release-All"},
  {"name": "Test-iOS-Clang-iPadPro-GPU-PowerVRGT7800-arm64-Release-All-Metal"},
  {"name": "Test-iOS-Clang-iPhone7-GPU-PowerVRGT7600-arm64-Debug-All"},
  {"name": "Test-iOS-Clang-iPhone7-GPU-PowerVRGT7600-arm64-Debug-All-Metal"},
  {"name": "Test-iOS-Clang-iPhone7-GPU-PowerVRGT7600-arm64-Release-All"},
  {"name": "Test-iOS-Clang-iPhone7-GPU-PowerVRGT7600-arm64-Release-All-Metal"},
  {"name": "Test-iOS-Clang-iPhone8-GPU-AppleA11-arm64-Debug-All"},
  {"name": "Test-iOS-Clang-iPhone8-GPU-AppleA11-arm64-Debug-All-Metal"},
  {"name": "Test-iOS-Clang-iPhone8-GPU-AppleA11-arm64-Release-All"},
  {"name": "Test-iOS-Clang-iPhone8-GPU-AppleA11-arm64-Release-All-Metal"},
  {"name": "Test-iOS-Xcode11.4.1-iPhone11-GPU-AppleA13-arm64-Debug-All"},
  {"name": "Test-iOS-Xcode11.4.1-iPhone11-GPU-AppleA13-arm64-Debug-All-Metal"},
  {"name": "Test-iOS-Xcode11.4.1-iPhone11-GPU-AppleA13-arm64-Release-All"},
  {"name": "Test-iOS-Xcode11.4.1-iPhone11-GPU-AppleA13-arm64-Release-All-Metal"}
]<|MERGE_RESOLUTION|>--- conflicted
+++ resolved
@@ -22,24 +22,13 @@
     "name": "BazelBuild-skottie_tool_gpu-enforce_iwyu-linux_x64",
     "cq_config": {}
   },
-<<<<<<< HEAD
-  {"name": "BazelBuild-skia_public-release-linux_x64"},
+  {
+    "name": "BazelBuild-skia_public-release-linux_x64",
+    "cq_config": {}
+  },
   {
     "name": "BazelBuild-tests-enforce_iwyu-linux_x64",
-    "cq_config": {
-      "location_regexes": [
-        "tests/.*"
-      ]
-    }
-=======
-  {
-    "name": "BazelBuild-skia_public-release-linux_x64",
-    "cq_config": {}
-  },
-  {
-    "name": "BazelBuild-tests-enforce_iwyu-linux_x64",
-    "cq_config": {}
->>>>>>> 59932b05
+    "cq_config": {}
   },
   {"name": "BazelBuild-tests-cpu_only-linux_x64"},
   {"name": "BazelBuild-tests-dawn_ganesh-linux_x64"},
@@ -452,21 +441,7 @@
   {"name": "Housekeeper-PerCommit-BundleRecipes"},
   {
     "name": "Housekeeper-PerCommit-CheckGeneratedFiles",
-<<<<<<< HEAD
-    "cq_config": {
-      "location_regexes": [
-        ".*BUILD.bazel",
-        "DEPS",
-        "gn/.*.gni",
-        "modules/.*.gni",
-        "src/gpu/effects/generated/.*",
-        "src/sksl/.*",
-        "src/gpu/gpu_workaround_list.txt"
-      ]
-    }
-=======
-    "cq_config": {}
->>>>>>> 59932b05
+    "cq_config": {}
   },
   {"name": "Housekeeper-PerCommit-CreateDockerImage_Skia_Release"},
   {"name": "Housekeeper-PerCommit-CreateDockerImage_Skia_WASM_Release"},
@@ -658,14 +633,7 @@
   {"name": "Test-Android-Clang-GalaxyS20-GPU-MaliG77-arm64-Debug-All-Android"},
   {"name": "Test-Android-Clang-GalaxyS20-GPU-MaliG77-arm64-Debug-All-Android_Vulkan"},
   {"name": "Test-Android-Clang-GalaxyS20-GPU-MaliG77-arm64-Release-All-Android"},
-<<<<<<< HEAD
-  {
-    "name": "Test-Android-Clang-GalaxyS20-GPU-MaliG77-arm64-Release-All-Android_Vulkan",
-    "cq_config": {}
-  },
-=======
   {"name": "Test-Android-Clang-GalaxyS20-GPU-MaliG77-arm64-Release-All-Android_Vulkan"},
->>>>>>> 59932b05
   {"name": "Test-Android-Clang-GalaxyS20-GPU-MaliG77-arm64-Release-All-Android_NativeFonts"},
   {"name": "Test-Android-Clang-JioNext-GPU-Adreno308-arm-Debug-All-Android"},
   {"name": "Test-Android-Clang-JioNext-GPU-Adreno308-arm-Release-All-Android"},
