--- conflicted
+++ resolved
@@ -32,20 +32,6 @@
   {"name": "Build-Debian10-GCC-x86_64-Release-NoGPU_Docker"},
   {"name": "Build-Debian10-GCC-x86_64-Release-Shared_Docker"},
   {
-<<<<<<< HEAD
-    "name": "Build-Debian10-BazelClang-x86_64-Release-IWYU",
-    "cq_config": {
-      "location_regexes": [
-        "src/sksl/*",
-        "src/svg/*",
-        "src/utils/*",
-        "tools/debugger/*"
-      ]
-    }
-  },
-  {
-=======
->>>>>>> 5a4dbb2e
     "name": "Build-Debian10-Clang-arm-Debug-Android",
     "cq_config": {}
   },
@@ -103,10 +89,7 @@
       ]
     }
   },
-<<<<<<< HEAD
-=======
   {"name": "Build-Debian10-Clang-x86_64-OptimizeForSize"},
->>>>>>> 5a4dbb2e
   {"name": "Build-Debian10-Clang-x86_64-Release"},
   {"name": "Build-Debian10-Clang-x86_64-Release-ANGLE"},
   {"name": "Build-Debian10-Clang-x86_64-Release-ASAN"},
@@ -170,11 +153,7 @@
     "name": "Build-Mac-Clang-x86_64-Debug-Graphite",
     "cq_config": {
       "location_regexes": [
-<<<<<<< HEAD
-        "experimental/graphite/.*"
-=======
-        "src/gpu/graphite/.*"
->>>>>>> 5a4dbb2e
+        "src/gpu/graphite/.*"
       ]
     }
   },
@@ -188,11 +167,7 @@
     "name": "Build-Mac-Clang-x86_64-Release-Graphite",
     "cq_config": {
       "location_regexes": [
-<<<<<<< HEAD
-        "experimental/graphite/.*"
-=======
-        "src/gpu/graphite/.*"
->>>>>>> 5a4dbb2e
+        "src/gpu/graphite/.*"
       ]
     }
   },
@@ -214,11 +189,7 @@
     "name": "Build-Mac-Clang-arm64-Debug-ASAN_Graphite",
     "cq_config": {
       "location_regexes": [
-<<<<<<< HEAD
-        "experimental/graphite/.*"
-=======
-        "src/gpu/graphite/.*"
->>>>>>> 5a4dbb2e
+        "src/gpu/graphite/.*"
       ]
     }
   },
@@ -226,11 +197,7 @@
     "name": "Build-Mac-Clang-arm64-Debug-iOS_Graphite",
     "cq_config": {
       "location_regexes": [
-<<<<<<< HEAD
-        "experimental/graphite/.*"
-=======
-        "src/gpu/graphite/.*"
->>>>>>> 5a4dbb2e
+        "src/gpu/graphite/.*"
       ]
     }
   },
@@ -240,11 +207,7 @@
     "name": "Build-Mac-Clang-arm64-Release-Graphite",
     "cq_config": {
       "location_regexes": [
-<<<<<<< HEAD
-        "experimental/graphite/.*"
-=======
-        "src/gpu/graphite/.*"
->>>>>>> 5a4dbb2e
+        "src/gpu/graphite/.*"
       ]
     }
   },
@@ -252,11 +215,7 @@
     "name": "Build-Mac-Clang-arm64-Release-iOS_Graphite",
     "cq_config": {
       "location_regexes": [
-<<<<<<< HEAD
-        "experimental/graphite/.*"
-=======
-        "src/gpu/graphite/.*"
->>>>>>> 5a4dbb2e
+        "src/gpu/graphite/.*"
       ]
     }
   },
@@ -336,21 +295,6 @@
   {"name": "Canary-Flutter"},
   {"name": "Canary-G3"},
   {
-<<<<<<< HEAD
-    "name": "CodeSize-dm-Debian10-Clang-x86_64-Debug",
-    "cq_config": {}
-  },
-  {
-    "name": "CodeSize-dm-Debian10-Clang-x86_64-Release",
-    "cq_config": {}
-  },
-  {
-    "name": "CodeSize-fm-Debian10-Clang-x86_64-Debug",
-    "cq_config": {}
-  },
-  {
-    "name": "CodeSize-fm-Debian10-Clang-x86_64-Release",
-=======
     "name": "CodeSize-dm-Debian10-Clang-x86_64-OptimizeForSize",
     "cq_config": {}
   },
@@ -360,7 +304,6 @@
   },
   {
     "name": "CodeSize-skottie_tool-Debian10-Clang-x86_64-OptimizeForSize",
->>>>>>> 5a4dbb2e
     "cq_config": {}
   },
   {"name": "FM-Debian10-Clang-GCE-CPU-AVX2-x86_64-Debug-All"},
@@ -384,13 +327,6 @@
   {"name": "Housekeeper-PerCommit-BuildTaskDrivers_windows_amd64"},
   {"name": "Housekeeper-PerCommit-BundleRecipes"},
   {
-<<<<<<< HEAD
-    "name": "Housekeeper-PerCommit-CheckGeneratedBazelFiles",
-    "cq_config": {}
-  },
-  {
-=======
->>>>>>> 5a4dbb2e
     "name": "Housekeeper-PerCommit-CheckGeneratedFiles",
     "cq_config": {
       "location_regexes": [
@@ -492,11 +428,7 @@
     "name": "Perf-Mac10.15.7-Clang-MacBookPro11.5-GPU-RadeonHD8870M-x86_64-Release-All-Graphite",
     "cq_config": {
       "location_regexes": [
-<<<<<<< HEAD
-        "experimental/graphite/.*"
-=======
-        "src/gpu/graphite/.*"
->>>>>>> 5a4dbb2e
+        "src/gpu/graphite/.*"
       ]
     }
   },
@@ -506,11 +438,7 @@
     "name": "Perf-Mac11-Clang-MacMini9.1-GPU-AppleM1-arm64-Release-All-Graphite",
     "cq_config": {
       "location_regexes": [
-<<<<<<< HEAD
-        "experimental/graphite/.*"
-=======
-        "src/gpu/graphite/.*"
->>>>>>> 5a4dbb2e
+        "src/gpu/graphite/.*"
       ]
     }
   },
@@ -776,11 +704,7 @@
     "name": "Test-Mac10.15.7-Clang-MacBookPro11.5-GPU-RadeonHD8870M-x86_64-Debug-All-Graphite",
     "cq_config": {
       "location_regexes": [
-<<<<<<< HEAD
-        "experimental/graphite/.*"
-=======
-        "src/gpu/graphite/.*"
->>>>>>> 5a4dbb2e
+        "src/gpu/graphite/.*"
       ]
     }
   },
@@ -795,11 +719,7 @@
     "name": "Test-Mac11-Clang-MacMini9.1-GPU-AppleM1-arm64-Debug-All-ASAN_Graphite",
     "cq_config": {
       "location_regexes": [
-<<<<<<< HEAD
-        "experimental/graphite/.*"
-=======
-        "src/gpu/graphite/.*"
->>>>>>> 5a4dbb2e
+        "src/gpu/graphite/.*"
       ]
     }
   },
@@ -808,11 +728,7 @@
     "name": "Test-Mac11-Clang-MacMini9.1-GPU-AppleM1-arm64-Release-All-Graphite",
     "cq_config": {
       "location_regexes": [
-<<<<<<< HEAD
-        "experimental/graphite/.*"
-=======
-        "src/gpu/graphite/.*"
->>>>>>> 5a4dbb2e
+        "src/gpu/graphite/.*"
       ]
     }
   },
@@ -823,11 +739,7 @@
     "name": "Test-Mac12-Clang-MacBookPro16.2-GPU-IntelIrisPlus-x86_64-Debug-All-Graphite",
     "cq_config": {
       "location_regexes": [
-<<<<<<< HEAD
-        "experimental/graphite/.*"
-=======
-        "src/gpu/graphite/.*"
->>>>>>> 5a4dbb2e
+        "src/gpu/graphite/.*"
       ]
     }
   },
