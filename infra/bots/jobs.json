--- conflicted
+++ resolved
@@ -148,15 +148,7 @@
   {"name": "Build-Debian10-Clang-x86_64-Debug-Graphite_Dawn"},
   {
     "name": "Build-Debian10-Clang-x86_64-Debug-Graphite_Vulkan",
-<<<<<<< HEAD
-    "cq_config": {
-      "location_regexes": [
-        "(tests|src/gpu)/graphite/.*"
-      ]
-    }
-=======
-    "cq_config": {}
->>>>>>> 93e7d305
+    "cq_config": {}
   },
   {"name": "Build-Debian10-Clang-x86_64-Debug-Vulkan"},
   {
@@ -377,14 +369,10 @@
   {"name": "Build-Win-MSVC-x86-Release"},
   {"name": "Build-Win-MSVC-x86_64-Debug"},
   {"name": "Build-Win-MSVC-x86_64-Debug-Direct3D"},
-<<<<<<< HEAD
-  {"name": "Build-Win-MSVC-x86_64-Debug-Graphite_Dawn"},
-=======
   {
     "name": "Build-Win-MSVC-x86_64-Debug-Graphite_Dawn",
     "cq_config": {}
   },
->>>>>>> 93e7d305
   {
     "name": "Build-Win-MSVC-x86_64-Debug-Graphite_Vulkan",
     "cq_config": {
@@ -860,11 +848,7 @@
   {"name": "Test-Mac11-Clang-MacMini9.1-GPU-AppleM1-arm64-Debug-All-ASAN_Graphite_Metal_ColorSpaces"},
   {"name": "Test-Mac11-Clang-MacMini9.1-GPU-AppleM1-arm64-Debug-All-Metal"},
   {
-<<<<<<< HEAD
-    "name": "Test-Mac11-Clang-MacMini9.1-GPU-AppleM1-arm64-Release-All-Graphite_Dawn",
-=======
     "name": "Test-Mac11-Clang-MacMini9.1-GPU-AppleM1-arm64-Debug-All-Graphite_Dawn",
->>>>>>> 93e7d305
     "cq_config": {
       "location_regexes": [
         "(tests|src/gpu)/graphite/.*",
@@ -872,10 +856,7 @@
       ]
     }
   },
-<<<<<<< HEAD
-=======
   {"name": "Test-Mac11-Clang-MacMini9.1-GPU-AppleM1-arm64-Release-All-Graphite_Dawn"},
->>>>>>> 93e7d305
   {
     "name": "Test-Mac11-Clang-MacMini9.1-GPU-AppleM1-arm64-Release-All-Graphite_Metal",
     "cq_config": {
@@ -1019,10 +1000,7 @@
     "name": "Test-Win10-MSVC-Golo-GPU-QuadroP400-x86_64-Release-All-Direct3D",
     "cq_config": {}
   },
-<<<<<<< HEAD
-=======
   {"name": "Test-Win10-MSVC-Golo-GPU-QuadroP400-x86_64-Debug-All-Graphite_Dawn"},
->>>>>>> 93e7d305
   {
     "name": "Test-Win10-MSVC-Golo-GPU-QuadroP400-x86_64-Release-All-Graphite_Dawn",
     "cq_config": {
@@ -1041,10 +1019,6 @@
     "name": "Test-Win2019-Clang-GCE-CPU-AVX2-x86_64-Release-All",
     "cq_config": {}
   },
-<<<<<<< HEAD
-  {"name": "Test-Win2019-Clang-GCE-CPU-AVX2-x86_64-Release-All-SkVM"},
-=======
->>>>>>> 93e7d305
   {"name": "Test-Win2019-MSVC-GCE-CPU-AVX2-x86-Debug-All"},
   {"name": "Test-Win2019-MSVC-GCE-CPU-AVX2-x86-Release-All"},
   {"name": "Test-Win2019-MSVC-GCE-CPU-AVX2-x86_64-Debug-All"},
