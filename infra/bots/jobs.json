[
  {"name": "BazelBuild-modules_canvaskit-ck_full_webgl2_debug-linux_x64"},
  {
    "name": "BazelBuild-example_hello_world_dawn-release-linux_x64",
    "cq_config": {}
  },
  {"name": "BazelBuild-example_hello_world_gl-release-linux_x64"},
  {"name": "BazelBuild-example_hello_world_vulkan-release-linux_x64"},
  {
    "name": "BazelBuild-skia_public-enforce_iwyu-linux_x64",
    "cq_config": {}
  },
  {
    "name": "BazelBuild-skottie_tool_gpu-enforce_iwyu-linux_x64",
    "cq_config": {}
  },
  {"name": "BazelBuild-skia_public-release-linux_x64"},
  {
    "name": "BazelTest-canvaskit_gold-ck_full_cpu_release_chrome-linux_x64",
    "cq_config": {
      "location_regexes": [
        "modules/canvaskit/.*"
      ]
    }
  },
  {
    "name": "BazelTest-canvaskit_gold-ck_full_webgl2_release_chrome-linux_x64",
    "cq_config": {
      "location_regexes": [
        "modules/canvaskit/.*"
      ]
    }
  },
  {"name": "Build-Debian10-GCC-x86-Debug-Docker"},
  {"name": "Build-Debian10-GCC-x86-Release-Docker"},
  {"name": "Build-Debian10-GCC-x86_64-Debug-Docker"},
  {
    "name": "Build-Debian10-GCC-x86_64-Debug-NoGPU_Docker",
    "cq_config": {}
  },
  {
    "name": "Build-Debian10-GCC-x86_64-Release-Docker",
    "cq_config": {}
  },
  {"name": "Build-Debian10-GCC-x86_64-Release-NoGPU_Docker"},
  {"name": "Build-Debian10-GCC-x86_64-Release-Shared_Docker"},
  {
    "name": "Build-Debian10-Clang-arm-Debug-Android",
    "cq_config": {}
  },
  {"name": "Build-Debian10-Clang-arm-Debug-Android_Vulkan"},
  {"name": "Build-Debian10-Clang-arm-Debug-Chromebook_GLES"},
  {"name": "Build-Debian10-Clang-arm-OptimizeForSize-Android"},
  {"name": "Build-Debian10-Clang-arm-OptimizeForSize-Android_NoPatch"},
  {"name": "Build-Debian10-Clang-arm-Release-Android"},
  {
    "name": "Build-Debian10-Clang-arm-Release-Android_API26",
    "cq_config": {}
  },
  {"name": "Build-Debian10-Clang-arm-Release-Android_Vulkan"},
  {"name": "Build-Debian10-Clang-arm-Release-Chromebook_GLES"},
  {
    "name": "Build-Debian10-Clang-arm64-Debug-Android",
    "cq_config": {}
  },
  {"name": "Build-Debian10-Clang-arm64-Debug-Android_API30"},
  {"name": "Build-Debian10-Clang-arm64-Debug-Android_FrameworkWorkarounds"},
  {"name": "Build-Debian10-Clang-arm64-Debug-Android_Graphite_Vulkan"},
  {"name": "Build-Debian10-Clang-arm64-Debug-Android_HWASAN"},
  {"name": "Build-Debian10-Clang-arm64-Debug-Android_Vulkan"},
  {"name": "Build-Debian10-Clang-arm64-Release-Android"},
  {"name": "Build-Debian10-Clang-arm64-Release-Android_API30"},
  {"name": "Build-Debian10-Clang-arm64-Release-Android_Graphite_Vulkan"},
  {"name": "Build-Debian10-Clang-arm64-Release-Android_Vulkan"},
  {"name": "Build-Debian10-Clang-arm64-Release-Android_Wuffs"},
  {"name": "Build-Debian10-Clang-x64-Debug-Android"},
  {"name": "Build-Debian10-Clang-x64-Release-Android"},
  {"name": "Build-Debian10-Clang-x86-Debug"},
  {"name": "Build-Debian10-Clang-x86-Debug-Android"},
  {"name": "Build-Debian10-Clang-x86-Debug-Android_Graphite_Vulkan"},
  {"name": "Build-Debian10-Clang-x86-Debug-Android_Vulkan"},
  {"name": "Build-Debian10-Clang-x86-Release-Android"},
  {"name": "Build-Debian10-Clang-x86-Release-Android_Vulkan"},
  {
    "name": "Build-Debian10-Clang-x86_64-Debug",
    "cq_config": {}
  },
  {"name": "Build-Debian10-Clang-x86_64-Debug-ASAN"},
  {"name": "Build-Debian10-Clang-x86_64-Debug-ASAN_Graphite_Vulkan"},
  {"name": "Build-Debian10-Clang-x86_64-Debug-ASAN_Vulkan"},
  {"name": "Build-Debian10-Clang-x86_64-Debug-AVIF"},
  {"name": "Build-Debian10-Clang-x86_64-Debug-Chromebook_GLES"},
  {"name": "Build-Debian10-Clang-x86_64-Debug-Dawn"},
  {"name": "Build-Debian10-Clang-x86_64-Debug-SK_USE_DISCARDABLE_SCALEDIMAGECACHE"},
  {"name": "Build-Debian10-Clang-x86_64-Debug-SafeStack"},
  {"name": "Build-Debian10-Clang-x86_64-Debug-Static"},
  {"name": "Build-Debian10-Clang-x86_64-Debug-SwiftShader"},
  {"name": "Build-Debian10-Clang-x86_64-Debug-SwiftShader_Graphite"},
  {"name": "Build-Debian10-Clang-x86_64-Debug-SwiftShader_MSAN"},
  {
    "name": "Build-Debian10-Clang-x86_64-Debug-Tidy",
    "cq_config": {}
  },
<<<<<<< HEAD
=======
  {"name": "Build-Debian10-Clang-x86_64-Debug-Graphite_Vulkan"},
>>>>>>> 7c55be99
  {"name": "Build-Debian10-Clang-x86_64-Debug-Vulkan"},
  {
    "name": "Build-Debian10-Clang-x86_64-Debug-Wuffs",
    "cq_config": {
      "location_regexes": [
        "DEPS",
        "src/codec/SkWuffs.*"
      ]
    }
  },
  {"name": "Build-Debian10-Clang-x86_64-OptimizeForSize"},
  {"name": "Build-Debian10-Clang-x86_64-OptimizeForSize-NoPatch"},
  {"name": "Build-Debian10-Clang-x86_64-Release"},
  {"name": "Build-Debian10-Clang-x86_64-Release-ANGLE"},
  {"name": "Build-Debian10-Clang-x86_64-Release-ASAN"},
  {"name": "Build-Debian10-Clang-x86_64-Release-ASAN_Graphite_Vulkan"},
  {"name": "Build-Debian10-Clang-x86_64-Release-ASAN_Vulkan"},
  {"name": "Build-Debian10-Clang-x86_64-Release-AVIF"},
  {"name": "Build-Debian10-Clang-x86_64-Release-CMake"},
  {"name": "Build-Debian10-Clang-x86_64-Release-Chromebook_GLES"},
  {"name": "Build-Debian10-Clang-x86_64-Release-Fast"},
  {"name": "Build-Debian10-Clang-x86_64-Release-Graphite_Vulkan"},
  {"name": "Build-Debian10-Clang-x86_64-Release-MSAN"},
  {"name": "Build-Debian10-Clang-x86_64-Release-NoDEPS"},
  {"name": "Build-Debian10-Clang-x86_64-Release-SKNX_NO_SIMD"},
  {"name": "Build-Debian10-Clang-x86_64-Release-SK_CPU_LIMIT_SSE2"},
  {"name": "Build-Debian10-Clang-x86_64-Release-SK_CPU_LIMIT_SSE41"},
  {"name": "Build-Debian10-Clang-x86_64-Release-SK_FORCE_RASTER_PIPELINE_BLITTER"},
  {"name": "Build-Debian10-Clang-x86_64-Release-Static"},
  {"name": "Build-Debian10-Clang-x86_64-Release-SwiftShader"},
  {"name": "Build-Debian10-Clang-x86_64-Release-SwiftShader_Graphite"},
  {"name": "Build-Debian10-Clang-x86_64-Release-TSAN"},
  {"name": "Build-Debian10-Clang-x86_64-Release-TSAN_Graphite_Vulkan"},
  {"name": "Build-Debian10-Clang-x86_64-Release-TSAN_Vulkan"},
  {"name": "Build-Debian10-Clang-x86_64-Release-Vulkan"},
  {"name": "Build-Debian10-Clang-x86_64-Release-Wuffs"},
  {"name": "Build-Debian10-EMCC-asmjs-Debug-PathKit"},
  {"name": "Build-Debian10-EMCC-asmjs-Release-PathKit"},
  {"name": "Build-Debian10-EMCC-wasm-Debug-CanvasKit"},
  {"name": "Build-Debian10-EMCC-wasm-Debug-CanvasKit_CPU"},
  {"name": "Build-Debian10-EMCC-wasm-Debug-PathKit"},
  {
    "name": "Build-Debian10-EMCC-wasm-Release-CanvasKit",
    "cq_config": {}
  },
  {
    "name": "Build-Debian10-EMCC-wasm-Release-CanvasKit_CPU",
    "cq_config": {}
  },
  {"name": "Build-Debian10-EMCC-wasm-Release-PathKit"},
  {"name": "Build-Debian10-EMCC-wasm-Release-WasmGMTests"},
  {"name": "Build-Debian11-Clang-x86_64-Debug"},
  {"name": "Build-Debian11-Clang-x86_64-Debug-ASAN"},
  {"name": "Build-Debian11-Clang-x86_64-Debug-Graphite_Vulkan"},
  {"name": "Build-Debian11-Clang-x86_64-Debug-Vulkan"},
  {"name": "Build-Debian11-Clang-x86_64-Release"},
  {"name": "Build-Debian11-Clang-x86_64-Release-ASAN"},
  {"name": "Build-Debian11-Clang-x86_64-Release-Graphite_Vulkan"},
  {"name": "Build-Debian11-Clang-x86_64-Release-Vulkan"},
  {"name": "Build-Mac-Clang-arm64-Debug"},
  {"name": "Build-Mac-Clang-arm64-Debug-ANGLE"},
  {"name": "Build-Mac-Clang-arm64-Debug-Android"},
  {"name": "Build-Mac-Clang-arm64-Debug-Metal"},
  {"name": "Build-Mac-Clang-arm64-Debug-Slug"},
  {"name": "Build-Mac-Clang-arm64-Debug-iOS"},
  {"name": "Build-Mac-Clang-arm64-Debug-iOS_Metal"},
  {"name": "Build-Mac-Xcode11.4.1-arm64-Debug-iOS_Metal"},
  {"name": "Build-Mac-Xcode11.4.1-arm64-Debug-iOS"},
  {"name": "Build-Mac-Clang-arm64-Release"},
  {"name": "Build-Mac-Clang-arm64-Release-ANGLE"},
  {"name": "Build-Mac-Clang-arm64-Release-Metal"},
  {"name": "Build-Mac-Clang-arm64-Release-iOS"},
  {"name": "Build-Mac-Clang-arm64-Release-iOS_Metal"},
  {"name": "Build-Mac-Xcode11.4.1-arm64-Release-iOS_Metal"},
  {"name": "Build-Mac-Xcode11.4.1-arm64-Release-iOS"},
  {"name": "Build-Mac-Clang-x64-Release-iOS"},
  {"name": "Build-Mac-Clang-x86_64-Debug"},
  {"name": "Build-Mac-Clang-x86_64-Debug-ANGLE"},
  {"name": "Build-Mac-Clang-x86_64-Debug-ASAN"},
  {"name": "Build-Mac-Clang-x86_64-Debug-ASAN_Metal"},
  {
    "name": "Build-Mac-Clang-x86_64-Debug-Graphite_Metal",
    "cq_config": {
      "location_regexes": [
        "(tests|src/gpu)/graphite/.*"
      ]
    }
  },
  {"name": "Build-Mac-Clang-x86_64-Debug-Metal"},
  {
    "name": "Build-Mac-Clang-x86_64-Release",
    "cq_config": {}
  },
  {"name": "Build-Mac-Clang-x86_64-Release-ANGLE"},
  {
    "name": "Build-Mac-Clang-x86_64-Release-Graphite_Metal",
    "cq_config": {
      "location_regexes": [
        "(tests|src/gpu)/graphite/.*"
      ]
    }
  },
  {"name": "Build-Mac-Clang-x86_64-Release-Metal"},
  {"name": "Build-Mac-Clang-x86_64-Release-TSAN"},
  {"name": "Build-Mac-Clang-x86_64-Release-TSAN_Metal"},
  {"name": "Build-Win-Clang-arm64-Debug"},
  {"name": "Build-Win-Clang-arm64-Debug-ANGLE"},
  {
    "name": "Build-Mac-Clang-arm64-Debug-Graphite_Metal",
    "cq_config": {}
  },
  {
    "name": "Build-Mac-Clang-arm64-Debug-Graphite_Metal_NoGpu",
    "cq_config": {}
  },
  {"name": "Build-Mac-Clang-arm64-Debug-Graphite_Metal_NoPrecompile"},
  {"name": "Build-Mac-Clang-arm64-Debug-ASAN"},
  {
    "name": "Build-Mac-Clang-arm64-Debug-ASAN_Graphite_Metal",
    "cq_config": {
      "location_regexes": [
        "(tests|src/gpu)/graphite/.*"
      ]
    }
  },
  {
    "name": "Build-Mac-Clang-arm64-Debug-iOS_Graphite_Metal",
    "cq_config": {
      "location_regexes": [
        "(tests|src/gpu)/graphite/.*"
      ]
    }
  },
  {"name": "Build-Win-Clang-arm64-Release"},
  {"name": "Build-Win-Clang-arm64-Release-ANGLE"},
  {
    "name": "Build-Mac-Clang-arm64-Release-Graphite_Metal",
    "cq_config": {
      "location_regexes": [
        "(tests|src/gpu)/graphite/.*"
      ]
    }
  },
  {
    "name": "Build-Mac-Clang-arm64-Release-iOS_Graphite_Metal",
    "cq_config": {
      "location_regexes": [
        "(tests|src/gpu)/graphite/.*"
      ]
    }
  },
  {"name": "Build-Win-Clang-arm64-Release-Android"},
  {
    "name": "Build-Win-Clang-x86-Debug",
    "cq_config": {}
  },
  {"name": "Build-Win-Clang-x86-Debug-Exceptions"},
  {"name": "Build-Win-Clang-x86-Release"},
  {"name": "Build-Win-Clang-x86_64-Debug"},
  {"name": "Build-Win-Clang-x86_64-Debug-ANGLE"},
  {"name": "Build-Win-Clang-x86_64-Debug-Direct3D"},
  {"name": "Build-Win-Clang-x86_64-Debug-ASAN"},
  {"name": "Build-Win-Clang-x86_64-Debug-Dawn"},
  {"name": "Build-Win-Clang-x86_64-Debug-Graphite_Vulkan"},
  {"name": "Build-Win-Clang-x86_64-Debug-Vulkan"},
  {"name": "Build-Win-Clang-x86_64-Debug-Wuffs"},
  {"name": "Build-Win-Clang-x86_64-Release"},
  {"name": "Build-Win-Clang-x86_64-Release-ANGLE"},
  {
    "name": "Build-Win-Clang-x86_64-Release-Direct3D",
    "cq_config": {}
  },
  {"name": "Build-Win-Clang-x86_64-Release-Shared"},
  {
    "name": "Build-Win-Clang-x86_64-Release-Dawn",
    "cq_config": {}
  },
<<<<<<< HEAD
=======
  {"name": "Build-Win-Clang-x86_64-Release-Graphite_Vulkan"},
>>>>>>> 7c55be99
  {
    "name": "Build-Win-Clang-x86_64-Release-Vulkan",
    "cq_config": {}
  },
  {"name": "Build-Win-MSVC-arm64-Debug"},
  {"name": "Build-Win-MSVC-arm64-Debug-ANGLE"},
  {"name": "Build-Win-MSVC-arm64-Release"},
  {
    "name": "Build-Win-MSVC-arm64-Release-ANGLE",
    "cq_config": {}
  },
  {"name": "Build-Win-MSVC-x86-Debug"},
  {"name": "Build-Win-MSVC-x86-Release"},
  {"name": "Build-Win-MSVC-x86_64-Debug"},
  {"name": "Build-Win-MSVC-x86_64-Debug-Direct3D"},
  {"name": "Build-Win-MSVC-x86_64-Debug-Graphite_Vulkan"},
  {"name": "Build-Win-MSVC-x86_64-Debug-Vulkan"},
  {"name": "Build-Win-MSVC-x86_64-Debug-Wuffs"},
  {"name": "Build-Win-MSVC-x86_64-Release"},
  {"name": "Build-Win-MSVC-x86_64-Release-Direct3D"},
  {"name": "Build-Win-MSVC-x86_64-Release-Shared"},
<<<<<<< HEAD
=======
  {"name": "Build-Win-MSVC-x86_64-Release-Graphite_Vulkan"},
>>>>>>> 7c55be99
  {
    "name": "Build-Win-MSVC-x86_64-Release-Vulkan",
    "cq_config": {}
  },
  {"name": "BuildStats-Debian10-Clang-x86_64-Release"},
  {"name": "BuildStats-Debian10-Clang-x86_64-Release-Vulkan"},
  {"name": "BuildStats-Debian10-EMCC-asmjs-Release-PathKit"},
  {"name": "BuildStats-Debian10-EMCC-wasm-Debug-CanvasKit"},
  {"name": "BuildStats-Debian10-EMCC-wasm-Debug-CanvasKit_CPU"},
  {
    "name": "BuildStats-Debian10-EMCC-wasm-Release-CanvasKit",
    "cq_config": {
      "location_regexes": [
        "infra/canvaskit/.*",
        "modules/canvaskit/.*"
      ]
    }
  },
  {"name": "BuildStats-Debian10-EMCC-wasm-Release-CanvasKit_CPU"},
  {"name": "BuildStats-Debian10-EMCC-wasm-Release-PathKit"},
  {"name": "Canary-Android"},
  {"name": "Canary-Chromium"},
  {"name": "Canary-Flutter"},
  {"name": "Canary-G3"},
  {
    "name": "CodeSize-dm-Debian10-Clang-x86_64-OptimizeForSize",
    "cq_config": {}
  },
  {
    "name": "CodeSize-fm-Debian10-Clang-x86_64-OptimizeForSize",
    "cq_config": {}
  },
  {
    "name": "CodeSize-skottie_tool-Debian10-Clang-x86_64-OptimizeForSize",
    "cq_config": {}
  },
  {"name": "CodeSize-skottie_tool_cpu-Debian10-Clang-x86_64-OptimizeForSize"},
  {"name": "CodeSize-skottie_tool_gpu-Debian10-Clang-x86_64-OptimizeForSize"},
  {"name": "CodeSize-skottie_tool_gpu-Debian10-Clang-arm-OptimizeForSize-Android"},
  {"name": "FM-Debian10-Clang-GCE-CPU-AVX2-x86_64-Debug-All"},
  {"name": "FM-Debian10-Clang-GCE-CPU-AVX2-x86_64-Debug-All-ASAN"},
  {"name": "FM-Debian10-Clang-GCE-CPU-AVX2-x86_64-Release-All-MSAN"},
  {"name": "FM-Debian10-Clang-GCE-CPU-AVX2-x86_64-Release-All-TSAN"},
  {"name": "FM-Mac-Clang-VMware7.1-CPU-AVX-x86_64-Debug-All"},
  {"name": "FM-Mac-Clang-VMware7.1-CPU-AVX-x86_64-Debug-All-ASAN"},
  {"name": "FM-Mac-Clang-VMware7.1-CPU-AVX-x86_64-Release-All-TSAN"},
  {"name": "FM-Win-Clang-GCE-CPU-AVX2-x86_64-Debug-All"},
  {"name": "FM-Win-Clang-GCE-CPU-AVX2-x86_64-Debug-All-ASAN"},
  {"name": "FM-Win-MSVC-GCE-CPU-AVX2-x86_64-Debug-All"},
  {"name": "Housekeeper-Nightly-RecreateSKPs_DryRun"},
  {
    "name": "Housekeeper-OnDemand-Presubmit",
    "cq_config": {}
  },
  {"name": "Housekeeper-PerCommit"},
  {"name": "Housekeeper-PerCommit-BuildTaskDrivers_darwin_amd64"},
  {"name": "Housekeeper-PerCommit-BuildTaskDrivers_linux_amd64"},
  {"name": "Housekeeper-PerCommit-BuildTaskDrivers_windows_amd64"},
  {"name": "Housekeeper-PerCommit-BundleRecipes"},
  {
    "name": "Housekeeper-PerCommit-CheckGeneratedFiles",
    "cq_config": {
      "location_regexes": [
        "src/gpu/effects/generated/.*",
        "src/sksl/.*",
        "src/gpu/gpu_workaround_list.txt"
      ]
    }
  },
  {"name": "Housekeeper-PerCommit-CreateDockerImage_Skia_Release"},
  {"name": "Housekeeper-PerCommit-CreateDockerImage_Skia_WASM_Release"},
  {
    "name": "Housekeeper-PerCommit-InfraTests_Linux",
    "cq_config": {}
  },
  {"name": "Housekeeper-PerCommit-IsolateMSKP"},
  {"name": "Housekeeper-PerCommit-IsolateSKP"},
  {"name": "Housekeeper-PerCommit-IsolateSVG"},
  {"name": "Housekeeper-PerCommit-IsolateSkImage"},
  {"name": "Housekeeper-PerCommit-PushAppsFromSkiaDockerImage"},
  {"name": "Housekeeper-PerCommit-PushBazelAppsFromWASMDockerImage"},
  {
    "name": "Housekeeper-PerCommit-RunGnToBp",
    "cq_config": {}
  },
  {"name": "Housekeeper-Weekly-RecreateSKPs"},
  {"name": "Perf-Android-Clang-AndroidOne-GPU-Mali400MP2-arm-Release-All-Android"},
  {"name": "Perf-Android-Clang-AndroidOne-GPU-Mali400MP2-arm-Release-All-Android_SkottieTracing"},
  {"name": "Perf-Android-Clang-AndroidOne-GPU-Mali400MP2-arm-OptimizeForSize-All-Android_SkottieTracing"},
  {"name": "Perf-Android-Clang-GalaxyS7_G930FD-GPU-MaliT880-arm64-Release-All-Android"},
  {"name": "Perf-Android-Clang-GalaxyS7_G930FD-GPU-MaliT880-arm64-Release-All-Android_Vulkan"},
  {"name": "Perf-Android-Clang-GalaxyS9-GPU-MaliG72-arm64-Release-All-Android"},
  {"name": "Perf-Android-Clang-GalaxyS9-GPU-MaliG72-arm64-Release-All-Android_Vulkan"},
  {"name": "Perf-Android-Clang-GalaxyS20-GPU-MaliG77-arm64-Release-All-Android"},
  {"name": "Perf-Android-Clang-GalaxyS20-GPU-MaliG77-arm64-Release-All-Android_Vulkan"},
  {"name": "Perf-Android-Clang-GalaxyS20-GPU-MaliG77-arm64-Release-All-Android_Skpbench"},
  {"name": "Perf-Android-Clang-GalaxyS20-GPU-MaliG77-arm64-Release-All-Android_Vulkan_Skpbench"},
  {"name": "Perf-Android-Clang-GalaxyS20-GPU-MaliG77-arm64-Release-All-Android_AllPathsVolatile_Skpbench"},
  {"name": "Perf-Android-Clang-GalaxyS20-GPU-MaliG77-arm64-Release-All-Android_Vulkan_AllPathsVolatile_Skpbench"},
  {"name": "Perf-Android-Clang-JioNext-CPU-SnapdragonQM215-arm-Release-All-Android"},
  {"name": "Perf-Android-Clang-Nexus7-GPU-Tegra3-arm-Release-All-Android"},
  {"name": "Perf-Android-Clang-P30-GPU-MaliG76-arm64-Release-All-Android"},
  {"name": "Perf-Android-Clang-P30-GPU-MaliG76-arm64-Release-All-Android_Vulkan"},
  {"name": "Perf-Android-Clang-Pixel2XL-GPU-Adreno540-arm64-Release-All-Android"},
  {"name": "Perf-Android-Clang-Pixel2XL-GPU-Adreno540-arm64-Release-All-Android_Vulkan"},
  {"name": "Perf-Android-Clang-Pixel3-GPU-Adreno630-arm64-Release-All-Android"},
  {"name": "Perf-Android-Clang-Pixel3-GPU-Adreno630-arm64-Release-All-Android_Vulkan"},
  {"name": "Perf-Android-Clang-Pixel3a-GPU-Adreno615-arm64-Release-All-Android"},
  {"name": "Perf-Android-Clang-Pixel3a-GPU-Adreno615-arm64-Release-All-Android_Vulkan"},
  {"name": "Perf-Android-Clang-Pixel4-CPU-Snapdragon855-arm64-Release-All-Android_Wuffs"},
  {"name": "Perf-Android-Clang-Pixel4-GPU-Adreno640-arm64-Release-All-Android"},
  {"name": "Perf-Android-Clang-Pixel4-GPU-Adreno640-arm64-Release-All-Android_Vulkan"},
  {"name": "Perf-Android-Clang-Pixel4XL-GPU-Adreno640-arm64-Release-All-Android"},
  {"name": "Perf-Android-Clang-Pixel4XL-GPU-Adreno640-arm64-Release-All-Android_Vulkan"},
  {"name": "Perf-Android-Clang-Pixel4XL-GPU-Adreno640-arm64-Release-All-Android_Skpbench"},
  {"name": "Perf-Android-Clang-Pixel4XL-GPU-Adreno640-arm64-Release-All-Android_Vulkan_Skpbench"},
  {"name": "Perf-Android-Clang-Pixel4XL-GPU-Adreno640-arm64-Release-All-Android_AllPathsVolatile_Skpbench"},
  {"name": "Perf-Android-Clang-Pixel4XL-GPU-Adreno640-arm64-Release-All-Android_Vulkan_AllPathsVolatile_Skpbench"},
  {"name": "Perf-Android-Clang-Pixel5-GPU-Adreno620-arm64-Release-All-Android"},
  {"name": "Perf-Android-Clang-Pixel5-GPU-Adreno620-arm64-Release-All-Android_Vulkan"},
  {"name": "Perf-Android12-Clang-Pixel5-GPU-Adreno620-arm64-Release-All-Android"},
  {"name": "Perf-Android12-Clang-Pixel5-GPU-Adreno620-arm64-Release-All-Android_Vulkan"},
  {"name": "Perf-Android-Clang-Pixel6-GPU-MaliG78-arm64-Release-All-Android_Vulkan"},
  {"name": "Perf-Android-Clang-Wembley-GPU-PowerVRGE8320-arm-Release-All-Android"},
  {"name": "Perf-ChromeOS-Clang-Kevin-GPU-MaliT860-arm-Release-All"},
  {"name": "Perf-ChromeOS-Clang-Sparky360-GPU-IntelUHDGraphics605-x86_64-Release-All"},
  {"name": "Perf-ChromeOS-Clang-Spin513-GPU-Adreno618-arm-Release-All"},
  {"name": "Perf-ChromeOS-Clang-Spin514-GPU-RadeonVega3-x86_64-Release-All"},
  {"name": "Perf-Debian10-Clang-GCE-CPU-AVX2-x86_64-OptimizeForSize-All"},
  {"name": "Perf-Debian10-Clang-GCE-CPU-AVX2-x86_64-OptimizeForSize-All-SkottieTracing"},
  {"name": "Perf-Debian10-Clang-GCE-CPU-AVX512-x86_64-OptimizeForSize-All"},
  {"name": "Perf-Debian10-Clang-GCE-CPU-AVX2-x86_64-Release-All"},
  {"name": "Perf-Debian10-Clang-GCE-CPU-AVX2-x86_64-Release-All-BonusConfigs"},
  {"name": "Perf-Debian10-Clang-GCE-CPU-AVX2-x86_64-Release-All-Fast"},
  {"name": "Perf-Debian10-Clang-GCE-CPU-AVX2-x86_64-Release-All-SK_FORCE_RASTER_PIPELINE_BLITTER"},
  {"name": "Perf-Debian10-Clang-GCE-CPU-AVX2-x86_64-Release-All-SkottieTracing"},
  {"name": "Perf-Debian10-Clang-GCE-CPU-AVX2-x86_64-Release-All-Wuffs"},
  {"name": "Perf-Debian10-Clang-GCE-CPU-AVX512-x86_64-Release-All"},
  {"name": "Perf-Debian10-Clang-GCE-GPU-SwiftShader-x86_64-Release-All-SwiftShader"},
  {"name": "Perf-Debian10-Clang-NUC5PPYH-GPU-IntelHD405-x86_64-Release-All"},
  {"name": "Perf-Debian10-Clang-NUC5PPYH-GPU-IntelHD405-x86_64-Release-All-Vulkan"},
  {"name": "Perf-Debian10-Clang-NUC7i5BNK-GPU-IntelIris640-x86_64-OptimizeForSize-All"},
  {"name": "Perf-Debian10-Clang-NUC7i5BNK-GPU-IntelIris640-x86_64-OptimizeForSize-All-SkottieTracing"},
  {"name": "Perf-Debian10-Clang-NUC7i5BNK-GPU-IntelIris640-x86_64-Release-All"},
  {"name": "Perf-Debian10-Clang-NUC7i5BNK-GPU-IntelIris640-x86_64-Release-All-ASAN_Vulkan"},
  {"name": "Perf-Debian10-Clang-NUC7i5BNK-GPU-IntelIris640-x86_64-Release-All-SkottieTracing"},
  {"name": "Perf-Debian10-Clang-NUC7i5BNK-GPU-IntelIris640-x86_64-Release-All-Vulkan"},
  {"name": "Perf-Debian10-Clang-NUCDE3815TYKHE-GPU-IntelBayTrail-x86_64-Release-All"},
  {"name": "Perf-Debian10-Clang-ShuttleA-GPU-IntelHD2000-x86_64-Release-All"},
  {"name": "Perf-Debian10-EMCC-GCE-CPU-AVX2-asmjs-Release-All-PathKit"},
  {"name": "Perf-Debian10-EMCC-GCE-CPU-AVX2-wasm-Release-All-PathKit"},
  {"name": "Perf-Debian10-EMCC-GCE-CPU-AVX2-wasm-Release-All-Puppeteer_SkottieFrames"},
  {"name": "Perf-Debian10-EMCC-GCE-CPU-AVX2-wasm-Release-All-Puppeteer_RenderSKP"},
  {"name": "Perf-Debian10-EMCC-GCE-CPU-AVX2-wasm-Release-All-Puppeteer_CanvasPerf"},
  {"name": "Perf-Debian10-none-GCE-CPU-AVX2-x86_64-Release-All-LottieWeb"},
  {"name": "Perf-Debian11-Clang-NUC9i7QN-GPU-RTX3060-x86_64-Release-All"},
  {"name": "Perf-Debian11-Clang-NUC9i7QN-GPU-RTX3060-x86_64-Release-All-ASAN"},
  {"name": "Perf-Debian11-Clang-NUC11TZi5-GPU-IntelIrisXe-x86_64-Release-All"},
  {"name": "Perf-Debian11-Clang-NUC11TZi5-GPU-IntelIrisXe-x86_64-Release-All-Vulkan"},
  {"name": "Perf-Debian11-Clang-RUBYR5-GPU-RadeonVega6-x86_64-Release-All-Vulkan"},
  {"name": "Perf-Mac10.13-Clang-MacBook10.1-GPU-IntelHD615-x86_64-Release-All"},
  {"name": "Perf-Mac10.13-Clang-MacBookPro11.5-CPU-AVX2-x86_64-Release-All"},
  {"name": "Perf-Mac10.13-Clang-MacBookPro11.5-GPU-RadeonHD8870M-x86_64-Release-All"},
  {"name": "Perf-Mac10.13-Clang-MacMini7.1-GPU-IntelIris5100-x86_64-Release-All"},
  {"name": "Perf-Mac10.15.1-Clang-MacBookAir7.2-GPU-IntelHD6000-x86_64-Release-All"},
  {"name": "Perf-Mac10.15.1-Clang-MacBookAir7.2-GPU-IntelHD6000-x86_64-Release-All-Metal"},
  {
    "name": "Perf-Mac10.15.7-Clang-MacBookPro11.5-GPU-RadeonHD8870M-x86_64-Release-All-Graphite_Metal",
    "cq_config": {
      "location_regexes": [
        "(tests|src/gpu)/graphite/.*"
      ]
    }
  },
  {"name": "Perf-Mac10.15.7-Clang-MacBookPro11.5-GPU-RadeonHD8870M-x86_64-Release-All-Metal"},
  {"name": "Perf-Mac11-Clang-MacMini9.1-GPU-AppleM1-arm64-Release-All"},
  {
    "name": "Perf-Mac11-Clang-MacMini9.1-GPU-AppleM1-arm64-Release-All-Graphite_Metal",
    "cq_config": {
      "location_regexes": [
        "(tests|src/gpu)/graphite/.*"
      ]
    }
  },
  {"name": "Perf-Mac11-Clang-MacMini9.1-GPU-AppleM1-arm64-Release-All-Skpbench"},
  {"name": "Perf-Mac11-Clang-MacMini9.1-GPU-AppleM1-arm64-Release-All-AllPathsVolatile_Skpbench"},
  {"name": "Perf-Mac11-Clang-MacMini9.1-GPU-AppleM1-arm64-Release-All-Metal_AllPathsVolatile_Skpbench"},
  {"name": "Perf-Ubuntu18-Clang-Golo-GPU-QuadroP400-x86_64-Release-All"},
  {"name": "Perf-Ubuntu18-Clang-Golo-GPU-QuadroP400-x86_64-Release-All-Valgrind_SK_CPU_LIMIT_SSE41"},
  {"name": "Perf-Ubuntu18-Clang-Golo-GPU-QuadroP400-x86_64-Release-All-Vulkan"},
  {"name": "Perf-Ubuntu18-Clang-Golo-GPU-QuadroP400-x86_64-Release-All-DMSAAStats"},
  {"name": "Perf-Ubuntu18-EMCC-Golo-GPU-QuadroP400-wasm-Release-All-SkottieWASM"},
  {"name": "Perf-Ubuntu18-EMCC-Golo-GPU-QuadroP400-wasm-Release-All-Puppeteer_SkottieFrames_WebGL1"},
  {"name": "Perf-Ubuntu18-EMCC-Golo-GPU-QuadroP400-wasm-Release-All-Puppeteer_SkottieFrames_WebGL2"},
  {"name": "Perf-Ubuntu18-EMCC-Golo-GPU-QuadroP400-wasm-Release-All-Puppeteer_RenderSKP_WebGL1"},
  {"name": "Perf-Ubuntu18-EMCC-Golo-GPU-QuadroP400-wasm-Release-All-Puppeteer_RenderSKP_WebGL2"},
  {"name": "Perf-Ubuntu18-EMCC-Golo-GPU-QuadroP400-wasm-Release-All-Puppeteer_CanvasPerf_WebGL1"},
  {"name": "Perf-Ubuntu18-EMCC-Golo-GPU-QuadroP400-wasm-Release-All-Puppeteer_CanvasPerf_WebGL2"},
  {"name": "Perf-Ubuntu18-none-Golo-GPU-QuadroP400-x86_64-Release-All-LottieWeb"},
  {"name": "Perf-Win10-Clang-AlphaR2-GPU-RadeonR9M470X-x86_64-Release-All"},
  {"name": "Perf-Win10-Clang-AlphaR2-GPU-RadeonR9M470X-x86_64-Release-All-AllPathsVolatile_Skpbench"},
  {"name": "Perf-Win10-Clang-AlphaR2-GPU-RadeonR9M470X-x86_64-Release-All-ANGLE"},
  {"name": "Perf-Win10-Clang-AlphaR2-GPU-RadeonR9M470X-x86_64-Release-All-Vulkan"},
  {"name": "Perf-Win10-Clang-AlphaR2-GPU-RadeonR9M470X-x86_64-Release-All-Vulkan_AllPathsVolatile_Skpbench"},
  {"name": "Perf-Win10-Clang-Golo-GPU-QuadroP400-x86_64-Release-All"},
  {"name": "Perf-Win10-Clang-Golo-GPU-QuadroP400-x86_64-Release-All-AllPathsVolatile_Skpbench"},
  {"name": "Perf-Win10-Clang-Golo-GPU-QuadroP400-x86_64-Release-All-ANGLE"},
  {"name": "Perf-Win10-Clang-Golo-GPU-QuadroP400-x86_64-Release-All-Vulkan"},
  {"name": "Perf-Win10-Clang-Golo-GPU-QuadroP400-x86_64-Release-All-Vulkan_AllPathsVolatile_Skpbench"},
  {"name": "Perf-Win10-Clang-Golo-GPU-QuadroP400-x86_64-Release-All-Vulkan_Skpbench"},
  {"name": "Perf-Win10-Clang-Golo-GPU-QuadroP400-x86_64-Release-All-Vulkan_Skpbench_DDLTotal_9x9"},
  {"name": "Perf-Win10-Clang-NUC5i7RYH-GPU-IntelIris6100-x86_64-Release-All"},
  {"name": "Perf-Win10-Clang-NUC5i7RYH-GPU-IntelIris6100-x86_64-Release-All-ANGLE"},
  {"name": "Perf-Win10-Clang-NUC6i5SYK-GPU-IntelIris540-x86_64-Release-All"},
  {"name": "Perf-Win10-Clang-NUC6i5SYK-GPU-IntelIris540-x86_64-Release-All-ANGLE"},
  {"name": "Perf-Win10-Clang-NUC6i5SYK-GPU-IntelIris540-x86_64-Release-All-Vulkan"},
  {"name": "Perf-Win10-Clang-NUC8i5BEK-GPU-IntelIris655-x86_64-Release-All"},
  {"name": "Perf-Win10-Clang-NUC8i5BEK-GPU-IntelIris655-x86_64-Release-All-ANGLE"},
  {"name": "Perf-Win10-Clang-NUC8i5BEK-GPU-IntelIris655-x86_64-Release-All-Vulkan"},
  {"name": "Perf-Win10-Clang-NUC9i7QN-GPU-RTX3060-x86_64-Release-All"},
  {"name": "Perf-Win10-Clang-NUC9i7QN-GPU-RTX3060-x86_64-Release-All-Vulkan"},
  {"name": "Perf-Win10-Clang-NUC11TZi5-GPU-IntelIrisXe-x86_64-Release-All"},
  {"name": "Perf-Win10-Clang-NUC11TZi5-GPU-IntelIrisXe-x86_64-Release-All-ANGLE"},
  {"name": "Perf-Win10-Clang-NUC11TZi5-GPU-IntelIrisXe-x86_64-Release-All-Vulkan"},
  {"name": "Perf-Win10-Clang-NUCD34010WYKH-GPU-IntelHD4400-x86_64-Release-All"},
  {"name": "Perf-Win10-Clang-NUCD34010WYKH-GPU-IntelHD4400-x86_64-Release-All-ANGLE"},
  {"name": "Perf-Win10-Clang-RUBYR5-GPU-RadeonVega6-x86_64-Release-All-Vulkan"},
  {"name": "Perf-Win10-Clang-ShuttleA-GPU-GTX660-x86_64-Release-All"},
  {"name": "Perf-Win10-Clang-ShuttleA-GPU-GTX660-x86_64-Release-All-ANGLE"},
  {"name": "Perf-Win10-Clang-ShuttleA-GPU-GTX660-x86_64-Release-All-Vulkan"},
  {"name": "Perf-Win10-Clang-ShuttleA-GPU-RadeonHD7770-x86_64-Release-All"},
  {"name": "Perf-Win10-Clang-ShuttleA-GPU-RadeonHD7770-x86_64-Release-All-ANGLE"},
  {"name": "Perf-Win10-Clang-ShuttleA-GPU-RadeonHD7770-x86_64-Release-All-Vulkan"},
  {"name": "Perf-Win10-Clang-ShuttleC-GPU-GTX960-x86_64-Release-All"},
  {"name": "Perf-Win10-Clang-ShuttleC-GPU-GTX960-x86_64-Release-All-ANGLE"},
  {"name": "Perf-Win10-Clang-ShuttleC-GPU-GTX960-x86_64-Release-All-Vulkan"},
  {"name": "Perf-Win10-MSVC-Golo-GPU-QuadroP400-x86_64-Release-All"},
  {"name": "Perf-Win10-MSVC-Golo-GPU-QuadroP400-x86_64-Release-All-Vulkan"},
  {"name": "Perf-Win2019-Clang-GCE-CPU-AVX2-x86_64-Release-All"},
  {"name": "Perf-iOS-Clang-iPadPro-GPU-PowerVRGT7800-arm64-Release-All"},
  {"name": "Perf-iOS-Clang-iPadPro-GPU-PowerVRGT7800-arm64-Release-All-Metal"},
  {"name": "Perf-iOS-Clang-iPhone7-GPU-PowerVRGT7600-arm64-Release-All"},
  {"name": "Perf-iOS-Clang-iPhone7-GPU-PowerVRGT7600-arm64-Release-All-Metal"},
  {"name": "Perf-iOS-Clang-iPhone8-GPU-AppleA11-arm64-Release-All"},
  {"name": "Perf-iOS-Clang-iPhone8-GPU-AppleA11-arm64-Release-All-Metal"},
  {"name": "Perf-iOS-Xcode11.4.1-iPhone11-GPU-AppleA13-arm64-Release-All"},
  {"name": "Perf-iOS-Xcode11.4.1-iPhone11-GPU-AppleA13-arm64-Release-All-Metal"},
  {"name": "Test-Android-Clang-AndroidOne-GPU-Mali400MP2-arm-Debug-All-Android"},
  {"name": "Test-Android-Clang-AndroidOne-GPU-Mali400MP2-arm-Release-All-Android"},
  {"name": "Test-Android-Clang-GalaxyS7_G930FD-GPU-MaliT880-arm64-Debug-All-Android"},
  {"name": "Test-Android-Clang-GalaxyS7_G930FD-GPU-MaliT880-arm64-Debug-All-Android_Vulkan"},
  {"name": "Test-Android-Clang-GalaxyS7_G930FD-GPU-MaliT880-arm64-Release-All-Android"},
  {"name": "Test-Android-Clang-GalaxyS7_G930FD-GPU-MaliT880-arm64-Release-All-Android_Vulkan"},
  {"name": "Test-Android-Clang-GalaxyS9-GPU-MaliG72-arm64-Debug-All-Android"},
  {"name": "Test-Android-Clang-GalaxyS9-GPU-MaliG72-arm64-Debug-All-Android_Vulkan"},
  {"name": "Test-Android-Clang-GalaxyS9-GPU-MaliG72-arm64-Release-All-Android"},
  {"name": "Test-Android-Clang-GalaxyS9-GPU-MaliG72-arm64-Release-All-Android_Vulkan"},
  {"name": "Test-Android-Clang-GalaxyS20-GPU-MaliG77-arm64-Debug-All-Android"},
  {"name": "Test-Android-Clang-GalaxyS20-GPU-MaliG77-arm64-Debug-All-Android_Vulkan"},
  {"name": "Test-Android-Clang-GalaxyS20-GPU-MaliG77-arm64-Release-All-Android"},
  {
    "name": "Test-Android-Clang-GalaxyS20-GPU-MaliG77-arm64-Release-All-Android_Vulkan",
    "cq_config": {}
  },
  {"name": "Test-Android-Clang-GalaxyS20-GPU-MaliG77-arm64-Release-All-Android_NativeFonts"},
  {"name": "Test-Android-Clang-JioNext-GPU-Adreno308-arm-Debug-All-Android"},
  {"name": "Test-Android-Clang-JioNext-GPU-Adreno308-arm-Release-All-Android"},
  {"name": "Test-Android-Clang-Nexus7-GPU-Tegra3-arm-Debug-All-Android"},
  {"name": "Test-Android-Clang-Nexus7-GPU-Tegra3-arm-Release-All-Android"},
  {"name": "Test-Android-Clang-P30-GPU-MaliG76-arm64-Debug-All-Android"},
  {"name": "Test-Android-Clang-P30-GPU-MaliG76-arm64-Debug-All-Android_DDL1_Vulkan"},
  {"name": "Test-Android-Clang-P30-GPU-MaliG76-arm64-Debug-All-Android_DDL3_Vulkan"},
  {"name": "Test-Android-Clang-P30-GPU-MaliG76-arm64-Debug-All-Android_OOPRDDL_Vulkan"},
  {"name": "Test-Android-Clang-P30-GPU-MaliG76-arm64-Debug-All-Android_Vulkan"},
  {"name": "Test-Android-Clang-P30-GPU-MaliG76-arm64-Release-All-Android"},
  {"name": "Test-Android-Clang-P30-GPU-MaliG76-arm64-Release-All-Android_Vulkan"},
  {"name": "Test-Android-Clang-Pixel2XL-GPU-Adreno540-arm64-Debug-All-Android"},
  {"name": "Test-Android-Clang-Pixel2XL-GPU-Adreno540-arm64-Debug-All-Android_Vulkan"},
  {"name": "Test-Android-Clang-Pixel2XL-GPU-Adreno540-arm64-Release-All-Android"},
  {"name": "Test-Android-Clang-Pixel2XL-GPU-Adreno540-arm64-Release-All-Android_Vulkan"},
  {"name": "Test-Android-Clang-Pixel3-GPU-Adreno630-arm64-Debug-All-Android"},
  {"name": "Test-Android-Clang-Pixel3-GPU-Adreno630-arm64-Debug-All-Android_DDL1_Vulkan"},
  {"name": "Test-Android-Clang-Pixel3-GPU-Adreno630-arm64-Debug-All-Android_DDL3_Vulkan"},
  {"name": "Test-Android-Clang-Pixel3-GPU-Adreno630-arm64-Debug-All-Android_OOPRDDL_Vulkan"},
  {"name": "Test-Android-Clang-Pixel3-GPU-Adreno630-arm64-Debug-All-Android_Vulkan"},
  {"name": "Test-Android-Clang-Pixel3-GPU-Adreno630-arm64-Release-All-Android"},
  {"name": "Test-Android-Clang-Pixel3-GPU-Adreno630-arm64-Release-All-Android_Vulkan"},
  {"name": "Test-Android-Clang-Pixel3a-GPU-Adreno615-arm64-Debug-All-Android"},
  {"name": "Test-Android-Clang-Pixel3a-GPU-Adreno615-arm64-Debug-All-Android_Vulkan"},
  {"name": "Test-Android-Clang-Pixel3a-GPU-Adreno615-arm64-Release-All-Android"},
  {"name": "Test-Android-Clang-Pixel3a-GPU-Adreno615-arm64-Release-All-Android_Vulkan"},
  {"name": "Test-Android-Clang-Pixel4-GPU-Adreno640-arm64-Debug-All-Android_API30"},
  {"name": "Test-Android-Clang-Pixel4-GPU-Adreno640-arm64-Debug-All-Android_Vulkan"},
  {"name": "Test-Android-Clang-Pixel4-GPU-Adreno640-arm64-Release-All-Android_API30"},
  {"name": "Test-Android-Clang-Pixel4-GPU-Adreno640-arm64-Release-All-Android_Vulkan"},
  {"name": "Test-Android-Clang-Pixel4XL-GPU-Adreno640-arm64-Debug-All-Android"},
  {"name": "Test-Android-Clang-Pixel4XL-GPU-Adreno640-arm64-Debug-All-Android_Vulkan"},
  {"name": "Test-Android-Clang-Pixel4XL-GPU-Adreno640-arm64-Release-All-Android"},
  {"name": "Test-Android-Clang-Pixel4XL-GPU-Adreno640-arm64-Release-All-Android_Vulkan"},
  {"name": "Test-Android-Clang-Pixel4a-CPU-Snapdragon730G-arm64-Debug-All-Android_HWASAN"},
  {"name": "Test-Android-Clang-Pixel4a-GPU-Adreno618-arm64-Debug-All-Android_HWASAN"},
  {"name": "Test-Android-Clang-Pixel5-GPU-Adreno620-arm64-Release-All-Android"},
  {"name": "Test-Android-Clang-Pixel5-GPU-Adreno620-arm64-Debug-All-Android"},
  {"name": "Test-Android-Clang-Pixel5-GPU-Adreno620-arm64-Release-All-Android_Vulkan"},
  {"name": "Test-Android12-Clang-Pixel5-GPU-Adreno620-arm64-Release-All-Android"},
  {"name": "Test-Android12-Clang-Pixel5-GPU-Adreno620-arm64-Debug-All-Android"},
  {"name": "Test-Android12-Clang-Pixel5-GPU-Adreno620-arm64-Debug-All-Android_FrameworkWorkarounds"},
  {"name": "Test-Android12-Clang-Pixel5-GPU-Adreno620-arm64-Release-All-Android_Vulkan"},
  {"name": "Test-Android-Clang-Pixel6-GPU-MaliG78-arm64-Release-All-Android"},
  {"name": "Test-Android-Clang-Pixel6-GPU-MaliG78-arm64-Debug-All-Android"},
  {"name": "Test-Android-Clang-Pixel6-GPU-MaliG78-arm64-Release-All-Android_Vulkan"},
  {"name": "Test-Android-Clang-Wembley-GPU-PowerVRGE8320-arm-Debug-All-Android"},
  {"name": "Test-Android-Clang-Wembley-GPU-PowerVRGE8320-arm-Release-All-Android"},
  {"name": "Test-ChromeOS-Clang-Kevin-GPU-MaliT860-arm-Debug-All"},
  {"name": "Test-ChromeOS-Clang-Kevin-GPU-MaliT860-arm-Release-All"},
  {"name": "Test-ChromeOS-Clang-Sparky360-GPU-IntelUHDGraphics605-x86_64-Debug-All"},
  {"name": "Test-ChromeOS-Clang-Sparky360-GPU-IntelUHDGraphics605-x86_64-Release-All"},
  {"name": "Test-ChromeOS-Clang-Spin513-GPU-Adreno618-arm-Release-All"},
  {"name": "Test-ChromeOS-Clang-Spin514-GPU-RadeonVega3-x86_64-Debug-All"},
  {"name": "Test-ChromeOS-Clang-Spin514-GPU-RadeonVega3-x86_64-Release-All"},
  {"name": "Test-Debian10-Clang-GCE-CPU-AVX2-x86-Debug-All"},
  {
    "name": "Test-Debian10-Clang-GCE-CPU-AVX2-x86_64-Debug-All",
    "cq_config": {}
  },
  {"name": "Test-Debian10-Clang-GCE-CPU-AVX2-x86_64-Debug-All-OldestSupportedSkpVersion"},
  {"name": "Test-Debian10-Clang-GCE-CPU-AVX2-x86_64-Debug-All-ASAN"},
  {"name": "Test-Debian10-Clang-GCE-CPU-AVX2-x86_64-Debug-All-AVIF"},
  {
    "name": "Test-Debian10-Clang-GCE-CPU-AVX2-x86_64-Debug-All-BonusConfigs",
    "cq_config": {}
  },
  {"name": "Test-Debian10-Clang-GCE-CPU-AVX2-x86_64-Debug-All-BonusConfigs_ASAN"},
  {"name": "Test-Debian10-Clang-GCE-CPU-AVX2-x86_64-Debug-All-NativeFonts"},
  {"name": "Test-Debian10-Clang-GCE-CPU-AVX2-x86_64-Debug-All-SK_USE_DISCARDABLE_SCALEDIMAGECACHE"},
  {"name": "Test-Debian10-Clang-GCE-CPU-AVX2-x86_64-Debug-All-SafeStack"},
  {"name": "Test-Debian10-Clang-GCE-CPU-AVX2-x86_64-Debug-All-SkVM"},
  {"name": "Test-Debian10-Clang-GCE-CPU-AVX2-x86_64-Debug-All-Wuffs"},
  {"name": "Test-Debian10-Clang-GCE-CPU-AVX2-x86_64-Release-All"},
  {"name": "Test-Debian10-Clang-GCE-CPU-AVX2-x86_64-Release-All-AVIF"},
  {"name": "Test-Debian10-Clang-GCE-CPU-AVX2-x86_64-Release-All-BonusConfigs"},
  {"name": "Test-Debian10-Clang-GCE-CPU-AVX2-x86_64-Release-All-Fast"},
  {"name": "Test-Debian10-Clang-GCE-CPU-AVX2-x86_64-Release-All-SKNX_NO_SIMD"},
  {"name": "Test-Debian10-Clang-GCE-CPU-AVX2-x86_64-Release-All-SK_CPU_LIMIT_SSE2"},
  {"name": "Test-Debian10-Clang-GCE-CPU-AVX2-x86_64-Release-All-SK_CPU_LIMIT_SSE41"},
  {"name": "Test-Debian10-Clang-GCE-CPU-AVX2-x86_64-Release-All-SK_FORCE_RASTER_PIPELINE_BLITTER"},
  {"name": "Test-Debian10-Clang-GCE-CPU-AVX2-x86_64-Release-All-SkVM"},
  {"name": "Test-Debian10-Clang-GCE-CPU-AVX512-x86_64-Debug-All"},
  {"name": "Test-Debian10-Clang-GCE-CPU-AVX512-x86_64-Release-All"},
  {"name": "Test-Debian10-Clang-GCE-CPU-Rome-x86_64-Debug-All"},
  {"name": "Test-Debian10-Clang-GCE-CPU-Rome-x86_64-Release-All"},
  {"name": "Test-Debian10-Clang-GCE-GPU-SwiftShader-x86_64-Debug-All-SwiftShader"},
  {"name": "Test-Debian10-Clang-GCE-GPU-SwiftShader-x86_64-Release-All-SwiftShader"},
  {"name": "Test-Debian10-Clang-NUC5PPYH-GPU-IntelHD405-x86_64-Debug-All"},
  {"name": "Test-Debian10-Clang-NUC5PPYH-GPU-IntelHD405-x86_64-Debug-All-Vulkan"},
  {"name": "Test-Debian10-Clang-NUC5PPYH-GPU-IntelHD405-x86_64-Release-All"},
  {"name": "Test-Debian10-Clang-NUC5PPYH-GPU-IntelHD405-x86_64-Release-All-Vulkan"},
  {
    "name": "Test-Debian10-Clang-NUC7i5BNK-GPU-IntelIris640-x86_64-Debug-All",
    "cq_config": {}
  },
  {"name": "Test-Debian10-Clang-NUC7i5BNK-GPU-IntelIris640-x86_64-Debug-All-ASAN_Vulkan"},
  {"name": "Test-Debian10-Clang-NUC7i5BNK-GPU-IntelIris640-x86_64-Debug-All-DDL1"},
  {"name": "Test-Debian10-Clang-NUC7i5BNK-GPU-IntelIris640-x86_64-Debug-All-DDL1_Vulkan"},
  {"name": "Test-Debian10-Clang-NUC7i5BNK-GPU-IntelIris640-x86_64-Debug-All-DDL3_ASAN"},
  {"name": "Test-Debian10-Clang-NUC7i5BNK-GPU-IntelIris640-x86_64-Debug-All-DDL3_ASAN_Vulkan"},
  {"name": "Test-Debian10-Clang-NUC7i5BNK-GPU-IntelIris640-x86_64-Debug-All-OOPRDDL_ASAN"},
  {"name": "Test-Debian10-Clang-NUC7i5BNK-GPU-IntelIris640-x86_64-Debug-All-OOPRDDL_ASAN_Vulkan"},
  {"name": "Test-Debian10-Clang-NUC7i5BNK-GPU-IntelIris640-x86_64-Debug-All-FailFlushTimeCallbacks_ASAN"},
  {"name": "Test-Debian10-Clang-NUC7i5BNK-GPU-IntelIris640-x86_64-OptimizeForSize-All"},
  {"name": "Test-Debian10-Clang-NUC7i5BNK-GPU-IntelIris640-x86_64-Release-All"},
  {"name": "Test-Debian10-Clang-NUC7i5BNK-GPU-IntelIris640-x86_64-Release-All-DDL3_TSAN"},
  {"name": "Test-Debian10-Clang-NUC7i5BNK-GPU-IntelIris640-x86_64-Release-All-DDL3_TSAN_Vulkan"},
  {"name": "Test-Debian10-Clang-NUC7i5BNK-GPU-IntelIris640-x86_64-Release-All-OOPRDDL_TSAN"},
  {"name": "Test-Debian10-Clang-NUC7i5BNK-GPU-IntelIris640-x86_64-Release-All-OOPRDDL_TSAN_Vulkan"},
  {"name": "Test-Debian10-Clang-NUC7i5BNK-GPU-IntelIris640-x86_64-Release-All-TSAN"},
  {"name": "Test-Debian10-Clang-NUC7i5BNK-GPU-IntelIris640-x86_64-Release-All-TSAN_Vulkan"},
  {"name": "Test-Debian10-Clang-NUC7i5BNK-GPU-IntelIris640-x86_64-Release-All-Vulkan"},
  {"name": "Test-Debian10-Clang-NUCDE3815TYKHE-GPU-IntelBayTrail-x86_64-Debug-All"},
  {"name": "Test-Debian10-Clang-NUCDE3815TYKHE-GPU-IntelBayTrail-x86_64-Release-All"},
  {"name": "Test-Debian10-Clang-ShuttleA-GPU-IntelHD2000-x86_64-Debug-All"},
  {"name": "Test-Debian10-Clang-ShuttleA-GPU-IntelHD2000-x86_64-Release-All"},
  {
    "name": "Test-Debian10-EMCC-GCE-CPU-AVX2-asmjs-Release-All-PathKit",
    "cq_config": {}
  },
  {
    "name": "Test-Debian10-EMCC-GCE-CPU-AVX2-wasm-Release-All-CanvasKit",
    "cq_config": {
      "location_regexes": [
        "modules/canvaskit/.*"
      ]
    }
  },
  {
    "name": "Test-Debian10-EMCC-GCE-CPU-AVX2-wasm-Release-All-PathKit",
    "cq_config": {}
  },
  {
    "name": "Test-Debian10-EMCC-GCE-GPU-AVX2-wasm-Release-All-CanvasKit",
    "cq_config": {
      "location_regexes": [
        "modules/canvaskit/.*"
      ]
    }
  },
  {"name": "Test-Debian11-Clang-NUC9i7QN-GPU-RTX3060-x86_64-Debug-All"},
  {
    "name": "Test-Debian11-Clang-NUC9i7QN-GPU-RTX3060-x86_64-Debug-All-ASAN",
    "cq_config": {}
  },
  {"name": "Test-Debian11-Clang-NUC9i7QN-GPU-RTX3060-x86_64-Debug-All-DDL3_ASAN"},
  {"name": "Test-Debian11-Clang-NUC9i7QN-GPU-RTX3060-x86_64-Debug-All-OOPRDDL_ASAN"},
  {"name": "Test-Debian11-Clang-NUC9i7QN-GPU-RTX3060-x86_64-Release-All"},
  {"name": "Test-Debian11-Clang-NUC11TZi5-GPU-IntelIrisXe-x86_64-Debug-All"},
  {"name": "Test-Debian11-Clang-NUC11TZi5-GPU-IntelIrisXe-x86_64-Debug-All-Vulkan"},
  {"name": "Test-Debian11-Clang-RUBYR5-GPU-RadeonVega6-x86_64-Release-All-Vulkan"},
  {"name": "Test-Debian11-Clang-RUBYR5-GPU-RadeonVega6-x86_64-Debug-All-Vulkan"},
  {"name": "Test-Mac10.13-Clang-MacBook10.1-GPU-IntelHD615-x86_64-Debug-All"},
  {"name": "Test-Mac10.13-Clang-MacBook10.1-GPU-IntelHD615-x86_64-Release-All"},
  {"name": "Test-Mac10.13-Clang-MacBook10.1-GPU-IntelHD615-x86_64-Release-All-NativeFonts"},
  {"name": "Test-Mac10.13-Clang-MacBookPro11.5-CPU-AVX2-x86_64-Debug-All-NativeFonts"},
  {"name": "Test-Mac10.13-Clang-MacBookPro11.5-CPU-AVX2-x86_64-Debug-All-PDF"},
  {"name": "Test-Mac10.13-Clang-MacBookPro11.5-CPU-AVX2-x86_64-Release-All"},
  {"name": "Test-Mac10.13-Clang-MacBookPro11.5-GPU-RadeonHD8870M-x86_64-Debug-All-ASAN"},
  {"name": "Test-Mac10.13-Clang-MacBookPro11.5-GPU-RadeonHD8870M-x86_64-Release-All"},
  {"name": "Test-Mac10.13-Clang-MacBookPro11.5-GPU-RadeonHD8870M-x86_64-Release-All-TSAN"},
  {"name": "Test-Mac10.13-Clang-MacMini7.1-CPU-AVX2-x86_64-Debug-All-NativeFonts"},
  {"name": "Test-Mac10.13-Clang-MacMini7.1-GPU-IntelIris5100-x86_64-Debug-All"},
  {"name": "Test-Mac10.13-Clang-MacMini7.1-GPU-IntelIris5100-x86_64-Release-All"},
  {"name": "Test-Mac10.13-Clang-VMware7.1-CPU-AVX-x86_64-Debug-All-NativeFonts"},
  {"name": "Test-Mac10.14-Clang-MacMini7.1-CPU-AVX2-x86_64-Debug-All-NativeFonts"},
  {"name": "Test-Mac10.14-Clang-VMware7.1-CPU-AVX-x86_64-Debug-All-NativeFonts"},
  {"name": "Test-Mac10.15.1-Clang-MacBookAir7.2-GPU-IntelHD6000-x86_64-Debug-All"},
  {"name": "Test-Mac10.15.1-Clang-MacBookAir7.2-GPU-IntelHD6000-x86_64-Debug-All-ASAN_Metal"},
  {"name": "Test-Mac10.15.1-Clang-MacBookAir7.2-GPU-IntelHD6000-x86_64-Debug-All-DDL1_Metal"},
  {"name": "Test-Mac10.15.1-Clang-MacBookAir7.2-GPU-IntelHD6000-x86_64-Debug-All-DDL3_Metal"},
  {
    "name": "Test-Mac10.15.1-Clang-MacBookAir7.2-GPU-IntelHD6000-x86_64-Debug-All-Metal",
    "cq_config": {}
  },
  {"name": "Test-Mac10.15.1-Clang-MacBookAir7.2-GPU-IntelHD6000-x86_64-Debug-All-NativeFonts"},
  {"name": "Test-Mac10.15.1-Clang-MacBookAir7.2-GPU-IntelHD6000-x86_64-Debug-All-OOPRDDL_Metal"},
  {"name": "Test-Mac10.15.1-Clang-MacBookAir7.2-GPU-IntelHD6000-x86_64-Release-All"},
  {"name": "Test-Mac10.15.1-Clang-MacBookAir7.2-GPU-IntelHD6000-x86_64-Release-All-DDL1_Metal"},
  {"name": "Test-Mac10.15.1-Clang-MacBookAir7.2-GPU-IntelHD6000-x86_64-Release-All-DDL3_Metal"},
  {"name": "Test-Mac10.15.1-Clang-MacBookAir7.2-GPU-IntelHD6000-x86_64-Release-All-Metal"},
  {"name": "Test-Mac10.15.1-Clang-MacBookAir7.2-GPU-IntelHD6000-x86_64-Release-All-OOPRDDL_Metal"},
  {"name": "Test-Mac10.15.1-Clang-MacBookAir7.2-GPU-IntelHD6000-x86_64-Release-All-TSAN_Metal"},
  {"name": "Test-Mac10.15.7-Clang-VMware7.1-CPU-AVX-x86_64-Debug-All-NativeFonts"},
  {
    "name": "Test-Mac10.15.7-Clang-MacBookPro11.5-GPU-RadeonHD8870M-x86_64-Debug-All-Graphite_Metal",
    "cq_config": {
      "location_regexes": [
        "(tests|src/gpu)/graphite/.*"
      ]
    }
  },
  {"name": "Test-Mac10.15.7-Clang-MacBookPro11.5-GPU-RadeonHD8870M-x86_64-Debug-All-Metal"},
  {"name": "Test-Mac10.15.7-Clang-MacBookPro11.5-GPU-RadeonHD8870M-x86_64-Release-All-Metal"},
  {"name": "Test-Mac10.15.7-Clang-MacMini7.1-CPU-AVX2-x86_64-Debug-All-NativeFonts"},
  {"name": "Test-Mac10.15.7-Clang-MacMini7.1-GPU-IntelIris5100-x86_64-Debug-All-NativeFonts_i5"},
  {"name": "Test-Mac11-Clang-MacMini9.1-CPU-AppleM1-arm64-Debug-All"},
  {"name": "Test-Mac11-Clang-MacMini9.1-CPU-AppleM1-arm64-Debug-All-NativeFonts"},
  {"name": "Test-Mac11-Clang-MacMini9.1-GPU-AppleM1-arm64-Debug-All"},
  {
    "name": "Test-Mac11-Clang-MacMini9.1-GPU-AppleM1-arm64-Debug-All-ASAN_Graphite_Metal",
    "cq_config": {
      "location_regexes": [
        "(tests|src/gpu)/graphite/.*"
      ]
    }
  },
  {"name": "Test-Mac11-Clang-MacMini9.1-GPU-AppleM1-arm64-Debug-All-Metal"},
  {
    "name": "Test-Mac11-Clang-MacMini9.1-GPU-AppleM1-arm64-Release-All-Graphite_Metal",
    "cq_config": {
      "location_regexes": [
        "(tests|src/gpu)/graphite/.*"
      ]
    }
  },
  {"name": "Test-Mac11-Clang-MacMini9.1-GPU-AppleM1-arm64-Release-All-Metal"},
  {"name": "Test-Mac12-Clang-MacBookPro16.2-GPU-IntelIrisPlus-x86_64-Debug-All"},
  {"name": "Test-Mac12-Clang-MacBookPro16.2-GPU-IntelIrisPlus-x86_64-Debug-All-ANGLE"},
  {
    "name": "Test-Mac12-Clang-MacBookPro16.2-GPU-IntelIrisPlus-x86_64-Debug-All-Graphite_Metal",
    "cq_config": {
      "location_regexes": [
        "(tests|src/gpu)/graphite/.*"
      ]
    }
  },
  {"name": "Test-Mac12-Clang-MacBookPro16.2-GPU-IntelIrisPlus-x86_64-Debug-All-Metal"},
  {"name": "Test-Mac12-Clang-MacBookPro16.2-GPU-IntelIrisPlus-x86_64-Release-All"},
  {"name": "Test-Mac12-Clang-MacBookPro16.2-GPU-IntelIrisPlus-x86_64-Release-All-Metal"},
  {"name": "Test-Mac12-Clang-MacMini9.1-CPU-AppleM1-arm64-Debug-All-NativeFonts_ASAN"},
  {"name": "Test-Mac12-Clang-MacMini9.1-GPU-AppleM1-arm64-Debug-All-ANGLE"},
  {"name": "Test-Mac12-Clang-MacMini9.1-GPU-AppleM1-arm64-Debug-All-NativeFonts"},
  {"name": "Test-Mac12-Clang-MacMini9.1-GPU-AppleM1-arm64-Debug-All-Metal"},
  {"name": "Test-Mac12-Clang-MacMini9.1-GPU-AppleM1-arm64-Debug-All-Slug"},
  {"name": "Test-Mac12-Clang-MacMini9.1-GPU-AppleM1-arm64-Release-All-ANGLE"},
  {"name": "Test-Mac12-Clang-MacMini9.1-GPU-AppleM1-arm64-Release-All-Metal"},
  {"name": "Test-Mac13-Clang-MacMini9.1-GPU-AppleM1-arm64-Debug-All-Metal"},
  {"name": "Test-Mac13-Clang-MacMini9.1-CPU-AppleM1-arm64-Debug-All-NativeFonts"},
  {"name": "Test-Mac13-Clang-MacMini9.1-GPU-AppleM1-arm64-Debug-All-NativeFonts"},
  {"name": "Test-Ubuntu18-Clang-Golo-GPU-QuadroP400-x86_64-Debug-All-DDL1"},
  {"name": "Test-Ubuntu18-Clang-Golo-GPU-QuadroP400-x86_64-Debug-All-DDL1_Vulkan"},
  {
    "name": "Test-Ubuntu18-Clang-Golo-GPU-QuadroP400-x86_64-Debug-All-DDL3_Vulkan",
    "cq_config": {}
  },
  {"name": "Test-Ubuntu18-Clang-Golo-GPU-QuadroP400-x86_64-Debug-All-Dawn"},
  {"name": "Test-Ubuntu18-Clang-Golo-GPU-QuadroP400-x86_64-Debug-All-OOPRDDL_Vulkan"},
  {"name": "Test-Ubuntu18-Clang-Golo-GPU-QuadroP400-x86_64-Debug-All-PreAbandonGpuContext"},
  {
    "name": "Test-Ubuntu18-Clang-Golo-GPU-QuadroP400-x86_64-Debug-All-Vulkan",
    "cq_config": {}
  },
  {
    "name": "Test-Ubuntu18-Clang-Golo-GPU-QuadroP400-x86_64-Release-All",
    "cq_config": {}
  },
  {"name": "Test-Ubuntu18-Clang-Golo-GPU-QuadroP400-x86_64-Release-All-DDL3_TSAN"},
  {"name": "Test-Ubuntu18-Clang-Golo-GPU-QuadroP400-x86_64-Release-All-OOPRDDL_TSAN"},
  {"name": "Test-Ubuntu18-Clang-Golo-GPU-QuadroP400-x86_64-Release-All-PreAbandonGpuContext"},
  {"name": "Test-Ubuntu18-Clang-Golo-GPU-QuadroP400-x86_64-Release-All-Valgrind_AbandonGpuContext_SK_CPU_LIMIT_SSE41"},
  {"name": "Test-Ubuntu18-Clang-Golo-GPU-QuadroP400-x86_64-Release-All-Valgrind_PreAbandonGpuContext_SK_CPU_LIMIT_SSE41"},
  {"name": "Test-Ubuntu18-Clang-Golo-GPU-QuadroP400-x86_64-Release-All-Valgrind_SK_CPU_LIMIT_SSE41"},
  {"name": "Test-Ubuntu18-Clang-Golo-GPU-QuadroP400-x86_64-Release-All-Vulkan"},
  {"name": "Test-Ubuntu18-EMCC-Golo-GPU-QuadroP400-wasm-Release-All-WasmGMTests_WebGL2"},
  {"name": "Test-Win10-Clang-AlphaR2-GPU-RadeonR9M470X-x86_64-Debug-All"},
  {"name": "Test-Win10-Clang-AlphaR2-GPU-RadeonR9M470X-x86_64-Debug-All-ANGLE"},
  {"name": "Test-Win10-Clang-AlphaR2-GPU-RadeonR9M470X-x86_64-Debug-All-Vulkan"},
  {"name": "Test-Win10-Clang-AlphaR2-GPU-RadeonR9M470X-x86_64-Release-All"},
  {"name": "Test-Win10-Clang-AlphaR2-GPU-RadeonR9M470X-x86_64-Release-All-ANGLE"},
  {"name": "Test-Win10-Clang-AlphaR2-GPU-RadeonR9M470X-x86_64-Release-All-Vulkan"},
  {"name": "Test-Win10-Clang-Golo-GPU-QuadroP400-x86_64-Debug-All"},
  {"name": "Test-Win10-Clang-Golo-GPU-QuadroP400-x86_64-Debug-All-ANGLE"},
  {
    "name": "Test-Win10-Clang-Golo-GPU-QuadroP400-x86_64-Debug-All-Dawn",
    "cq_config": {}
  },
  {"name": "Test-Win10-Clang-Golo-GPU-QuadroP400-x86_64-Debug-All-BonusConfigs"},
  {"name": "Test-Win10-Clang-Golo-GPU-QuadroP400-x86_64-Debug-All-GpuTess"},
  {"name": "Test-Win10-Clang-Golo-GPU-QuadroP400-x86_64-Debug-All-ReleaseAndAbandonGpuContext"},
  {"name": "Test-Win10-Clang-Golo-GPU-QuadroP400-x86_64-Debug-All-Vulkan"},
  {"name": "Test-Win10-Clang-Golo-GPU-QuadroP400-x86_64-Release-All"},
  {"name": "Test-Win10-Clang-Golo-GPU-QuadroP400-x86_64-Release-All-ANGLE"},
  {"name": "Test-Win10-Clang-Golo-GPU-QuadroP400-x86_64-Release-All-BonusConfigs"},
  {"name": "Test-Win10-Clang-Golo-GPU-QuadroP400-x86_64-Release-All-ReleaseAndAbandonGpuContext"},
  {"name": "Test-Win10-Clang-Golo-GPU-QuadroP400-x86_64-Release-All-Vulkan"},
  {"name": "Test-Win10-Clang-NUC5i7RYH-CPU-AVX2-x86_64-Debug-All-NativeFonts"},
  {"name": "Test-Win10-Clang-NUC5i7RYH-GPU-IntelIris6100-x86_64-Debug-All"},
  {"name": "Test-Win10-Clang-NUC5i7RYH-GPU-IntelIris6100-x86_64-Debug-All-ANGLE"},
  {"name": "Test-Win10-Clang-NUC5i7RYH-GPU-IntelIris6100-x86_64-Release-All"},
  {"name": "Test-Win10-Clang-NUC5i7RYH-GPU-IntelIris6100-x86_64-Release-All-ANGLE"},
  {"name": "Test-Win10-Clang-NUC6i5SYK-GPU-IntelIris540-x86_64-Debug-All"},
  {"name": "Test-Win10-Clang-NUC6i5SYK-GPU-IntelIris540-x86_64-Debug-All-ANGLE"},
  {"name": "Test-Win10-Clang-NUC6i5SYK-GPU-IntelIris540-x86_64-Debug-All-Vulkan"},
  {"name": "Test-Win10-Clang-NUC6i5SYK-GPU-IntelIris540-x86_64-Release-All"},
  {"name": "Test-Win10-Clang-NUC6i5SYK-GPU-IntelIris540-x86_64-Release-All-ANGLE"},
  {"name": "Test-Win10-Clang-NUC6i5SYK-GPU-IntelIris540-x86_64-Release-All-NativeFonts"},
  {"name": "Test-Win10-Clang-NUC6i5SYK-GPU-IntelIris540-x86_64-Release-All-Vulkan"},
  {"name": "Test-Win10-Clang-NUC8i5BEK-GPU-IntelIris655-x86_64-Debug-All"},
  {"name": "Test-Win10-Clang-NUC8i5BEK-GPU-IntelIris655-x86_64-Debug-All-ANGLE"},
  {"name": "Test-Win10-Clang-NUC8i5BEK-GPU-IntelIris655-x86_64-Debug-All-Direct3D"},
  {"name": "Test-Win10-Clang-NUC8i5BEK-GPU-IntelIris655-x86_64-Debug-All-Vulkan"},
  {"name": "Test-Win10-Clang-NUC8i5BEK-GPU-IntelIris655-x86_64-Release-All"},
  {"name": "Test-Win10-Clang-NUC8i5BEK-GPU-IntelIris655-x86_64-Release-All-ANGLE"},
  {"name": "Test-Win10-Clang-NUC8i5BEK-GPU-IntelIris655-x86_64-Release-All-Direct3D"},
  {"name": "Test-Win10-Clang-NUC8i5BEK-GPU-IntelIris655-x86_64-Release-All-Vulkan"},
  {"name": "Test-Win10-Clang-NUC9i7QN-GPU-RTX3060-x86_64-Debug-All"},
  {"name": "Test-Win10-Clang-NUC9i7QN-GPU-RTX3060-x86_64-Debug-All-Vulkan"},
  {"name": "Test-Win10-Clang-NUC9i7QN-GPU-RTX3060-x86_64-Release-All"},
  {"name": "Test-Win10-Clang-NUC9i7QN-GPU-RTX3060-x86_64-Release-All-Vulkan"},
  {"name": "Test-Win10-Clang-NUC11TZi5-GPU-IntelIrisXe-x86_64-Debug-All"},
  {"name": "Test-Win10-Clang-NUC11TZi5-GPU-IntelIrisXe-x86_64-Debug-All-ANGLE"},
  {"name": "Test-Win10-Clang-NUC11TZi5-GPU-IntelIrisXe-x86_64-Debug-All-Vulkan"},
  {"name": "Test-Win10-Clang-NUC11TZi5-GPU-IntelIrisXe-x86_64-Release-All"},
  {"name": "Test-Win10-Clang-NUC11TZi5-GPU-IntelIrisXe-x86_64-Release-All-ANGLE"},
  {"name": "Test-Win10-Clang-NUC11TZi5-GPU-IntelIrisXe-x86_64-Release-All-Vulkan"},
  {"name": "Test-Win10-Clang-NUCD34010WYKH-GPU-IntelHD4400-x86_64-Debug-All"},
  {"name": "Test-Win10-Clang-NUCD34010WYKH-GPU-IntelHD4400-x86_64-Debug-All-ANGLE"},
  {"name": "Test-Win10-Clang-NUCD34010WYKH-GPU-IntelHD4400-x86_64-Release-All"},
  {"name": "Test-Win10-Clang-NUCD34010WYKH-GPU-IntelHD4400-x86_64-Release-All-ANGLE"},
  {"name": "Test-Win10-Clang-RUBYR5-GPU-RadeonVega6-x86_64-Debug-All-Vulkan"},
  {"name": "Test-Win10-Clang-RUBYR5-GPU-RadeonVega6-x86_64-Release-All-Vulkan"},
  {"name": "Test-Win10-Clang-ShuttleA-GPU-GTX660-x86_64-Debug-All"},
  {"name": "Test-Win10-Clang-ShuttleA-GPU-GTX660-x86_64-Debug-All-ANGLE"},
  {"name": "Test-Win10-Clang-ShuttleA-GPU-GTX660-x86_64-Debug-All-Vulkan"},
  {"name": "Test-Win10-Clang-ShuttleA-GPU-GTX660-x86_64-Release-All"},
  {"name": "Test-Win10-Clang-ShuttleA-GPU-GTX660-x86_64-Release-All-ANGLE"},
  {"name": "Test-Win10-Clang-ShuttleA-GPU-GTX660-x86_64-Release-All-Vulkan"},
  {"name": "Test-Win10-Clang-ShuttleA-GPU-RadeonHD7770-x86_64-Debug-All"},
  {"name": "Test-Win10-Clang-ShuttleA-GPU-RadeonHD7770-x86_64-Debug-All-ANGLE"},
  {"name": "Test-Win10-Clang-ShuttleA-GPU-RadeonHD7770-x86_64-Debug-All-Direct3D"},
  {"name": "Test-Win10-Clang-ShuttleA-GPU-RadeonHD7770-x86_64-Debug-All-Vulkan"},
  {"name": "Test-Win10-Clang-ShuttleA-GPU-RadeonHD7770-x86_64-Release-All"},
  {"name": "Test-Win10-Clang-ShuttleA-GPU-RadeonHD7770-x86_64-Release-All-ANGLE"},
  {"name": "Test-Win10-Clang-ShuttleA-GPU-RadeonHD7770-x86_64-Release-All-Direct3D"},
  {"name": "Test-Win10-Clang-ShuttleA-GPU-RadeonHD7770-x86_64-Release-All-Vulkan"},
  {"name": "Test-Win10-Clang-ShuttleC-GPU-GTX960-x86_64-Debug-All"},
  {"name": "Test-Win10-Clang-ShuttleC-GPU-GTX960-x86_64-Debug-All-ANGLE"},
  {"name": "Test-Win10-Clang-ShuttleC-GPU-GTX960-x86_64-Debug-All-Vulkan"},
  {"name": "Test-Win10-Clang-ShuttleC-GPU-GTX960-x86_64-Release-All"},
  {"name": "Test-Win10-Clang-ShuttleC-GPU-GTX960-x86_64-Release-All-ANGLE"},
  {"name": "Test-Win10-Clang-ShuttleC-GPU-GTX960-x86_64-Release-All-Vulkan"},
  {"name": "Test-Win10-MSVC-Golo-GPU-QuadroP400-x86_64-Debug-All"},
  {"name": "Test-Win10-MSVC-Golo-GPU-QuadroP400-x86_64-Debug-All-Direct3D"},
  {"name": "Test-Win10-MSVC-Golo-GPU-QuadroP400-x86_64-Debug-All-Vulkan"},
  {"name": "Test-Win10-MSVC-Golo-GPU-QuadroP400-x86_64-Release-All"},
  {
    "name": "Test-Win10-MSVC-Golo-GPU-QuadroP400-x86_64-Release-All-Direct3D",
    "cq_config": {}
  },
  {"name": "Test-Win10-MSVC-Golo-GPU-QuadroP400-x86_64-Release-All-Vulkan"},
  {"name": "Test-Win2019-Clang-GCE-CPU-AVX2-x86-Debug-All"},
  {"name": "Test-Win2019-Clang-GCE-CPU-AVX2-x86-Release-All"},
  {"name": "Test-Win2019-Clang-GCE-CPU-AVX2-x86_64-Debug-All-SkVM"},
  {"name": "Test-Win2019-Clang-GCE-CPU-AVX2-x86_64-Debug-All-ASAN"},
  {"name": "Test-Win2019-Clang-GCE-CPU-AVX2-x86_64-Debug-All-ASAN_BonusConfigs"},
  {
    "name": "Test-Win2019-Clang-GCE-CPU-AVX2-x86_64-Release-All",
    "cq_config": {}
  },
  {"name": "Test-Win2019-Clang-GCE-CPU-AVX2-x86_64-Release-All-SkVM"},
  {"name": "Test-Win2019-MSVC-GCE-CPU-AVX2-x86-Debug-All"},
  {"name": "Test-Win2019-MSVC-GCE-CPU-AVX2-x86-Release-All"},
  {"name": "Test-Win2019-MSVC-GCE-CPU-AVX2-x86_64-Debug-All"},
  {"name": "Test-Win2019-MSVC-GCE-CPU-AVX2-x86_64-Debug-All-SkVM"},
  {"name": "Test-Win2019-MSVC-GCE-CPU-AVX2-x86_64-Release-All"},
  {"name": "Test-Win2019-MSVC-GCE-CPU-AVX2-x86_64-Release-All-SkVM"},
  {"name": "Test-Win8-Clang-Golo-CPU-AVX512-x86-Debug-All"},
  {"name": "Test-Win8-Clang-Golo-CPU-AVX512-x86-Release-All"},
  {"name": "Test-Win8-Clang-Golo-CPU-AVX512-x86_64-Debug-All"},
  {"name": "Test-Win8-Clang-Golo-CPU-AVX512-x86_64-Release-All"},
  {"name": "Test-iOS-Clang-iPadPro-GPU-PowerVRGT7800-arm64-Debug-All"},
  {"name": "Test-iOS-Clang-iPadPro-GPU-PowerVRGT7800-arm64-Debug-All-Metal"},
  {"name": "Test-iOS-Clang-iPadPro-GPU-PowerVRGT7800-arm64-Release-All"},
  {"name": "Test-iOS-Clang-iPadPro-GPU-PowerVRGT7800-arm64-Release-All-Metal"},
  {"name": "Test-iOS-Clang-iPhone7-GPU-PowerVRGT7600-arm64-Debug-All"},
  {"name": "Test-iOS-Clang-iPhone7-GPU-PowerVRGT7600-arm64-Debug-All-Metal"},
  {"name": "Test-iOS-Clang-iPhone7-GPU-PowerVRGT7600-arm64-Release-All"},
  {"name": "Test-iOS-Clang-iPhone7-GPU-PowerVRGT7600-arm64-Release-All-Metal"},
  {"name": "Test-iOS-Clang-iPhone8-GPU-AppleA11-arm64-Debug-All"},
  {"name": "Test-iOS-Clang-iPhone8-GPU-AppleA11-arm64-Debug-All-Metal"},
  {"name": "Test-iOS-Clang-iPhone8-GPU-AppleA11-arm64-Release-All"},
  {"name": "Test-iOS-Clang-iPhone8-GPU-AppleA11-arm64-Release-All-Metal"},
  {"name": "Test-iOS-Xcode11.4.1-iPhone11-GPU-AppleA13-arm64-Debug-All"},
  {"name": "Test-iOS-Xcode11.4.1-iPhone11-GPU-AppleA13-arm64-Debug-All-Metal"},
  {"name": "Test-iOS-Xcode11.4.1-iPhone11-GPU-AppleA13-arm64-Release-All"},
  {"name": "Test-iOS-Xcode11.4.1-iPhone11-GPU-AppleA13-arm64-Release-All-Metal"}
]<|MERGE_RESOLUTION|>--- conflicted
+++ resolved
@@ -101,10 +101,7 @@
     "name": "Build-Debian10-Clang-x86_64-Debug-Tidy",
     "cq_config": {}
   },
-<<<<<<< HEAD
-=======
   {"name": "Build-Debian10-Clang-x86_64-Debug-Graphite_Vulkan"},
->>>>>>> 7c55be99
   {"name": "Build-Debian10-Clang-x86_64-Debug-Vulkan"},
   {
     "name": "Build-Debian10-Clang-x86_64-Debug-Wuffs",
@@ -282,10 +279,7 @@
     "name": "Build-Win-Clang-x86_64-Release-Dawn",
     "cq_config": {}
   },
-<<<<<<< HEAD
-=======
   {"name": "Build-Win-Clang-x86_64-Release-Graphite_Vulkan"},
->>>>>>> 7c55be99
   {
     "name": "Build-Win-Clang-x86_64-Release-Vulkan",
     "cq_config": {}
@@ -307,10 +301,7 @@
   {"name": "Build-Win-MSVC-x86_64-Release"},
   {"name": "Build-Win-MSVC-x86_64-Release-Direct3D"},
   {"name": "Build-Win-MSVC-x86_64-Release-Shared"},
-<<<<<<< HEAD
-=======
   {"name": "Build-Win-MSVC-x86_64-Release-Graphite_Vulkan"},
->>>>>>> 7c55be99
   {
     "name": "Build-Win-MSVC-x86_64-Release-Vulkan",
     "cq_config": {}
