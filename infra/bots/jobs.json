--- conflicted
+++ resolved
@@ -30,15 +30,9 @@
     "name": "BazelBuild-all_tests-release-linux_x64",
     "cq_config": {}
   },
-<<<<<<< HEAD
-  {"name": "BazelBuild-cpu_8888_benchmark_android_test-pixel_5-linux_x64"},
-  {"name": "BazelBuild-hello_bazel_world_android_test-pixel_5-linux_x64"},
-  {"name": "BazelBuild-android_math_test-pixel_5-linux_x64"},
-=======
   {"name": "BazelBuild-cpu_8888_benchmark_android_test-for_android_arm64_release-linux_x64"},
   {"name": "BazelBuild-hello_bazel_world_android_test-for_android_arm64_release-linux_x64"},
   {"name": "BazelBuild-android_math_test-for_android_arm64_release-linux_x64"},
->>>>>>> a5f25943
   {
     "name": "BazelTest-canvaskit_gold-modules_canvaskit_js_tests-ck_full_cpu_release_chrome-linux_x64",
     "cq_config": {
@@ -56,21 +50,13 @@
     }
   },
   {
-<<<<<<< HEAD
-    "name": "BazelTest-gm-cpu_gms-cpu_only_debug_rbe-linux_x64",
-=======
     "name": "BazelTest-gm-cpu_gms-cpu_only_debug_rbe-linux_x64-NUC9i7QN_Debian11",
->>>>>>> a5f25943
     "cq_config": {
       "experimental": true
     }
   },
   {
-<<<<<<< HEAD
-    "name": "BazelTest-benchmark-cpu_8888_benchmark_test-linux_rbe-linux_x64",
-=======
     "name": "BazelTest-benchmark-cpu_8888_benchmark_test-linux_rbe-linux_x64-NUC9i7QN_Debian11",
->>>>>>> a5f25943
     "cq_config": {
       "experimental": true
     }
@@ -79,10 +65,7 @@
   {"name": "BazelTest-cpu_tests-all_go_tests-linux_rbe-linux_x64"},
   {"name": "BazelTest-external_client-path_combiner-default-linux_x64"},
   {"name": "BazelTest-external_client-png_decoder-default-linux_x64"},
-<<<<<<< HEAD
-=======
   {"name": "BazelTest-external_client-write_text_to_png-default-linux_x64"},
->>>>>>> a5f25943
   {
     "name": "BazelTest-cpu_tests-all_tests-cpu_only_debug_rbe-linux_x64",
     "cq_config": {
@@ -90,31 +73,19 @@
     }
   },
   {
-<<<<<<< HEAD
-    "name": "BazelTest-precompiled_benchmark-cpu_8888_benchmark_android_test-pixel_5-linux_arm64",
-=======
     "name": "BazelTest-precompiled_benchmark-cpu_8888_benchmark_android_test-for_android_arm64_release-on_rpi-Pixel5_Android12",
->>>>>>> a5f25943
     "cq_config": {
       "experimental": true
     }
   },
   {
-<<<<<<< HEAD
-    "name": "BazelTest-precompiled_gm-hello_bazel_world_android_test-pixel_5-linux_arm64",
-=======
     "name": "BazelTest-precompiled_gm-hello_bazel_world_android_test-for_android_arm64_release-on_rpi-Pixel5_Android12",
->>>>>>> a5f25943
     "cq_config": {
       "experimental": true
     }
   },
   {
-<<<<<<< HEAD
-    "name": "BazelTest-precompiled_test-android_math_test-pixel_5-linux_arm64",
-=======
     "name": "BazelTest-precompiled_test-android_math_test-for_android_arm64_release-on_rpi-Pixel5_Android12",
->>>>>>> a5f25943
     "cq_config": {
       "experimental": true
     }
@@ -163,13 +134,10 @@
         "DEPS"
       ]
     }
-<<<<<<< HEAD
-=======
   },
   {
     "name": "Build-Debian10-Clang-arm64-Debug-Android_Graphite_Vulkan",
     "cq_config": {}
->>>>>>> a5f25943
   },
   {"name": "Build-Debian10-Clang-arm64-Debug-Android_HWASAN"},
   {"name": "Build-Debian10-Clang-arm64-Debug-Android_Vulkan"},
@@ -530,14 +498,10 @@
     "name": "Housekeeper-PerCommit-CheckGeneratedFiles",
     "cq_config": {}
   },
-<<<<<<< HEAD
-  {"name": "Housekeeper-PerCommit-CreateDockerImage_Skia_Release"},
-=======
   {
     "name": "Housekeeper-PerCommit-GoLinters",
     "cq_config": {}
   },
->>>>>>> a5f25943
   {
     "name": "Housekeeper-PerCommit-InfraTests_Linux",
     "cq_config": {}
@@ -546,10 +510,6 @@
   {"name": "Housekeeper-PerCommit-IsolateSKP"},
   {"name": "Housekeeper-PerCommit-IsolateSVG"},
   {"name": "Housekeeper-PerCommit-IsolateSkImage"},
-<<<<<<< HEAD
-  {"name": "Housekeeper-PerCommit-PushAppsFromSkiaDockerImage"},
-=======
->>>>>>> a5f25943
   {
     "name": "Housekeeper-PerCommit-RunGnToBp",
     "cq_config": {}
@@ -636,8 +596,6 @@
   {"name": "Perf-Mac10.15.1-Clang-MacBookAir7.2-GPU-IntelHD6000-x86_64-Release-All-Graphite_Metal"},
   {"name": "Perf-Mac10.15.1-Clang-MacBookAir7.2-GPU-IntelHD6000-x86_64-Release-All-Metal"},
   {
-<<<<<<< HEAD
-=======
     "name": "Perf-Mac10.15.7-Clang-MacBookPro11.5-GPU-RadeonHD8870M-x86_64-Release-All-Graphite_Dawn",
     "cq_config": {
       "location_regexes": [
@@ -647,7 +605,6 @@
     }
   },
   {
->>>>>>> a5f25943
     "name": "Perf-Mac10.15.7-Clang-MacBookPro11.5-GPU-RadeonHD8870M-x86_64-Release-All-Graphite_Metal",
     "cq_config": {
       "location_regexes": [
@@ -659,11 +616,7 @@
   {"name": "Perf-Mac10.15.7-Clang-MacBookPro11.5-GPU-RadeonHD8870M-x86_64-Release-All-Metal"},
   {"name": "Perf-Mac11-Clang-MacMini9.1-GPU-AppleM1-arm64-Release-All"},
   {
-<<<<<<< HEAD
-    "name": "Perf-Mac11-Clang-MacMini9.1-GPU-AppleM1-arm64-Release-All-Graphite_Metal",
-=======
     "name": "Perf-Mac11-Clang-MacMini9.1-GPU-AppleM1-arm64-Release-All-Graphite_Dawn",
->>>>>>> a5f25943
     "cq_config": {
       "location_regexes": [
         "(tests|src/gpu)/graphite/.*",
@@ -969,12 +922,8 @@
       "location_regexes": [
         "(tests|src/gpu)/graphite/.*",
         "src/sksl/generated/.*",
-<<<<<<< HEAD
-        "dm/.+"
-=======
         "dm/.+",
         "DEPS"
->>>>>>> a5f25943
       ]
     }
   },
@@ -1051,11 +1000,8 @@
     "name": "Test-Ubuntu18-Clang-Golo-GPU-QuadroP400-x86_64-Release-All",
     "cq_config": {}
   },
-<<<<<<< HEAD
-=======
   {"name": "Build-Debian10-Clang-x86_64-Release-SK_USE_PADDED_BLUR_UPSCALE"},
   {"name": "Test-Ubuntu18-Clang-Golo-GPU-QuadroP400-x86_64-Release-All-SK_USE_PADDED_BLUR_UPSCALE"},
->>>>>>> a5f25943
   {"name": "Test-Ubuntu18-Clang-Golo-GPU-QuadroP400-x86_64-Release-All-DDL3_TSAN"},
   {"name": "Test-Ubuntu18-Clang-Golo-GPU-QuadroP400-x86_64-Release-All-Graphite_Vulkan"},
   {"name": "Test-Ubuntu18-Clang-Golo-GPU-QuadroP400-x86_64-Release-All-PreAbandonGpuContext"},
@@ -1153,12 +1099,8 @@
       "location_regexes": [
         "(tests|src/gpu)/graphite/.*",
         "src/sksl/generated/.*",
-<<<<<<< HEAD
-        "dm/.+"
-=======
         "dm/.+",
         "DEPS"
->>>>>>> a5f25943
       ]
     }
   },
