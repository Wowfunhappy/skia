--- conflicted
+++ resolved
@@ -8,13 +8,11 @@
     "cq_config": {}
   },
   {"name": "BazelBuild-modules_canvaskit-ck_full_webgl2_debug-linux_x64"},
-<<<<<<< HEAD
-  {
-    "name": "BazelBuild-example_hello_world_dawn-release-linux_x64",
-    "cq_config": {}
-  },
   {"name": "BazelBuild-example_hello_world_gl-release-linux_x64"},
-  {"name": "BazelBuild-example_hello_world_vulkan-release-linux_x64"},
+  {
+    "name": "BazelBuild-example_hello_world_vulkan-release-linux_x64",
+    "cq_config": {}
+  },
   {
     "name": "BazelBuild-skia_public-enforce_iwyu-linux_x64",
     "cq_config": {}
@@ -28,40 +26,15 @@
     "cq_config": {}
   },
   {
-=======
-  {"name": "BazelBuild-example_hello_world_gl-release-linux_x64"},
-  {
-    "name": "BazelBuild-example_hello_world_vulkan-release-linux_x64",
-    "cq_config": {}
-  },
-  {
-    "name": "BazelBuild-skia_public-enforce_iwyu-linux_x64",
-    "cq_config": {}
-  },
-  {
-    "name": "BazelBuild-skottie_tool_gpu-enforce_iwyu-linux_x64",
-    "cq_config": {}
-  },
-  {
-    "name": "BazelBuild-skia_public-release-linux_x64",
-    "cq_config": {}
-  },
-  {
->>>>>>> 3e827bac
     "name": "BazelBuild-tests-enforce_iwyu-linux_x64",
     "cq_config": {}
   },
   {"name": "BazelBuild-tests-cpu_only-linux_x64"},
   {"name": "BazelBuild-tests-gl_ganesh-linux_x64"},
   {"name": "BazelBuild-tests-vulkan_ganesh-linux_x64"},
-<<<<<<< HEAD
-  {
-    "name": "BazelTest-canvaskit_gold-ck_full_cpu_release_chrome-linux_x64",
-=======
   {"name": "BazelBuild-android_codec_test-pixel_5-linux_x64"},
   {
     "name": "BazelTest-canvaskit_gold-modules_canvaskit_js_tests-ck_full_cpu_release_chrome-linux_x64",
->>>>>>> 3e827bac
     "cq_config": {
       "location_regexes": [
         "modules/canvaskit/.*"
@@ -69,11 +42,7 @@
     }
   },
   {
-<<<<<<< HEAD
-    "name": "BazelTest-canvaskit_gold-ck_full_webgl2_release_chrome-linux_x64",
-=======
     "name": "BazelTest-canvaskit_gold-modules_canvaskit_js_tests-ck_full_webgl2_release_chrome-linux_x64",
->>>>>>> 3e827bac
     "cq_config": {
       "location_regexes": [
         "modules/canvaskit/.*"
@@ -81,21 +50,13 @@
     }
   },
   {
-<<<<<<< HEAD
-    "name": "BazelTest-cpu_tests-cpu_only_debug_rbe-linux_x64",
-=======
     "name": "BazelTest-cpu_tests-tests-cpu_only_debug_rbe-linux_x64",
->>>>>>> 3e827bac
     "cq_config": {
       "experimental": true
     }
   },
   {
-<<<<<<< HEAD
-    "name": "BazelTest-cpu_tests-cpu_only_release_rbe-linux_x64",
-=======
     "name": "BazelTest-cpu_tests-tests-cpu_only_release_rbe-linux_x64",
->>>>>>> 3e827bac
     "cq_config": {
       "experimental": true
     }
