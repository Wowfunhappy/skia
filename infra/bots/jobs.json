[
  {
    "name": "BazelBuild-base-release-linux_x64",
    "cq_config": {}
  },
  {
    "name": "BazelBuild-base-enforce_iwyu-linux_x64",
<<<<<<< HEAD
=======
    "cq_config": {}
  },
  {
    "name": "BazelBuild-modules_canvaskit-ck_full_webgl2_debug-linux_x64",
>>>>>>> beb4d7d7
    "cq_config": {}
  },
  {"name": "BazelBuild-example_hello_world_gl-release-linux_x64"},
  {
    "name": "BazelBuild-example_hello_world_vulkan-release-linux_x64",
<<<<<<< HEAD
    "cq_config": {}
  },
  {
    "name": "BazelBuild-skia_public-enforce_iwyu-linux_x64",
    "cq_config": {}
  },
  {
    "name": "BazelBuild-skottie_tool_gpu-enforce_iwyu-linux_x64",
    "cq_config": {}
  },
  {
    "name": "BazelBuild-skia_public-release-linux_x64",
    "cq_config": {}
  },
  {
=======
    "cq_config": {}
  },
  {
    "name": "BazelBuild-skia_public-enforce_iwyu-linux_x64",
    "cq_config": {}
  },
  {
    "name": "BazelBuild-skottie_tool_gpu-enforce_iwyu-linux_x64",
    "cq_config": {}
  },
  {
    "name": "BazelBuild-skia_public-release-linux_x64",
    "cq_config": {}
  },
  {
>>>>>>> beb4d7d7
    "name": "BazelBuild-tests-enforce_iwyu-linux_x64",
    "cq_config": {}
  },
  {"name": "BazelBuild-tests-cpu_only-linux_x64"},
  {"name": "BazelBuild-tests-gl_ganesh-linux_x64"},
  {"name": "BazelBuild-tests-vulkan_ganesh-linux_x64"},
  {"name": "BazelBuild-android_codec_test-pixel_5-linux_x64"},
  {"name": "BazelBuild-android_cpu_only_test-pixel_5-linux_x64"},
  {
    "name": "BazelTest-canvaskit_gold-modules_canvaskit_js_tests-ck_full_cpu_release_chrome-linux_x64",
    "cq_config": {
      "location_regexes": [
        "modules/canvaskit/.*"
      ]
    }
  },
  {
    "name": "BazelTest-canvaskit_gold-modules_canvaskit_js_tests-ck_full_webgl2_release_chrome-linux_x64",
    "cq_config": {
      "location_regexes": [
        "modules/canvaskit/.*"
      ]
    }
  },
  {
    "name": "BazelTest-cpu_tests-tests-cpu_only_debug_rbe-linux_x64",
    "cq_config": {
      "experimental": true
    }
  },
  {
    "name": "BazelTest-cpu_tests-tests-cpu_only_release_rbe-linux_x64",
    "cq_config": {
      "experimental": true
    }
  },
  {"name": "BazelTest-toolchain_layering_check-experimental_bazel_test_client-release-linux_x64"},
  {"name": "BazelTest-precompiled-android_codec_test-pixel_5-linux_arm64"},
  {"name": "BazelTest-precompiled-android_cpu_only_test-pixel_5-linux_arm64"},
<<<<<<< HEAD
  {"name": "Build-Debian10-GCC-x86-Debug-Docker"},
  {"name": "Build-Debian10-GCC-x86-Release-Docker"},
  {"name": "Build-Debian10-GCC-x86_64-Debug-Docker"},
  {
    "name": "Build-Debian10-GCC-x86_64-Debug-NoGPU_Docker",
    "cq_config": {}
  },
  {
    "name": "Build-Debian10-GCC-x86_64-Release-Docker",
    "cq_config": {}
  },
  {"name": "Build-Debian10-GCC-x86_64-Release-NoGPU_Docker"},
  {"name": "Build-Debian10-GCC-x86_64-Release-Shared_Docker"},
=======
  {"name": "Build-Debian11-GCC-x86-Debug-Docker"},
  {"name": "Build-Debian11-GCC-x86-Release-Docker"},
  {"name": "Build-Debian11-GCC-x86_64-Debug-Docker"},
  {
    "name": "Build-Debian11-GCC-x86_64-Debug-NoGPU_Docker",
    "cq_config": {}
  },
  {
    "name": "Build-Debian11-GCC-x86_64-Release-Docker",
    "cq_config": {}
  },
  {"name": "Build-Debian11-GCC-x86_64-Release-NoGPU_Docker"},
  {"name": "Build-Debian11-GCC-x86_64-Release-Shared_Docker"},
>>>>>>> beb4d7d7
  {
    "name": "Build-Debian10-Clang-arm-Debug-Android",
    "cq_config": {}
  },
  {"name": "Build-Debian10-Clang-arm-Debug-Android_Vulkan"},
  {"name": "Build-Debian10-Clang-arm-Debug-Chromebook_GLES"},
  {"name": "Build-Debian10-Clang-arm-OptimizeForSize-Android"},
  {"name": "Build-Debian10-Clang-arm-OptimizeForSize-Android_NoPatch"},
  {"name": "Build-Debian10-Clang-arm-Release-Android"},
  {
    "name": "Build-Debian10-Clang-arm-Release-Android_API26",
    "cq_config": {}
  },
  {"name": "Build-Debian10-Clang-arm-Release-Android_Vulkan"},
  {"name": "Build-Debian10-Clang-arm-Release-Chromebook_GLES"},
  {
    "name": "Build-Debian10-Clang-arm64-Debug-Android",
    "cq_config": {}
  },
  {"name": "Build-Debian10-Clang-arm64-Debug-Android_API30"},
  {"name": "Build-Debian10-Clang-arm64-Debug-Android_FrameworkWorkarounds"},
  {
    "name": "Build-Debian10-Clang-arm64-Debug-Android_Graphite_Dawn",
    "cq_config": {
      "location_regexes": [
        "(tests|src/gpu)/graphite/.*",
<<<<<<< HEAD
=======
        "src/sksl/generated/.*",
>>>>>>> beb4d7d7
        "bazel/external/dawn/*",
        "DEPS"
      ]
    }
  },
  {"name": "Build-Debian10-Clang-arm64-Debug-Android_Graphite_Vulkan"},
  {"name": "Build-Debian10-Clang-arm64-Debug-Android_HWASAN"},
  {"name": "Build-Debian10-Clang-arm64-Debug-Android_Vulkan"},
  {"name": "Build-Debian10-Clang-arm64-Release-Android"},
  {"name": "Build-Debian10-Clang-arm64-Release-Android_API30"},
  {"name": "Build-Debian10-Clang-arm64-Release-Android_Graphite_Dawn"},
  {"name": "Build-Debian10-Clang-arm64-Release-Android_Graphite_Vulkan"},
  {"name": "Build-Debian10-Clang-arm64-Release-Android_Vulkan"},
  {"name": "Build-Debian10-Clang-arm64-Release-Android_Wuffs"},
  {"name": "Build-Debian10-Clang-x64-Debug-Android"},
  {"name": "Build-Debian10-Clang-x64-Release-Android"},
  {"name": "Build-Debian10-Clang-x86-Debug"},
  {"name": "Build-Debian10-Clang-x86-Debug-Android"},
  {"name": "Build-Debian10-Clang-x86-Debug-Android_Graphite_Dawn"},
  {"name": "Build-Debian10-Clang-x86-Debug-Android_Graphite_Vulkan"},
  {"name": "Build-Debian10-Clang-x86-Debug-Android_Vulkan"},
  {"name": "Build-Debian10-Clang-x86-Release-Android"},
  {"name": "Build-Debian10-Clang-x86-Release-Android_Vulkan"},
  {
    "name": "Build-Debian10-Clang-x86_64-Debug",
    "cq_config": {}
  },
  {"name": "Build-Debian10-Clang-x86_64-Debug-ASAN"},
  {"name": "Build-Debian10-Clang-x86_64-Debug-ASAN_Graphite_Dawn"},
  {"name": "Build-Debian10-Clang-x86_64-Debug-ASAN_Graphite_Vulkan"},
  {"name": "Build-Debian10-Clang-x86_64-Debug-AVIF"},
  {"name": "Build-Debian10-Clang-x86_64-Debug-Chromebook_GLES"},
  {"name": "Build-Debian10-Clang-x86_64-Debug-Dawn"},
  {"name": "Build-Debian10-Clang-x86_64-Debug-SK_USE_DISCARDABLE_SCALEDIMAGECACHE"},
  {"name": "Build-Debian10-Clang-x86_64-Debug-SafeStack"},
  {"name": "Build-Debian10-Clang-x86_64-Debug-Static"},
  {"name": "Build-Debian10-Clang-x86_64-Debug-SwiftShader"},
  {"name": "Build-Debian10-Clang-x86_64-Debug-SwiftShader_Graphite"},
  {"name": "Build-Debian10-Clang-x86_64-Debug-SwiftShader_MSAN"},
  {
    "name": "Build-Debian10-Clang-x86_64-Debug-Tidy",
    "cq_config": {}
  },
  {"name": "Build-Debian10-Clang-x86_64-Debug-Graphite_Dawn"},
  {
    "name": "Build-Debian10-Clang-x86_64-Debug-Graphite_Vulkan",
    "cq_config": {}
  },
  {"name": "Build-Debian10-Clang-x86_64-Debug-Vulkan"},
  {
    "name": "Build-Debian10-Clang-x86_64-Debug-Wuffs",
    "cq_config": {
      "location_regexes": [
        "DEPS",
        "src/codec/SkWuffs.*"
      ]
    }
  },
  {"name": "Build-Debian10-Clang-x86_64-OptimizeForSize"},
  {"name": "Build-Debian10-Clang-x86_64-OptimizeForSize-NoPatch"},
  {"name": "Build-Debian10-Clang-x86_64-OptimizeForSize-Graphite_Vulkan"},
  {"name": "Build-Debian10-Clang-x86_64-Release"},
  {"name": "Build-Debian10-Clang-x86_64-Release-ANGLE"},
  {"name": "Build-Debian10-Clang-x86_64-Release-ASAN"},
  {"name": "Build-Debian10-Clang-x86_64-Release-ASAN_Graphite_Dawn"},
  {"name": "Build-Debian10-Clang-x86_64-Release-ASAN_Graphite_Vulkan"},
  {"name": "Build-Debian10-Clang-x86_64-Release-ASAN_Vulkan"},
  {"name": "Build-Debian10-Clang-x86_64-Release-AVIF"},
  {"name": "Build-Debian10-Clang-x86_64-Release-CMake"},
  {"name": "Build-Debian10-Clang-x86_64-Release-Chromebook_GLES"},
  {"name": "Build-Debian10-Clang-x86_64-Release-Fast"},
  {"name": "Build-Debian10-Clang-x86_64-Release-Graphite_Dawn"},
  {"name": "Build-Debian10-Clang-x86_64-Release-Graphite_Vulkan"},
  {"name": "Build-Debian10-Clang-x86_64-Release-MSAN"},
  {"name": "Build-Debian10-Clang-x86_64-Release-NoDEPS"},
  {"name": "Build-Debian10-Clang-x86_64-Release-SKNX_NO_SIMD"},
  {"name": "Build-Debian10-Clang-x86_64-Release-SK_CPU_LIMIT_SSE2"},
  {"name": "Build-Debian10-Clang-x86_64-Release-SK_CPU_LIMIT_SSE41"},
  {"name": "Build-Debian10-Clang-x86_64-Release-SK_FORCE_RASTER_PIPELINE_BLITTER"},
  {"name": "Build-Debian10-Clang-x86_64-Release-Static"},
  {"name": "Build-Debian10-Clang-x86_64-Release-SwiftShader"},
  {"name": "Build-Debian10-Clang-x86_64-Release-SwiftShader_Graphite"},
  {"name": "Build-Debian10-Clang-x86_64-Release-TSAN"},
  {"name": "Build-Debian10-Clang-x86_64-Release-TSAN_Graphite_Dawn"},
  {"name": "Build-Debian10-Clang-x86_64-Release-TSAN_Graphite_Vulkan"},
  {"name": "Build-Debian10-Clang-x86_64-Release-Vulkan"},
  {"name": "Build-Debian10-Clang-x86_64-Release-Wuffs"},
  {"name": "Build-Debian10-EMCC-asmjs-Debug-PathKit"},
  {"name": "Build-Debian10-EMCC-asmjs-Release-PathKit"},
  {"name": "Build-Debian10-EMCC-wasm-Debug-CanvasKit"},
  {"name": "Build-Debian10-EMCC-wasm-Debug-CanvasKit_CPU"},
  {"name": "Build-Debian10-EMCC-wasm-Debug-PathKit"},
  {
    "name": "Build-Debian10-EMCC-wasm-Release-CanvasKit",
    "cq_config": {}
  },
  {
    "name": "Build-Debian10-EMCC-wasm-Release-CanvasKit_CPU",
    "cq_config": {}
  },
  {"name": "Build-Debian10-EMCC-wasm-Release-PathKit"},
  {"name": "Build-Debian10-EMCC-wasm-Release-WasmGMTests"},
  {"name": "Build-Debian11-Clang-x86_64-Debug"},
  {"name": "Build-Debian11-Clang-x86_64-Debug-ASAN"},
  {"name": "Build-Debian11-Clang-x86_64-Debug-ASAN_Vulkan"},
  {"name": "Build-Debian11-Clang-x86_64-Debug-Graphite_Dawn"},
  {"name": "Build-Debian11-Clang-x86_64-Debug-Graphite_Vulkan"},
  {"name": "Build-Debian11-Clang-x86_64-Debug-TSAN"},
  {"name": "Build-Debian11-Clang-x86_64-Debug-Vulkan"},
  {"name": "Build-Debian11-Clang-x86_64-OptimizeForSize"},
  {"name": "Build-Debian11-Clang-x86_64-Release"},
  {"name": "Build-Debian11-Clang-x86_64-Release-ASAN"},
  {"name": "Build-Debian11-Clang-x86_64-Release-Graphite_Dawn"},
  {"name": "Build-Debian11-Clang-x86_64-Release-Graphite_Vulkan"},
  {"name": "Build-Debian11-Clang-x86_64-Release-TSAN"},
  {"name": "Build-Debian11-Clang-x86_64-Release-TSAN_Vulkan"},
  {"name": "Build-Debian11-Clang-x86_64-Release-Vulkan"},
  {"name": "Build-Mac-Clang-arm64-Debug"},
  {"name": "Build-Mac-Clang-arm64-Debug-Android"},
  {"name": "Build-Mac-Clang-arm64-Debug-ANGLE"},
  {"name": "Build-Mac-Clang-arm64-Debug-Graphite_Metal_Vello"},
  {"name": "Build-Mac-Clang-arm64-Debug-iOS"},
  {"name": "Build-Mac-Clang-arm64-Debug-Metal"},
  {"name": "Build-Mac-Clang-arm64-Debug-Slug"},
  {"name": "Build-Mac-Clang-arm64-Debug-iOS_Metal"},
  {"name": "Build-Mac-Xcode11.4.1-arm64-Debug-iOS_Metal"},
  {"name": "Build-Mac-Xcode11.4.1-arm64-Debug-iOS"},
  {"name": "Build-Mac-Clang-arm64-Release"},
  {"name": "Build-Mac-Clang-arm64-Release-ANGLE"},
  {"name": "Build-Mac-Clang-arm64-Release-Metal"},
  {"name": "Build-Mac-Clang-arm64-Release-iOS"},
  {"name": "Build-Mac-Clang-arm64-Release-iOS_Metal"},
  {"name": "Build-Mac-Xcode11.4.1-arm64-Release-iOS_Metal"},
  {"name": "Build-Mac-Xcode11.4.1-arm64-Release-iOS"},
  {"name": "Build-Mac-Clang-x64-Release-iOS"},
  {"name": "Build-Mac-Clang-x86_64-Debug"},
  {"name": "Build-Mac-Clang-x86_64-Debug-ANGLE"},
  {"name": "Build-Mac-Clang-x86_64-Debug-ASAN"},
  {"name": "Build-Mac-Clang-x86_64-Debug-ASAN_Metal"},
  {
    "name": "Build-Mac-Clang-x86_64-Debug-Graphite_Dawn",
    "cq_config": {
      "location_regexes": [
<<<<<<< HEAD
        "(tests|src/gpu)/graphite/.*"
=======
        "(tests|src/gpu)/graphite/.*",
        "src/sksl/generated/.*"
>>>>>>> beb4d7d7
      ]
    }
  },
  {
    "name": "Build-Mac-Clang-x86_64-Debug-Graphite_Metal",
    "cq_config": {
      "location_regexes": [
<<<<<<< HEAD
        "(tests|src/gpu)/graphite/.*"
=======
        "(tests|src/gpu)/graphite/.*",
        "src/sksl/generated/.*"
>>>>>>> beb4d7d7
      ]
    }
  },
  {"name": "Build-Mac-Clang-x86_64-Debug-Metal"},
  {
    "name": "Build-Mac-Clang-x86_64-Release",
    "cq_config": {}
  },
  {"name": "Build-Mac-Clang-x86_64-Release-ANGLE"},
  {"name": "Build-Mac-Clang-x86_64-Release-Graphite_Dawn"},
  {
    "name": "Build-Mac-Clang-x86_64-Release-Graphite_Metal",
    "cq_config": {
      "location_regexes": [
<<<<<<< HEAD
        "(tests|src/gpu)/graphite/.*"
=======
        "(tests|src/gpu)/graphite/.*",
        "src/sksl/generated/.*"
>>>>>>> beb4d7d7
      ]
    }
  },
  {"name": "Build-Mac-Clang-x86_64-Release-Graphite_Metal_Vello"},
  {"name": "Build-Mac-Clang-x86_64-Release-Metal"},
  {"name": "Build-Mac-Clang-x86_64-Release-TSAN"},
  {"name": "Build-Mac-Clang-x86_64-Release-TSAN_Metal"},
  {"name": "Build-Win-Clang-arm64-Debug"},
  {"name": "Build-Win-Clang-arm64-Debug-ANGLE"},
  {"name": "Build-Mac-Clang-arm64-Debug-Graphite_Dawn"},
  {"name": "Build-Mac-Clang-arm64-Debug-Graphite_Dawn_NoGpu"},
  {"name": "Build-Mac-Clang-arm64-Debug-Graphite_Dawn_NoPrecompile"},
  {
    "name": "Build-Mac-Clang-arm64-Debug-Graphite_Metal",
    "cq_config": {}
  },
  {
    "name": "Build-Mac-Clang-arm64-Debug-Graphite_Metal_NoGpu",
    "cq_config": {}
  },
  {"name": "Build-Mac-Clang-arm64-Debug-Graphite_Metal_NoPrecompile"},
  {"name": "Build-Mac-Clang-arm64-Debug-ASAN"},
  {"name": "Build-Mac-Clang-arm64-Debug-ASAN_Graphite_Dawn"},
  {
    "name": "Build-Mac-Clang-arm64-Debug-ASAN_Graphite_Metal",
    "cq_config": {
      "location_regexes": [
<<<<<<< HEAD
        "(tests|src/gpu)/graphite/.*"
=======
        "(tests|src/gpu)/graphite/.*",
        "src/sksl/generated/.*"
>>>>>>> beb4d7d7
      ]
    }
  },
  {
    "name": "Build-Mac-Clang-arm64-Debug-iOS_Graphite_Metal",
    "cq_config": {
      "location_regexes": [
<<<<<<< HEAD
        "(tests|src/gpu)/graphite/.*"
=======
        "(tests|src/gpu)/graphite/.*",
        "src/sksl/generated/.*"
>>>>>>> beb4d7d7
      ]
    }
  },
  {"name": "Build-Win-Clang-arm64-Release"},
  {"name": "Build-Win-Clang-arm64-Release-ANGLE"},
  {"name": "Build-Mac-Clang-arm64-Release-Graphite_Dawn"},
  {
    "name": "Build-Mac-Clang-arm64-Release-Graphite_Metal",
    "cq_config": {
      "location_regexes": [
<<<<<<< HEAD
        "(tests|src/gpu)/graphite/.*"
=======
        "(tests|src/gpu)/graphite/.*",
        "src/sksl/generated/.*"
>>>>>>> beb4d7d7
      ]
    }
  },
  {
    "name": "Build-Mac-Clang-arm64-Release-iOS_Graphite_Metal",
    "cq_config": {
      "location_regexes": [
<<<<<<< HEAD
        "(tests|src/gpu)/graphite/.*"
=======
        "(tests|src/gpu)/graphite/.*",
        "src/sksl/generated/.*"
>>>>>>> beb4d7d7
      ]
    }
  },
  {"name": "Build-Win-Clang-arm64-Release-Android"},
  {
    "name": "Build-Win-Clang-x86-Debug",
    "cq_config": {}
  },
  {"name": "Build-Win-Clang-x86-Debug-Exceptions"},
  {"name": "Build-Win-Clang-x86-Release"},
  {"name": "Build-Win-Clang-x86_64-Debug"},
  {"name": "Build-Win-Clang-x86_64-Debug-ANGLE"},
  {"name": "Build-Win-Clang-x86_64-Debug-Direct3D"},
  {"name": "Build-Win-Clang-x86_64-Debug-DWriteCore"},
  {"name": "Build-Win-Clang-x86_64-Debug-ASAN"},
  {"name": "Build-Win-Clang-x86_64-Debug-Dawn"},
  {"name": "Build-Win-Clang-x86_64-Debug-Graphite_Dawn"},
  {"name": "Build-Win-Clang-x86_64-Debug-Graphite_Vulkan"},
  {"name": "Build-Win-Clang-x86_64-Debug-Vulkan"},
  {"name": "Build-Win-Clang-x86_64-Debug-Wuffs"},
  {"name": "Build-Win-Clang-x86_64-Release"},
  {"name": "Build-Win-Clang-x86_64-Release-ANGLE"},
  {
    "name": "Build-Win-Clang-x86_64-Release-Direct3D",
    "cq_config": {}
  },
  {"name": "Build-Win-Clang-x86_64-Release-Shared"},
  {
    "name": "Build-Win-Clang-x86_64-Release-Dawn",
    "cq_config": {}
  },
  {"name": "Build-Win-Clang-x86_64-Release-Graphite_Dawn"},
  {"name": "Build-Win-Clang-x86_64-Release-Graphite_Vulkan"},
  {
    "name": "Build-Win-Clang-x86_64-Release-Vulkan",
    "cq_config": {}
  },
  {"name": "Build-Win-MSVC-arm64-Debug"},
  {"name": "Build-Win-MSVC-arm64-Debug-ANGLE"},
  {"name": "Build-Win-MSVC-arm64-Release"},
  {
    "name": "Build-Win-MSVC-arm64-Release-ANGLE",
    "cq_config": {}
  },
  {"name": "Build-Win-MSVC-x86-Debug"},
  {"name": "Build-Win-MSVC-x86-Release"},
  {"name": "Build-Win-MSVC-x86_64-Debug"},
  {"name": "Build-Win-MSVC-x86_64-Debug-Direct3D"},
  {
    "name": "Build-Win-MSVC-x86_64-Debug-Graphite_Dawn",
    "cq_config": {}
  },
  {
    "name": "Build-Win-MSVC-x86_64-Debug-Graphite_Vulkan",
    "cq_config": {
      "location_regexes": [
<<<<<<< HEAD
        "(tests|src/gpu)/graphite/.*"
=======
        "(tests|src/gpu)/graphite/.*",
        "src/sksl/generated/.*"
>>>>>>> beb4d7d7
      ]
    }
  },
  {"name": "Build-Win-MSVC-x86_64-Debug-Vulkan"},
  {"name": "Build-Win-MSVC-x86_64-Debug-Wuffs"},
  {"name": "Build-Win-MSVC-x86_64-Release"},
  {"name": "Build-Win-MSVC-x86_64-OptimizeForSize-Graphite_Dawn"},
  {"name": "Build-Win-MSVC-x86_64-OptimizeForSize-Graphite_Vulkan"},
  {"name": "Build-Win-MSVC-x86_64-Release-Direct3D"},
  {"name": "Build-Win-MSVC-x86_64-Release-Shared"},
  {"name": "Build-Win-MSVC-x86_64-Release-Graphite_Dawn"},
  {"name": "Build-Win-MSVC-x86_64-Release-Graphite_Vulkan"},
  {
    "name": "Build-Win-MSVC-x86_64-Release-Vulkan",
    "cq_config": {}
  },
  {"name": "BuildStats-Debian10-Clang-x86_64-Release"},
  {"name": "BuildStats-Debian10-Clang-x86_64-Release-Vulkan"},
  {"name": "BuildStats-Debian10-EMCC-asmjs-Release-PathKit"},
  {"name": "BuildStats-Debian10-EMCC-wasm-Debug-CanvasKit"},
  {"name": "BuildStats-Debian10-EMCC-wasm-Debug-CanvasKit_CPU"},
  {
    "name": "BuildStats-Debian10-EMCC-wasm-Release-CanvasKit",
    "cq_config": {
      "location_regexes": [
        "infra/canvaskit/.*",
        "modules/canvaskit/.*"
      ]
    }
  },
  {"name": "BuildStats-Debian10-EMCC-wasm-Release-CanvasKit_CPU"},
  {"name": "BuildStats-Debian10-EMCC-wasm-Release-PathKit"},
  {"name": "Canary-Android"},
  {"name": "Canary-Chromium"},
  {"name": "Canary-Flutter"},
  {"name": "Canary-G3"},
  {"name": "CodeSize-dm-Debian10-Clang-x86_64-OptimizeForSize"},
<<<<<<< HEAD
  {"name": "CodeSize-fm-Debian10-Clang-x86_64-OptimizeForSize"},
=======
>>>>>>> beb4d7d7
  {
    "name": "CodeSize-skottie_tool-Debian10-Clang-x86_64-OptimizeForSize",
    "cq_config": {}
  },
  {"name": "CodeSize-skottie_tool_cpu-Debian10-Clang-x86_64-OptimizeForSize"},
  {"name": "CodeSize-skottie_tool_gpu-Debian10-Clang-x86_64-OptimizeForSize"},
  {
    "name": "CodeSize-skottie_tool_gpu-Debian10-Clang-arm-OptimizeForSize-Android",
    "cq_config": {}
  },
<<<<<<< HEAD
  {"name": "FM-Debian10-Clang-GCE-CPU-AVX2-x86_64-Debug-All"},
  {"name": "FM-Debian10-Clang-GCE-CPU-AVX2-x86_64-Debug-All-ASAN"},
  {"name": "FM-Debian10-Clang-GCE-CPU-AVX2-x86_64-Release-All-MSAN"},
  {"name": "FM-Debian10-Clang-GCE-CPU-AVX2-x86_64-Release-All-TSAN"},
  {"name": "FM-Mac-Clang-VMware7.1-CPU-AVX-x86_64-Debug-All"},
  {"name": "FM-Mac-Clang-VMware7.1-CPU-AVX-x86_64-Debug-All-ASAN"},
  {"name": "FM-Mac-Clang-VMware7.1-CPU-AVX-x86_64-Release-All-TSAN"},
  {"name": "FM-Win-Clang-GCE-CPU-AVX2-x86_64-Debug-All"},
  {"name": "FM-Win-Clang-GCE-CPU-AVX2-x86_64-Debug-All-ASAN"},
  {"name": "FM-Win-MSVC-GCE-CPU-AVX2-x86_64-Debug-All"},
=======
>>>>>>> beb4d7d7
  {"name": "Housekeeper-Nightly-RecreateSKPs_DryRun"},
  {
    "name": "Housekeeper-OnDemand-Presubmit",
    "cq_config": {}
  },
  {"name": "Housekeeper-PerCommit"},
  {"name": "Housekeeper-PerCommit-BuildTaskDrivers_darwin_amd64"},
  {"name": "Housekeeper-PerCommit-BuildTaskDrivers_linux_amd64"},
  {"name": "Housekeeper-PerCommit-BuildTaskDrivers_windows_amd64"},
  {"name": "Housekeeper-PerCommit-BundleRecipes"},
  {
    "name": "Housekeeper-PerCommit-CheckGeneratedFiles",
    "cq_config": {}
  },
  {"name": "Housekeeper-PerCommit-CreateDockerImage_Skia_Release"},
  {"name": "Housekeeper-PerCommit-CreateDockerImage_Skia_WASM_Release"},
  {
    "name": "Housekeeper-PerCommit-InfraTests_Linux",
    "cq_config": {}
  },
  {"name": "Housekeeper-PerCommit-IsolateMSKP"},
  {"name": "Housekeeper-PerCommit-IsolateSKP"},
  {"name": "Housekeeper-PerCommit-IsolateSVG"},
  {"name": "Housekeeper-PerCommit-IsolateSkImage"},
  {"name": "Housekeeper-PerCommit-PushAppsFromSkiaDockerImage"},
  {"name": "Housekeeper-PerCommit-PushBazelAppsFromWASMDockerImage"},
  {
    "name": "Housekeeper-PerCommit-RunGnToBp",
    "cq_config": {}
  },
  {"name": "Housekeeper-Weekly-RecreateSKPs"},
  {"name": "Perf-Android-Clang-AndroidOne-GPU-Mali400MP2-arm-Release-All-Android"},
  {"name": "Perf-Android-Clang-AndroidOne-GPU-Mali400MP2-arm-Release-All-Android_SkottieTracing"},
  {"name": "Perf-Android-Clang-AndroidOne-GPU-Mali400MP2-arm-OptimizeForSize-All-Android_SkottieTracing"},
  {"name": "Perf-Android-Clang-GalaxyS7_G930FD-GPU-MaliT880-arm64-Release-All-Android"},
  {"name": "Perf-Android-Clang-GalaxyS7_G930FD-GPU-MaliT880-arm64-Release-All-Android_Vulkan"},
  {"name": "Perf-Android-Clang-GalaxyS9-GPU-MaliG72-arm64-Release-All-Android"},
  {"name": "Perf-Android-Clang-GalaxyS9-GPU-MaliG72-arm64-Release-All-Android_Vulkan"},
  {"name": "Perf-Android-Clang-GalaxyS20-GPU-MaliG77-arm64-Release-All-Android"},
  {"name": "Perf-Android-Clang-GalaxyS20-GPU-MaliG77-arm64-Release-All-Android_Vulkan"},
  {"name": "Perf-Android-Clang-GalaxyS20-GPU-MaliG77-arm64-Release-All-Android_Skpbench"},
  {"name": "Perf-Android-Clang-GalaxyS20-GPU-MaliG77-arm64-Release-All-Android_Vulkan_Skpbench"},
  {"name": "Perf-Android-Clang-GalaxyS20-GPU-MaliG77-arm64-Release-All-Android_AllPathsVolatile_Skpbench"},
  {"name": "Perf-Android-Clang-GalaxyS20-GPU-MaliG77-arm64-Release-All-Android_Vulkan_AllPathsVolatile_Skpbench"},
  {"name": "Perf-Android-Clang-JioNext-CPU-SnapdragonQM215-arm-Release-All-Android"},
  {"name": "Perf-Android-Clang-Nexus7-GPU-Tegra3-arm-Release-All-Android"},
  {"name": "Perf-Android-Clang-P30-GPU-MaliG76-arm64-Release-All-Android"},
  {"name": "Perf-Android-Clang-P30-GPU-MaliG76-arm64-Release-All-Android_Vulkan"},
  {"name": "Perf-Android-Clang-Pixel2XL-GPU-Adreno540-arm64-Release-All-Android"},
  {"name": "Perf-Android-Clang-Pixel2XL-GPU-Adreno540-arm64-Release-All-Android_Vulkan"},
  {"name": "Perf-Android-Clang-Pixel3-GPU-Adreno630-arm64-Release-All-Android"},
  {"name": "Perf-Android-Clang-Pixel3-GPU-Adreno630-arm64-Release-All-Android_Vulkan"},
  {"name": "Perf-Android-Clang-Pixel3a-GPU-Adreno615-arm64-Release-All-Android"},
  {"name": "Perf-Android-Clang-Pixel3a-GPU-Adreno615-arm64-Release-All-Android_Vulkan"},
  {"name": "Perf-Android-Clang-Pixel4-CPU-Snapdragon855-arm64-Release-All-Android_Wuffs"},
  {"name": "Perf-Android-Clang-Pixel4-GPU-Adreno640-arm64-Release-All-Android"},
  {"name": "Perf-Android-Clang-Pixel4-GPU-Adreno640-arm64-Release-All-Android_Vulkan"},
  {"name": "Perf-Android-Clang-Pixel4XL-GPU-Adreno640-arm64-Release-All-Android"},
  {"name": "Perf-Android-Clang-Pixel4XL-GPU-Adreno640-arm64-Release-All-Android_Vulkan"},
  {"name": "Perf-Android-Clang-Pixel4XL-GPU-Adreno640-arm64-Release-All-Android_Skpbench"},
  {"name": "Perf-Android-Clang-Pixel4XL-GPU-Adreno640-arm64-Release-All-Android_Vulkan_Skpbench"},
  {"name": "Perf-Android-Clang-Pixel4XL-GPU-Adreno640-arm64-Release-All-Android_AllPathsVolatile_Skpbench"},
  {"name": "Perf-Android-Clang-Pixel4XL-GPU-Adreno640-arm64-Release-All-Android_Vulkan_AllPathsVolatile_Skpbench"},
  {"name": "Perf-Android-Clang-Pixel5-GPU-Adreno620-arm64-Release-All-Android"},
  {"name": "Perf-Android-Clang-Pixel5-GPU-Adreno620-arm64-Release-All-Android_Vulkan"},
  {"name": "Perf-Android12-Clang-Pixel5-GPU-Adreno620-arm64-Release-All-Android"},
  {"name": "Perf-Android12-Clang-Pixel5-GPU-Adreno620-arm64-Release-All-Android_Vulkan"},
  {"name": "Perf-Android-Clang-Pixel6-GPU-MaliG78-arm64-Release-All-Android_Vulkan"},
  {"name": "Perf-Android-Clang-Pixel7-GPU-MaliG710-arm64-Release-All-Android_Vulkan"},
  {"name": "Perf-Android-Clang-Wembley-GPU-PowerVRGE8320-arm-Release-All-Android"},
  {"name": "Perf-ChromeOS-Clang-Kevin-GPU-MaliT860-arm-Release-All"},
  {"name": "Perf-ChromeOS-Clang-Sparky360-GPU-IntelUHDGraphics605-x86_64-Release-All"},
  {"name": "Perf-ChromeOS-Clang-Spin513-GPU-Adreno618-arm-Release-All"},
  {"name": "Perf-ChromeOS-Clang-Spin514-GPU-RadeonVega3-x86_64-Release-All"},
  {"name": "Perf-Debian11-Clang-NUC11TZi5-CPU-AVX2-x86_64-Release-All"},
  {"name": "Perf-Debian11-Clang-NUC11TZi5-CPU-AVX2-x86_64-Release-All-BonusConfigs"},
  {"name": "Perf-Debian11-Clang-NUC11TZi5-CPU-AVX2-x86_64-Release-All-ColorSpaces"},
  {"name": "Perf-Debian10-Clang-NUC5PPYH-GPU-IntelHD405-x86_64-Release-All"},
  {"name": "Perf-Debian10-Clang-NUC5PPYH-GPU-IntelHD405-x86_64-Release-All-ASAN_Vulkan"},
  {"name": "Perf-Debian10-Clang-NUC5PPYH-GPU-IntelHD405-x86_64-Release-All-SkottieTracing"},
  {"name": "Perf-Debian10-Clang-NUC5PPYH-GPU-IntelHD405-x86_64-Release-All-Vulkan"},
  {"name": "Perf-Debian10-Clang-NUCDE3815TYKHE-GPU-IntelBayTrail-x86_64-Release-All"},
  {"name": "Perf-Debian10-Clang-ShuttleA-GPU-IntelHD2000-x86_64-Release-All"},
  {"name": "Perf-Debian11-Clang-NUC11TZi5-GPU-IntelIrisXe-x86_64-Release-All"},
  {"name": "Perf-Debian11-Clang-NUC11TZi5-GPU-IntelIrisXe-x86_64-Release-All-Vulkan"},
  {"name": "Perf-Debian11-Clang-NUC9i7QN-CPU-AVX2-x86_64-OptimizeForSize-All"},
  {"name": "Perf-Debian11-Clang-NUC9i7QN-CPU-AVX2-x86_64-OptimizeForSize-All-SkottieTracing"},
  {"name": "Perf-Debian11-Clang-NUC9i7QN-CPU-AVX2-x86_64-Release-All-SkottieTracing"},
  {"name": "Perf-Debian11-Clang-NUC9i7QN-GPU-RTX3060-x86_64-OptimizeForSize-All"},
  {"name": "Perf-Debian11-Clang-NUC9i7QN-GPU-RTX3060-x86_64-OptimizeForSize-All-SkottieTracing"},
  {"name": "Perf-Debian11-Clang-NUC9i7QN-GPU-RTX3060-x86_64-Release-All"},
  {"name": "Perf-Debian11-Clang-NUC9i7QN-GPU-RTX3060-x86_64-Release-All-ASAN"},
  {"name": "Perf-Debian11-Clang-RUBYR5-GPU-RadeonVega6-x86_64-Release-All-Vulkan"},
  {"name": "Perf-Debian11-EMCC-NUC9i7QN-CPU-AVX2-wasm-Release-All-Puppeteer_CanvasPerf"},
  {"name": "Perf-Debian11-EMCC-NUC9i7QN-CPU-AVX2-wasm-Release-All-Puppeteer_RenderSKP"},
  {"name": "Perf-Debian11-EMCC-NUC9i7QN-CPU-AVX2-wasm-Release-All-Puppeteer_SkottieFrames"},
  {"name": "Perf-Debian11-none-NUC9i7QN-CPU-AVX2-x86_64-Release-All-LottieWeb"},
  {"name": "Perf-Mac10.13-Clang-MacBook10.1-GPU-IntelHD615-x86_64-Release-All"},
  {"name": "Perf-Mac10.13-Clang-MacBookPro11.5-CPU-AVX2-x86_64-Release-All"},
  {"name": "Perf-Mac10.13-Clang-MacBookPro11.5-GPU-RadeonHD8870M-x86_64-Release-All"},
  {"name": "Perf-Mac10.13-Clang-MacMini7.1-GPU-IntelIris5100-x86_64-Release-All"},
  {"name": "Perf-Mac10.15.1-Clang-MacBookAir7.2-GPU-IntelHD6000-x86_64-Release-All"},
  {"name": "Perf-Mac10.15.1-Clang-MacBookAir7.2-GPU-IntelHD6000-x86_64-Release-All-Metal"},
  {
    "name": "Perf-Mac10.15.7-Clang-MacBookPro11.5-GPU-RadeonHD8870M-x86_64-Release-All-Graphite_Metal",
    "cq_config": {
      "location_regexes": [
<<<<<<< HEAD
        "(tests|src/gpu)/graphite/.*"
=======
        "(tests|src/gpu)/graphite/.*",
        "src/sksl/generated/.*"
>>>>>>> beb4d7d7
      ]
    }
  },
  {"name": "Perf-Mac10.15.7-Clang-MacBookPro11.5-GPU-RadeonHD8870M-x86_64-Release-All-Metal"},
  {"name": "Perf-Mac11-Clang-MacMini9.1-GPU-AppleM1-arm64-Release-All"},
  {
    "name": "Perf-Mac11-Clang-MacMini9.1-GPU-AppleM1-arm64-Release-All-Graphite_Metal",
    "cq_config": {
      "location_regexes": [
<<<<<<< HEAD
        "(tests|src/gpu)/graphite/.*"
=======
        "(tests|src/gpu)/graphite/.*",
        "src/sksl/generated/.*"
>>>>>>> beb4d7d7
      ]
    }
  },
  {"name": "Perf-Mac11-Clang-MacMini9.1-GPU-AppleM1-arm64-Release-All-Skpbench"},
  {"name": "Perf-Mac11-Clang-MacMini9.1-GPU-AppleM1-arm64-Release-All-AllPathsVolatile_Skpbench"},
  {"name": "Perf-Mac11-Clang-MacMini9.1-GPU-AppleM1-arm64-Release-All-Metal_AllPathsVolatile_Skpbench"},
  {"name": "Perf-Ubuntu18-Clang-Golo-GPU-QuadroP400-x86_64-Release-All"},
  {"name": "Perf-Ubuntu18-Clang-Golo-GPU-QuadroP400-x86_64-Release-All-Valgrind_SK_CPU_LIMIT_SSE41"},
  {"name": "Perf-Ubuntu18-Clang-Golo-GPU-QuadroP400-x86_64-Release-All-Vulkan"},
  {"name": "Perf-Ubuntu18-Clang-Golo-GPU-QuadroP400-x86_64-Release-All-DMSAAStats"},
  {"name": "Perf-Ubuntu18-EMCC-Golo-GPU-QuadroP400-wasm-Release-All-SkottieWASM"},
  {"name": "Perf-Ubuntu18-EMCC-Golo-GPU-QuadroP400-wasm-Release-All-Puppeteer_SkottieFrames_WebGL1"},
  {"name": "Perf-Ubuntu18-EMCC-Golo-GPU-QuadroP400-wasm-Release-All-Puppeteer_SkottieFrames_WebGL2"},
  {"name": "Perf-Ubuntu18-EMCC-Golo-GPU-QuadroP400-wasm-Release-All-Puppeteer_RenderSKP_WebGL1"},
  {"name": "Perf-Ubuntu18-EMCC-Golo-GPU-QuadroP400-wasm-Release-All-Puppeteer_RenderSKP_WebGL2"},
  {"name": "Perf-Ubuntu18-EMCC-Golo-GPU-QuadroP400-wasm-Release-All-Puppeteer_CanvasPerf_WebGL1"},
  {"name": "Perf-Ubuntu18-EMCC-Golo-GPU-QuadroP400-wasm-Release-All-Puppeteer_CanvasPerf_WebGL2"},
  {"name": "Perf-Ubuntu18-none-Golo-GPU-QuadroP400-x86_64-Release-All-LottieWeb"},
  {"name": "Perf-Win10-Clang-AlphaR2-GPU-RadeonR9M470X-x86_64-Release-All"},
  {"name": "Perf-Win10-Clang-AlphaR2-GPU-RadeonR9M470X-x86_64-Release-All-AllPathsVolatile_Skpbench"},
  {"name": "Perf-Win10-Clang-AlphaR2-GPU-RadeonR9M470X-x86_64-Release-All-ANGLE"},
  {"name": "Perf-Win10-Clang-AlphaR2-GPU-RadeonR9M470X-x86_64-Release-All-Vulkan"},
  {"name": "Perf-Win10-Clang-AlphaR2-GPU-RadeonR9M470X-x86_64-Release-All-Vulkan_AllPathsVolatile_Skpbench"},
  {"name": "Perf-Win10-Clang-Golo-GPU-QuadroP400-x86_64-Release-All"},
  {"name": "Perf-Win10-Clang-Golo-GPU-QuadroP400-x86_64-Release-All-AllPathsVolatile_Skpbench"},
  {"name": "Perf-Win10-Clang-Golo-GPU-QuadroP400-x86_64-Release-All-ANGLE"},
  {"name": "Perf-Win10-Clang-Golo-GPU-QuadroP400-x86_64-Release-All-Vulkan"},
  {"name": "Perf-Win10-Clang-Golo-GPU-QuadroP400-x86_64-Release-All-Vulkan_AllPathsVolatile_Skpbench"},
  {"name": "Perf-Win10-Clang-Golo-GPU-QuadroP400-x86_64-Release-All-Vulkan_Skpbench"},
  {"name": "Perf-Win10-Clang-Golo-GPU-QuadroP400-x86_64-Release-All-Vulkan_Skpbench_DDLTotal_9x9"},
  {"name": "Perf-Win10-Clang-NUC5i7RYH-GPU-IntelIris6100-x86_64-Release-All"},
  {"name": "Perf-Win10-Clang-NUC5i7RYH-GPU-IntelIris6100-x86_64-Release-All-ANGLE"},
  {"name": "Perf-Win10-Clang-NUC6i5SYK-GPU-IntelIris540-x86_64-Release-All"},
  {"name": "Perf-Win10-Clang-NUC6i5SYK-GPU-IntelIris540-x86_64-Release-All-ANGLE"},
  {"name": "Perf-Win10-Clang-NUC6i5SYK-GPU-IntelIris540-x86_64-Release-All-Vulkan"},
  {"name": "Perf-Win10-Clang-NUC8i5BEK-GPU-IntelIris655-x86_64-Release-All"},
  {"name": "Perf-Win10-Clang-NUC8i5BEK-GPU-IntelIris655-x86_64-Release-All-ANGLE"},
  {"name": "Perf-Win10-Clang-NUC8i5BEK-GPU-IntelIris655-x86_64-Release-All-Vulkan"},
  {"name": "Perf-Win10-Clang-NUC9i7QN-GPU-RTX3060-x86_64-Release-All"},
  {"name": "Perf-Win10-Clang-NUC9i7QN-GPU-RTX3060-x86_64-Release-All-Vulkan"},
  {"name": "Perf-Win10-Clang-NUC11TZi5-GPU-IntelIrisXe-x86_64-Release-All"},
  {"name": "Perf-Win10-Clang-NUC11TZi5-GPU-IntelIrisXe-x86_64-Release-All-Vulkan"},
  {"name": "Perf-Win10-Clang-NUCD34010WYKH-GPU-IntelHD4400-x86_64-Release-All"},
  {"name": "Perf-Win10-Clang-NUCD34010WYKH-GPU-IntelHD4400-x86_64-Release-All-ANGLE"},
  {"name": "Perf-Win10-Clang-RUBYR5-GPU-RadeonVega6-x86_64-Release-All-Vulkan"},
  {"name": "Perf-Win10-Clang-ShuttleA-GPU-GTX660-x86_64-Release-All"},
  {"name": "Perf-Win10-Clang-ShuttleA-GPU-GTX660-x86_64-Release-All-ANGLE"},
  {"name": "Perf-Win10-Clang-ShuttleA-GPU-GTX660-x86_64-Release-All-Vulkan"},
  {"name": "Perf-Win10-Clang-ShuttleA-GPU-RadeonHD7770-x86_64-Release-All"},
  {"name": "Perf-Win10-Clang-ShuttleA-GPU-RadeonHD7770-x86_64-Release-All-ANGLE"},
  {"name": "Perf-Win10-Clang-ShuttleA-GPU-RadeonHD7770-x86_64-Release-All-Vulkan"},
  {"name": "Perf-Win10-Clang-ShuttleC-GPU-GTX960-x86_64-Release-All"},
  {"name": "Perf-Win10-Clang-ShuttleC-GPU-GTX960-x86_64-Release-All-ANGLE"},
  {"name": "Perf-Win10-Clang-ShuttleC-GPU-GTX960-x86_64-Release-All-Vulkan"},
  {"name": "Perf-Win10-MSVC-Golo-GPU-QuadroP400-x86_64-Release-All"},
  {"name": "Perf-Win10-MSVC-Golo-GPU-QuadroP400-x86_64-Release-All-Vulkan"},
  {"name": "Perf-Win2019-Clang-GCE-CPU-AVX2-x86_64-Release-All"},
  {"name": "Perf-iOS-Clang-iPadPro-GPU-PowerVRGT7800-arm64-Release-All"},
  {"name": "Perf-iOS-Clang-iPadPro-GPU-PowerVRGT7800-arm64-Release-All-Metal"},
  {"name": "Perf-iOS-Clang-iPhone7-GPU-PowerVRGT7600-arm64-Release-All"},
  {"name": "Perf-iOS-Clang-iPhone7-GPU-PowerVRGT7600-arm64-Release-All-Metal"},
  {"name": "Perf-iOS-Clang-iPhone8-GPU-AppleA11-arm64-Release-All"},
  {"name": "Perf-iOS-Clang-iPhone8-GPU-AppleA11-arm64-Release-All-Metal"},
  {"name": "Perf-iOS-Xcode11.4.1-iPhone11-GPU-AppleA13-arm64-Release-All"},
  {"name": "Perf-iOS-Xcode11.4.1-iPhone11-GPU-AppleA13-arm64-Release-All-Metal"},
  {"name": "Test-Android-Clang-AndroidOne-GPU-Mali400MP2-arm-Debug-All-Android"},
  {"name": "Test-Android-Clang-AndroidOne-GPU-Mali400MP2-arm-Release-All-Android"},
  {"name": "Test-Android-Clang-GalaxyS7_G930FD-GPU-MaliT880-arm64-Debug-All-Android"},
  {"name": "Test-Android-Clang-GalaxyS7_G930FD-GPU-MaliT880-arm64-Debug-All-Android_Vulkan"},
  {"name": "Test-Android-Clang-GalaxyS7_G930FD-GPU-MaliT880-arm64-Release-All-Android"},
  {"name": "Test-Android-Clang-GalaxyS7_G930FD-GPU-MaliT880-arm64-Release-All-Android_Vulkan"},
  {"name": "Test-Android-Clang-GalaxyS9-GPU-MaliG72-arm64-Debug-All-Android"},
  {"name": "Test-Android-Clang-GalaxyS9-GPU-MaliG72-arm64-Debug-All-Android_Vulkan"},
  {"name": "Test-Android-Clang-GalaxyS9-GPU-MaliG72-arm64-Release-All-Android"},
  {"name": "Test-Android-Clang-GalaxyS9-GPU-MaliG72-arm64-Release-All-Android_Vulkan"},
  {"name": "Test-Android-Clang-GalaxyS20-GPU-MaliG77-arm64-Debug-All-Android"},
  {"name": "Test-Android-Clang-GalaxyS20-GPU-MaliG77-arm64-Debug-All-Android_Vulkan"},
  {"name": "Test-Android-Clang-GalaxyS20-GPU-MaliG77-arm64-Release-All-Android"},
  {"name": "Test-Android-Clang-GalaxyS20-GPU-MaliG77-arm64-Release-All-Android_Vulkan"},
  {"name": "Test-Android-Clang-GalaxyS20-GPU-MaliG77-arm64-Release-All-Android_NativeFonts"},
  {"name": "Test-Android-Clang-JioNext-GPU-Adreno308-arm-Debug-All-Android"},
  {"name": "Test-Android-Clang-JioNext-GPU-Adreno308-arm-Release-All-Android"},
  {"name": "Test-Android-Clang-Nexus7-GPU-Tegra3-arm-Debug-All-Android"},
  {"name": "Test-Android-Clang-Nexus7-GPU-Tegra3-arm-Release-All-Android"},
  {"name": "Test-Android-Clang-P30-GPU-MaliG76-arm64-Debug-All-Android"},
  {"name": "Test-Android-Clang-P30-GPU-MaliG76-arm64-Debug-All-Android_DDL1_Vulkan"},
  {"name": "Test-Android-Clang-P30-GPU-MaliG76-arm64-Debug-All-Android_DDL3_Vulkan"},
  {"name": "Test-Android-Clang-P30-GPU-MaliG76-arm64-Debug-All-Android_Vulkan"},
  {"name": "Test-Android-Clang-P30-GPU-MaliG76-arm64-Release-All-Android"},
  {"name": "Test-Android-Clang-P30-GPU-MaliG76-arm64-Release-All-Android_Vulkan"},
  {"name": "Test-Android-Clang-Pixel2XL-GPU-Adreno540-arm64-Debug-All-Android"},
  {"name": "Test-Android-Clang-Pixel2XL-GPU-Adreno540-arm64-Debug-All-Android_Vulkan"},
  {"name": "Test-Android-Clang-Pixel2XL-GPU-Adreno540-arm64-Release-All-Android"},
  {"name": "Test-Android-Clang-Pixel2XL-GPU-Adreno540-arm64-Release-All-Android_Vulkan"},
  {"name": "Test-Android-Clang-Pixel3-GPU-Adreno630-arm64-Debug-All-Android"},
  {"name": "Test-Android-Clang-Pixel3-GPU-Adreno630-arm64-Debug-All-Android_DDL1_Vulkan"},
  {"name": "Test-Android-Clang-Pixel3-GPU-Adreno630-arm64-Debug-All-Android_DDL3_Vulkan"},
  {"name": "Test-Android-Clang-Pixel3-GPU-Adreno630-arm64-Debug-All-Android_Vulkan"},
  {"name": "Test-Android-Clang-Pixel3-GPU-Adreno630-arm64-Release-All-Android"},
  {"name": "Test-Android-Clang-Pixel3-GPU-Adreno630-arm64-Release-All-Android_Vulkan"},
  {"name": "Test-Android-Clang-Pixel3a-GPU-Adreno615-arm64-Debug-All-Android"},
  {"name": "Test-Android-Clang-Pixel3a-GPU-Adreno615-arm64-Debug-All-Android_Vulkan"},
  {"name": "Test-Android-Clang-Pixel3a-GPU-Adreno615-arm64-Release-All-Android"},
  {"name": "Test-Android-Clang-Pixel3a-GPU-Adreno615-arm64-Release-All-Android_Vulkan"},
  {"name": "Test-Android-Clang-Pixel4-GPU-Adreno640-arm64-Debug-All-Android_API30"},
  {"name": "Test-Android-Clang-Pixel4-GPU-Adreno640-arm64-Debug-All-Android_Vulkan"},
  {"name": "Test-Android-Clang-Pixel4-GPU-Adreno640-arm64-Release-All-Android_API30"},
  {"name": "Test-Android-Clang-Pixel4-GPU-Adreno640-arm64-Release-All-Android_Vulkan"},
  {"name": "Test-Android-Clang-Pixel4XL-GPU-Adreno640-arm64-Debug-All-Android"},
  {"name": "Test-Android-Clang-Pixel4XL-GPU-Adreno640-arm64-Debug-All-Android_Vulkan"},
  {"name": "Test-Android-Clang-Pixel4XL-GPU-Adreno640-arm64-Release-All-Android"},
  {"name": "Test-Android-Clang-Pixel4XL-GPU-Adreno640-arm64-Release-All-Android_Vulkan"},
  {"name": "Test-Android-Clang-Pixel4a-CPU-Snapdragon730G-arm64-Debug-All-Android_HWASAN"},
  {"name": "Test-Android-Clang-Pixel4a-GPU-Adreno618-arm64-Debug-All-Android_HWASAN"},
  {"name": "Test-Android-Clang-Pixel5-GPU-Adreno620-arm64-Release-All-Android"},
  {"name": "Test-Android-Clang-Pixel5-GPU-Adreno620-arm64-Debug-All-Android"},
  {"name": "Test-Android-Clang-Pixel5-GPU-Adreno620-arm64-Release-All-Android_Vulkan"},
  {"name": "Test-Android12-Clang-Pixel5-GPU-Adreno620-arm64-Release-All-Android"},
  {"name": "Test-Android12-Clang-Pixel5-GPU-Adreno620-arm64-Debug-All-Android"},
  {"name": "Test-Android12-Clang-Pixel5-GPU-Adreno620-arm64-Debug-All-Android_FrameworkWorkarounds"},
  {"name": "Test-Android12-Clang-Pixel5-GPU-Adreno620-arm64-Release-All-Android_Vulkan"},
  {"name": "Test-Android-Clang-Pixel6-GPU-MaliG78-arm64-Release-All-Android"},
  {"name": "Test-Android-Clang-Pixel6-GPU-MaliG78-arm64-Debug-All-Android"},
  {"name": "Test-Android-Clang-Pixel6-GPU-MaliG78-arm64-Release-All-Android_Vulkan"},
  {"name": "Test-Android-Clang-Pixel7-GPU-MaliG710-arm64-Release-All-Android"},
  {"name": "Test-Android-Clang-Pixel7-GPU-MaliG710-arm64-Debug-All-Android"},
  {"name": "Test-Android-Clang-Pixel7-GPU-MaliG710-arm64-Release-All-Android_Vulkan"},
  {"name": "Test-Android-Clang-Pixel7-GPU-MaliG710-arm64-Debug-All-Android_Vulkan"},
  {"name": "Test-Android-Clang-Wembley-GPU-PowerVRGE8320-arm-Debug-All-Android"},
  {"name": "Test-Android-Clang-Wembley-GPU-PowerVRGE8320-arm-Release-All-Android"},
  {"name": "Test-ChromeOS-Clang-Kevin-GPU-MaliT860-arm-Debug-All"},
  {"name": "Test-ChromeOS-Clang-Kevin-GPU-MaliT860-arm-Release-All"},
  {"name": "Test-ChromeOS-Clang-Sparky360-GPU-IntelUHDGraphics605-x86_64-Debug-All"},
  {"name": "Test-ChromeOS-Clang-Sparky360-GPU-IntelUHDGraphics605-x86_64-Release-All"},
  {"name": "Test-ChromeOS-Clang-Spin513-GPU-Adreno618-arm-Debug-All"},
  {"name": "Test-ChromeOS-Clang-Spin513-GPU-Adreno618-arm-Release-All"},
  {"name": "Test-ChromeOS-Clang-Spin514-GPU-RadeonVega3-x86_64-Debug-All"},
  {"name": "Test-ChromeOS-Clang-Spin514-GPU-RadeonVega3-x86_64-Release-All"},
  {"name": "Test-Debian10-Clang-GCE-CPU-AVX2-x86-Debug-All"},
  {
    "name": "Test-Debian10-Clang-GCE-CPU-AVX2-x86_64-Debug-All",
    "cq_config": {}
  },
  {"name": "Test-Debian10-Clang-GCE-CPU-AVX2-x86_64-Debug-All-OldestSupportedSkpVersion"},
  {"name": "Test-Debian10-Clang-GCE-CPU-AVX2-x86_64-Debug-All-ASAN"},
  {"name": "Test-Debian10-Clang-GCE-CPU-AVX2-x86_64-Debug-All-AVIF"},
  {
    "name": "Test-Debian10-Clang-GCE-CPU-AVX2-x86_64-Debug-All-BonusConfigs",
    "cq_config": {}
  },
  {"name": "Test-Debian10-Clang-GCE-CPU-AVX2-x86_64-Debug-All-BonusConfigs_ASAN"},
  {"name": "Test-Debian10-Clang-GCE-CPU-AVX2-x86_64-Debug-All-ColorSpaces_ASAN"},
  {"name": "Test-Debian10-Clang-GCE-CPU-AVX2-x86_64-Debug-All-NativeFonts"},
  {"name": "Test-Debian10-Clang-GCE-CPU-AVX2-x86_64-Debug-All-SK_USE_DISCARDABLE_SCALEDIMAGECACHE"},
  {"name": "Test-Debian10-Clang-GCE-CPU-AVX2-x86_64-Debug-All-SafeStack"},
  {"name": "Test-Debian10-Clang-GCE-CPU-AVX2-x86_64-Debug-All-Wuffs"},
  {"name": "Test-Debian10-Clang-GCE-CPU-AVX2-x86_64-Release-All"},
  {"name": "Test-Debian10-Clang-GCE-CPU-AVX2-x86_64-Release-All-AVIF"},
  {"name": "Test-Debian10-Clang-GCE-CPU-AVX2-x86_64-Release-All-BonusConfigs"},
  {"name": "Test-Debian10-Clang-GCE-CPU-AVX2-x86_64-Release-All-ColorSpaces"},
  {"name": "Test-Debian10-Clang-GCE-CPU-AVX2-x86_64-Release-All-Fast"},
  {"name": "Test-Debian10-Clang-GCE-CPU-AVX2-x86_64-Release-All-MSAN"},
  {"name": "Test-Debian10-Clang-GCE-CPU-AVX2-x86_64-Release-All-SKNX_NO_SIMD"},
  {"name": "Test-Debian10-Clang-GCE-CPU-AVX2-x86_64-Release-All-SK_CPU_LIMIT_SSE2"},
  {"name": "Test-Debian10-Clang-GCE-CPU-AVX2-x86_64-Release-All-SK_CPU_LIMIT_SSE41"},
  {"name": "Test-Debian10-Clang-GCE-CPU-AVX2-x86_64-Release-All-SK_FORCE_RASTER_PIPELINE_BLITTER"},
  {"name": "Test-Debian10-Clang-GCE-CPU-AVX512-x86_64-Debug-All"},
  {"name": "Test-Debian10-Clang-GCE-CPU-AVX512-x86_64-Release-All"},
  {"name": "Test-Debian10-Clang-GCE-CPU-Rome-x86_64-Debug-All"},
  {"name": "Test-Debian10-Clang-GCE-CPU-Rome-x86_64-Release-All"},
  {"name": "Test-Debian10-Clang-GCE-GPU-SwiftShader-x86_64-Debug-All-SwiftShader"},
  {"name": "Test-Debian10-Clang-GCE-GPU-SwiftShader-x86_64-Release-All-SwiftShader"},
  {"name": "Test-Debian10-Clang-NUC5PPYH-GPU-IntelHD405-x86_64-Debug-All"},
  {"name": "Test-Debian10-Clang-NUC5PPYH-GPU-IntelHD405-x86_64-Debug-All-DDL3_ASAN"},
  {"name": "Test-Debian10-Clang-NUC5PPYH-GPU-IntelHD405-x86_64-Debug-All-Vulkan"},
  {"name": "Test-Debian10-Clang-NUC5PPYH-GPU-IntelHD405-x86_64-Debug-All-GL_ColorSpaces"},
  {"name": "Test-Debian10-Clang-NUC5PPYH-GPU-IntelHD405-x86_64-Release-All"},
  {"name": "Test-Debian10-Clang-NUC5PPYH-GPU-IntelHD405-x86_64-Release-All-Vulkan"},
  {"name": "Test-Debian10-Clang-NUC5PPYH-GPU-IntelHD405-x86_64-Release-All-GL_ColorSpaces"},
  {"name": "Test-Debian10-Clang-NUCDE3815TYKHE-GPU-IntelBayTrail-x86_64-Debug-All"},
  {"name": "Test-Debian10-Clang-NUCDE3815TYKHE-GPU-IntelBayTrail-x86_64-Release-All"},
  {"name": "Test-Debian10-Clang-ShuttleA-GPU-IntelHD2000-x86_64-Debug-All"},
  {"name": "Test-Debian10-Clang-ShuttleA-GPU-IntelHD2000-x86_64-Release-All"},
  {
    "name": "Test-Debian10-EMCC-GCE-CPU-AVX2-asmjs-Release-All-PathKit",
    "cq_config": {}
  },
  {
    "name": "Test-Debian10-EMCC-GCE-CPU-AVX2-wasm-Release-All-CanvasKit",
    "cq_config": {
      "location_regexes": [
        "modules/canvaskit/.*"
      ]
    }
  },
  {
    "name": "Test-Debian10-EMCC-GCE-CPU-AVX2-wasm-Release-All-PathKit",
    "cq_config": {}
  },
  {
    "name": "Test-Debian10-EMCC-GCE-GPU-AVX2-wasm-Release-All-CanvasKit",
    "cq_config": {
      "location_regexes": [
        "modules/canvaskit/.*"
      ]
    }
  },
  {"name": "Test-Debian11-Clang-NUC9i7QN-GPU-RTX3060-x86_64-Debug-All"},
  {
    "name": "Test-Debian11-Clang-NUC9i7QN-GPU-RTX3060-x86_64-Debug-All-ASAN",
    "cq_config": {}
  },
  {"name": "Test-Debian11-Clang-NUC9i7QN-GPU-RTX3060-x86_64-Debug-All-DDL1"},
  {"name": "Test-Debian11-Clang-NUC9i7QN-GPU-RTX3060-x86_64-Debug-All-DDL1_Vulkan"},
  {"name": "Test-Debian11-Clang-NUC9i7QN-GPU-RTX3060-x86_64-Debug-All-DDL3_ASAN"},
  {"name": "Test-Debian11-Clang-NUC9i7QN-GPU-RTX3060-x86_64-Debug-All-DDL3_TSAN"},
  {"name": "Test-Debian11-Clang-NUC9i7QN-GPU-RTX3060-x86_64-Debug-All-FailFlushTimeCallbacks_ASAN"},
  {"name": "Test-Debian11-Clang-NUC9i7QN-GPU-RTX3060-x86_64-OptimizeForSize-All"},
  {"name": "Test-Debian11-Clang-NUC9i7QN-GPU-RTX3060-x86_64-Release-All-TSAN"},
  {"name": "Test-Debian11-Clang-NUC9i7QN-GPU-RTX3060-x86_64-Release-All"},
  {"name": "Test-Debian11-Clang-NUC11TZi5-GPU-IntelIrisXe-x86_64-Debug-All"},
  {"name": "Test-Debian11-Clang-NUC11TZi5-GPU-IntelIrisXe-x86_64-Debug-All-Vulkan"},
  {"name": "Test-Debian11-Clang-NUC11TZi5-GPU-IntelIrisXe-x86_64-Debug-All-ASAN_Vulkan"},
  {"name": "Test-Debian11-Clang-NUC11TZi5-GPU-IntelIrisXe-x86_64-Debug-All-DDL3_ASAN_Vulkan"},
  {"name": "Test-Debian11-Clang-NUC11TZi5-GPU-IntelIrisXe-x86_64-Release-All-TSAN_Vulkan"},
  {"name": "Test-Debian11-Clang-NUC11TZi5-GPU-IntelIrisXe-x86_64-Release-All-DDL3_TSAN_Vulkan"},
  {"name": "Test-Debian11-Clang-RUBYR5-GPU-RadeonVega6-x86_64-Release-All-Vulkan"},
  {"name": "Test-Debian11-Clang-RUBYR5-GPU-RadeonVega6-x86_64-Debug-All-Vulkan"},
  {"name": "Test-Mac10.13-Clang-MacBook10.1-GPU-IntelHD615-x86_64-Debug-All"},
  {"name": "Test-Mac10.13-Clang-MacBook10.1-GPU-IntelHD615-x86_64-Release-All"},
  {"name": "Test-Mac10.13-Clang-MacBook10.1-GPU-IntelHD615-x86_64-Release-All-NativeFonts"},
  {"name": "Test-Mac10.13-Clang-MacBookPro11.5-CPU-AVX2-x86_64-Debug-All-NativeFonts"},
  {"name": "Test-Mac10.13-Clang-MacBookPro11.5-CPU-AVX2-x86_64-Debug-All-PDF"},
  {"name": "Test-Mac10.13-Clang-MacBookPro11.5-CPU-AVX2-x86_64-Release-All"},
  {"name": "Test-Mac10.13-Clang-MacBookPro11.5-GPU-RadeonHD8870M-x86_64-Debug-All-ASAN"},
  {"name": "Test-Mac10.13-Clang-MacBookPro11.5-GPU-RadeonHD8870M-x86_64-Release-All"},
  {"name": "Test-Mac10.13-Clang-MacBookPro11.5-GPU-RadeonHD8870M-x86_64-Release-All-TSAN"},
  {"name": "Test-Mac10.13-Clang-MacMini7.1-CPU-AVX2-x86_64-Debug-All-NativeFonts"},
  {"name": "Test-Mac10.13-Clang-MacMini7.1-GPU-IntelIris5100-x86_64-Debug-All"},
  {"name": "Test-Mac10.13-Clang-MacMini7.1-GPU-IntelIris5100-x86_64-Release-All"},
  {"name": "Test-Mac10.13-Clang-VMware7.1-CPU-AVX-x86_64-Debug-All-NativeFonts"},
  {"name": "Test-Mac10.14-Clang-MacMini7.1-CPU-AVX2-x86_64-Debug-All-NativeFonts"},
  {"name": "Test-Mac10.14-Clang-VMware7.1-CPU-AVX-x86_64-Debug-All-NativeFonts"},
  {"name": "Test-Mac10.15.1-Clang-MacBookAir7.2-GPU-IntelHD6000-x86_64-Debug-All"},
  {"name": "Test-Mac10.15.1-Clang-MacBookAir7.2-GPU-IntelHD6000-x86_64-Debug-All-ASAN_Metal"},
  {"name": "Test-Mac10.15.1-Clang-MacBookAir7.2-GPU-IntelHD6000-x86_64-Debug-All-DDL1_Metal"},
  {"name": "Test-Mac10.15.1-Clang-MacBookAir7.2-GPU-IntelHD6000-x86_64-Debug-All-DDL3_Metal"},
  {
    "name": "Test-Mac10.15.1-Clang-MacBookAir7.2-GPU-IntelHD6000-x86_64-Debug-All-Metal",
    "cq_config": {}
  },
  {"name": "Test-Mac10.15.1-Clang-MacBookAir7.2-GPU-IntelHD6000-x86_64-Debug-All-NativeFonts"},
  {"name": "Test-Mac10.15.1-Clang-MacBookAir7.2-GPU-IntelHD6000-x86_64-Release-All"},
  {"name": "Test-Mac10.15.1-Clang-MacBookAir7.2-GPU-IntelHD6000-x86_64-Release-All-DDL1_Metal"},
  {"name": "Test-Mac10.15.1-Clang-MacBookAir7.2-GPU-IntelHD6000-x86_64-Release-All-DDL3_Metal"},
  {"name": "Test-Mac10.15.1-Clang-MacBookAir7.2-GPU-IntelHD6000-x86_64-Release-All-Metal"},
  {"name": "Test-Mac10.15.1-Clang-MacBookAir7.2-GPU-IntelHD6000-x86_64-Release-All-TSAN_Metal"},
  {"name": "Test-Mac10.15.7-Clang-VMware7.1-CPU-AVX-x86_64-Debug-All-NativeFonts"},
  {
    "name": "Test-Mac10.15.7-Clang-MacBookPro11.5-GPU-RadeonHD8870M-x86_64-Debug-All-Graphite_Metal",
    "cq_config": {
      "location_regexes": [
        "(tests|src/gpu)/graphite/.*",
<<<<<<< HEAD
=======
        "src/sksl/generated/.*",
>>>>>>> beb4d7d7
        "dm/.+"
      ]
    }
  },
  {"name": "Test-Mac10.15.7-Clang-MacBookPro11.5-GPU-RadeonHD8870M-x86_64-Debug-All-Metal"},
  {"name": "Test-Mac10.15.7-Clang-MacBookPro11.5-GPU-RadeonHD8870M-x86_64-Debug-All-Metal_ColorSpaces"},
  {"name": "Test-Mac10.15.7-Clang-MacBookPro11.5-GPU-RadeonHD8870M-x86_64-Release-All-Metal"},
  {"name": "Test-Mac10.15.7-Clang-MacBookPro11.5-GPU-RadeonHD8870M-x86_64-Release-All-Metal_ColorSpaces"},
  {"name": "Test-Mac10.15.7-Clang-MacMini7.1-CPU-AVX2-x86_64-Debug-All-NativeFonts"},
  {"name": "Test-Mac10.15.7-Clang-MacMini7.1-GPU-IntelIris5100-x86_64-Debug-All-NativeFonts_i5"},
  {"name": "Test-Mac11-Clang-MacMini9.1-CPU-AppleM1-arm64-Debug-All"},
  {"name": "Test-Mac11-Clang-MacMini9.1-CPU-AppleM1-arm64-Debug-All-NativeFonts"},
  {"name": "Test-Mac11-Clang-MacMini9.1-GPU-AppleM1-arm64-Debug-All"},
  {
    "name": "Test-Mac11-Clang-MacMini9.1-GPU-AppleM1-arm64-Debug-All-ASAN_Graphite_Metal",
    "cq_config": {
      "location_regexes": [
        "(tests|src/gpu)/graphite/.*",
<<<<<<< HEAD
=======
        "src/sksl/generated/.*",
>>>>>>> beb4d7d7
        "dm/.+"
      ]
    }
  },
  {"name": "Test-Mac11-Clang-MacMini9.1-GPU-AppleM1-arm64-Debug-All-ASAN_Graphite_Metal_ColorSpaces"},
  {"name": "Test-Mac11-Clang-MacMini9.1-GPU-AppleM1-arm64-Debug-All-Metal"},
  {
    "name": "Test-Mac11-Clang-MacMini9.1-GPU-AppleM1-arm64-Debug-All-Graphite_Dawn",
    "cq_config": {
      "location_regexes": [
        "(tests|src/gpu)/graphite/.*",
<<<<<<< HEAD
=======
        "src/sksl/generated/.*",
>>>>>>> beb4d7d7
        "dm/.+"
      ]
    }
  },
  {"name": "Test-Mac11-Clang-MacMini9.1-GPU-AppleM1-arm64-Release-All-Graphite_Dawn"},
  {
    "name": "Test-Mac11-Clang-MacMini9.1-GPU-AppleM1-arm64-Release-All-Graphite_Metal",
    "cq_config": {
      "location_regexes": [
        "(tests|src/gpu)/graphite/.*",
<<<<<<< HEAD
=======
        "src/sksl/generated/.*",
>>>>>>> beb4d7d7
        "dm/.+"
      ]
    }
  },
  {"name": "Test-Mac11-Clang-MacMini9.1-GPU-AppleM1-arm64-Release-All-Graphite_Metal_ColorSpaces"},
  {"name": "Test-Mac11-Clang-MacMini9.1-GPU-AppleM1-arm64-Release-All-Metal"},
  {"name": "Test-Mac12-Clang-MacBookPro16.2-GPU-IntelIrisPlus-x86_64-Debug-All"},
  {"name": "Test-Mac12-Clang-MacBookPro16.2-GPU-IntelIrisPlus-x86_64-Debug-All-ANGLE"},
  {
    "name": "Test-Mac12-Clang-MacBookPro16.2-GPU-IntelIrisPlus-x86_64-Debug-All-Graphite_Metal",
    "cq_config": {
      "location_regexes": [
        "(tests|src/gpu)/graphite/.*",
<<<<<<< HEAD
=======
        "src/sksl/generated/.*",
>>>>>>> beb4d7d7
        "dm/.+"
      ]
    }
  },
  {"name": "Test-Mac12-Clang-MacBookPro16.2-GPU-IntelIrisPlus-x86_64-Debug-All-Metal"},
  {"name": "Test-Mac12-Clang-MacBookPro16.2-GPU-IntelIrisPlus-x86_64-Release-All"},
  {"name": "Test-Mac12-Clang-MacBookPro16.2-GPU-IntelIrisPlus-x86_64-Release-All-Metal"},
  {"name": "Test-Mac12-Clang-MacMini9.1-CPU-AppleM1-arm64-Debug-All-NativeFonts_ASAN"},
  {"name": "Test-Mac12-Clang-MacMini9.1-GPU-AppleM1-arm64-Debug-All-ANGLE"},
  {"name": "Test-Mac12-Clang-MacMini9.1-GPU-AppleM1-arm64-Debug-All-NativeFonts"},
  {"name": "Test-Mac12-Clang-MacMini9.1-GPU-AppleM1-arm64-Debug-All-Metal"},
  {"name": "Test-Mac12-Clang-MacMini9.1-GPU-AppleM1-arm64-Debug-All-Slug"},
  {"name": "Test-Mac12-Clang-MacMini9.1-GPU-AppleM1-arm64-Release-All-ANGLE"},
  {"name": "Test-Mac12-Clang-MacMini9.1-GPU-AppleM1-arm64-Release-All-Metal"},
  {"name": "Test-Mac13-Clang-MacMini9.1-GPU-AppleM1-arm64-Debug-All-Metal"},
  {"name": "Test-Mac13-Clang-MacMini9.1-CPU-AppleM1-arm64-Debug-All-NativeFonts"},
  {"name": "Test-Mac13-Clang-MacMini9.1-GPU-AppleM1-arm64-Debug-All-NativeFonts"},
  {"name": "Test-Mac13-Clang-MacMini9.1-GPU-AppleM1-arm64-Debug-All-Graphite_Metal_Vello"},
  {"name": "Test-Ubuntu18-Clang-Golo-GPU-QuadroP400-x86_64-Debug-All-DDL1"},
  {"name": "Test-Ubuntu18-Clang-Golo-GPU-QuadroP400-x86_64-Debug-All-DDL1_Vulkan"},
  {
    "name": "Test-Ubuntu18-Clang-Golo-GPU-QuadroP400-x86_64-Debug-All-DDL3_Vulkan",
    "cq_config": {}
  },
  {"name": "Test-Ubuntu18-Clang-Golo-GPU-QuadroP400-x86_64-Debug-All-Dawn"},
  {"name": "Test-Ubuntu18-Clang-Golo-GPU-QuadroP400-x86_64-Debug-All-Graphite_Vulkan"},
  {"name": "Test-Ubuntu18-Clang-Golo-GPU-QuadroP400-x86_64-Debug-All-PreAbandonGpuContext"},
  {
    "name": "Test-Ubuntu18-Clang-Golo-GPU-QuadroP400-x86_64-Debug-All-Vulkan",
    "cq_config": {}
  },
  {
    "name": "Test-Ubuntu18-Clang-Golo-GPU-QuadroP400-x86_64-Release-All",
    "cq_config": {}
  },
  {"name": "Test-Ubuntu18-Clang-Golo-GPU-QuadroP400-x86_64-Release-All-DDL3_TSAN"},
  {"name": "Test-Ubuntu18-Clang-Golo-GPU-QuadroP400-x86_64-Release-All-Graphite_Vulkan"},
  {"name": "Test-Ubuntu18-Clang-Golo-GPU-QuadroP400-x86_64-Release-All-PreAbandonGpuContext"},
  {"name": "Test-Ubuntu18-Clang-Golo-GPU-QuadroP400-x86_64-Release-All-Valgrind_AbandonGpuContext_SK_CPU_LIMIT_SSE41"},
  {"name": "Test-Ubuntu18-Clang-Golo-GPU-QuadroP400-x86_64-Release-All-Valgrind_PreAbandonGpuContext_SK_CPU_LIMIT_SSE41"},
  {"name": "Test-Ubuntu18-Clang-Golo-GPU-QuadroP400-x86_64-Release-All-Valgrind_SK_CPU_LIMIT_SSE41"},
  {"name": "Test-Ubuntu18-Clang-Golo-GPU-QuadroP400-x86_64-Release-All-Vulkan"},
  {"name": "Test-Ubuntu18-EMCC-Golo-GPU-QuadroP400-wasm-Release-All-WasmGMTests_WebGL2"},
  {"name": "Test-Win10-Clang-AlphaR2-GPU-RadeonR9M470X-x86_64-Debug-All"},
  {"name": "Test-Win10-Clang-AlphaR2-GPU-RadeonR9M470X-x86_64-Debug-All-ANGLE"},
  {"name": "Test-Win10-Clang-AlphaR2-GPU-RadeonR9M470X-x86_64-Debug-All-Vulkan"},
  {"name": "Test-Win10-Clang-AlphaR2-GPU-RadeonR9M470X-x86_64-Release-All"},
  {"name": "Test-Win10-Clang-AlphaR2-GPU-RadeonR9M470X-x86_64-Release-All-ANGLE"},
  {"name": "Test-Win10-Clang-AlphaR2-GPU-RadeonR9M470X-x86_64-Release-All-Vulkan"},
  {"name": "Test-Win10-Clang-Golo-GPU-QuadroP400-x86_64-Debug-All"},
  {"name": "Test-Win10-Clang-Golo-GPU-QuadroP400-x86_64-Debug-All-ANGLE"},
  {
    "name": "Test-Win10-Clang-Golo-GPU-QuadroP400-x86_64-Debug-All-Dawn",
    "cq_config": {}
  },
  {"name": "Test-Win10-Clang-Golo-GPU-QuadroP400-x86_64-Debug-All-BonusConfigs"},
  {"name": "Test-Win10-Clang-Golo-GPU-QuadroP400-x86_64-Debug-All-GpuTess"},
  {"name": "Test-Win10-Clang-Golo-GPU-QuadroP400-x86_64-Debug-All-ReleaseAndAbandonGpuContext"},
  {"name": "Test-Win10-Clang-Golo-GPU-QuadroP400-x86_64-Debug-All-Vulkan"},
  {"name": "Test-Win10-Clang-Golo-GPU-QuadroP400-x86_64-Release-All"},
  {"name": "Test-Win10-Clang-Golo-GPU-QuadroP400-x86_64-Release-All-ANGLE"},
  {"name": "Test-Win10-Clang-Golo-GPU-QuadroP400-x86_64-Release-All-BonusConfigs"},
  {"name": "Test-Win10-Clang-Golo-GPU-QuadroP400-x86_64-Release-All-ReleaseAndAbandonGpuContext"},
  {"name": "Test-Win10-Clang-Golo-GPU-QuadroP400-x86_64-Release-All-Vulkan"},
  {"name": "Test-Win10-Clang-NUC5i7RYH-CPU-AVX2-x86_64-Debug-All-NativeFonts"},
  {"name": "Test-Win10-Clang-NUC5i7RYH-CPU-AVX2-x86_64-Debug-All-NativeFonts_DWriteCore"},
  {"name": "Test-Win10-Clang-NUC5i7RYH-GPU-IntelIris6100-x86_64-Debug-All"},
  {"name": "Test-Win10-Clang-NUC5i7RYH-GPU-IntelIris6100-x86_64-Debug-All-ANGLE"},
  {"name": "Test-Win10-Clang-NUC5i7RYH-GPU-IntelIris6100-x86_64-Release-All"},
  {"name": "Test-Win10-Clang-NUC5i7RYH-GPU-IntelIris6100-x86_64-Release-All-ANGLE"},
  {"name": "Test-Win10-Clang-NUC6i5SYK-GPU-IntelIris540-x86_64-Debug-All"},
  {"name": "Test-Win10-Clang-NUC6i5SYK-GPU-IntelIris540-x86_64-Debug-All-ANGLE"},
  {"name": "Test-Win10-Clang-NUC6i5SYK-GPU-IntelIris540-x86_64-Debug-All-Vulkan"},
  {"name": "Test-Win10-Clang-NUC6i5SYK-GPU-IntelIris540-x86_64-Release-All"},
  {"name": "Test-Win10-Clang-NUC6i5SYK-GPU-IntelIris540-x86_64-Release-All-ANGLE"},
  {"name": "Test-Win10-Clang-NUC6i5SYK-GPU-IntelIris540-x86_64-Release-All-NativeFonts"},
  {"name": "Test-Win10-Clang-NUC6i5SYK-GPU-IntelIris540-x86_64-Release-All-Vulkan"},
  {"name": "Test-Win10-Clang-NUC8i5BEK-GPU-IntelIris655-x86_64-Debug-All"},
  {"name": "Test-Win10-Clang-NUC8i5BEK-GPU-IntelIris655-x86_64-Debug-All-ANGLE"},
  {"name": "Test-Win10-Clang-NUC8i5BEK-GPU-IntelIris655-x86_64-Debug-All-Direct3D"},
  {"name": "Test-Win10-Clang-NUC8i5BEK-GPU-IntelIris655-x86_64-Debug-All-Vulkan"},
  {"name": "Test-Win10-Clang-NUC8i5BEK-GPU-IntelIris655-x86_64-Release-All"},
  {"name": "Test-Win10-Clang-NUC8i5BEK-GPU-IntelIris655-x86_64-Release-All-ANGLE"},
  {"name": "Test-Win10-Clang-NUC8i5BEK-GPU-IntelIris655-x86_64-Release-All-Direct3D"},
  {"name": "Test-Win10-Clang-NUC8i5BEK-GPU-IntelIris655-x86_64-Release-All-Vulkan"},
  {"name": "Test-Win10-Clang-NUC9i7QN-GPU-RTX3060-x86_64-Debug-All"},
  {"name": "Test-Win10-Clang-NUC9i7QN-GPU-RTX3060-x86_64-Debug-All-Vulkan"},
  {"name": "Test-Win10-Clang-NUC9i7QN-GPU-RTX3060-x86_64-Release-All"},
  {"name": "Test-Win10-Clang-NUC9i7QN-GPU-RTX3060-x86_64-Release-All-Vulkan"},
  {"name": "Test-Win10-Clang-NUC11TZi5-GPU-IntelIrisXe-x86_64-Debug-All"},
  {"name": "Test-Win10-Clang-NUC11TZi5-GPU-IntelIrisXe-x86_64-Debug-All-Vulkan"},
  {"name": "Test-Win10-Clang-NUC11TZi5-GPU-IntelIrisXe-x86_64-Release-All"},
  {"name": "Test-Win10-Clang-NUC11TZi5-GPU-IntelIrisXe-x86_64-Release-All-Vulkan"},
  {"name": "Test-Win10-Clang-NUCD34010WYKH-GPU-IntelHD4400-x86_64-Debug-All"},
  {"name": "Test-Win10-Clang-NUCD34010WYKH-GPU-IntelHD4400-x86_64-Debug-All-ANGLE"},
  {"name": "Test-Win10-Clang-NUCD34010WYKH-GPU-IntelHD4400-x86_64-Release-All"},
  {"name": "Test-Win10-Clang-NUCD34010WYKH-GPU-IntelHD4400-x86_64-Release-All-ANGLE"},
  {"name": "Test-Win10-Clang-RUBYR5-GPU-RadeonVega6-x86_64-Debug-All-Vulkan"},
  {"name": "Test-Win10-Clang-RUBYR5-GPU-RadeonVega6-x86_64-Release-All-Vulkan"},
  {"name": "Test-Win10-Clang-ShuttleA-GPU-GTX660-x86_64-Debug-All"},
  {"name": "Test-Win10-Clang-ShuttleA-GPU-GTX660-x86_64-Debug-All-ANGLE"},
  {"name": "Test-Win10-Clang-ShuttleA-GPU-GTX660-x86_64-Debug-All-Vulkan"},
  {"name": "Test-Win10-Clang-ShuttleA-GPU-GTX660-x86_64-Release-All"},
  {"name": "Test-Win10-Clang-ShuttleA-GPU-GTX660-x86_64-Release-All-ANGLE"},
  {"name": "Test-Win10-Clang-ShuttleA-GPU-GTX660-x86_64-Release-All-Vulkan"},
  {"name": "Test-Win10-Clang-ShuttleA-GPU-RadeonHD7770-x86_64-Debug-All"},
  {"name": "Test-Win10-Clang-ShuttleA-GPU-RadeonHD7770-x86_64-Debug-All-ANGLE"},
  {"name": "Test-Win10-Clang-ShuttleA-GPU-RadeonHD7770-x86_64-Debug-All-Direct3D"},
  {"name": "Test-Win10-Clang-ShuttleA-GPU-RadeonHD7770-x86_64-Debug-All-Vulkan"},
  {"name": "Test-Win10-Clang-ShuttleA-GPU-RadeonHD7770-x86_64-Release-All"},
  {"name": "Test-Win10-Clang-ShuttleA-GPU-RadeonHD7770-x86_64-Release-All-ANGLE"},
  {"name": "Test-Win10-Clang-ShuttleA-GPU-RadeonHD7770-x86_64-Release-All-Direct3D"},
  {"name": "Test-Win10-Clang-ShuttleA-GPU-RadeonHD7770-x86_64-Release-All-Vulkan"},
  {"name": "Test-Win10-Clang-ShuttleC-GPU-GTX960-x86_64-Debug-All"},
  {"name": "Test-Win10-Clang-ShuttleC-GPU-GTX960-x86_64-Debug-All-ANGLE"},
  {"name": "Test-Win10-Clang-ShuttleC-GPU-GTX960-x86_64-Debug-All-Vulkan"},
  {"name": "Test-Win10-Clang-ShuttleC-GPU-GTX960-x86_64-Release-All"},
  {"name": "Test-Win10-Clang-ShuttleC-GPU-GTX960-x86_64-Release-All-ANGLE"},
  {"name": "Test-Win10-Clang-ShuttleC-GPU-GTX960-x86_64-Release-All-Vulkan"},
  {"name": "Test-Win10-MSVC-Golo-GPU-QuadroP400-x86_64-Debug-All"},
  {"name": "Test-Win10-MSVC-Golo-GPU-QuadroP400-x86_64-Debug-All-Direct3D"},
  {"name": "Test-Win10-MSVC-Golo-GPU-QuadroP400-x86_64-Debug-All-Vulkan"},
  {"name": "Test-Win10-MSVC-Golo-GPU-QuadroP400-x86_64-Release-All"},
  {
    "name": "Test-Win10-MSVC-Golo-GPU-QuadroP400-x86_64-Release-All-Direct3D",
    "cq_config": {}
  },
  {"name": "Test-Win10-MSVC-Golo-GPU-QuadroP400-x86_64-Debug-All-Graphite_Dawn"},
  {
    "name": "Test-Win10-MSVC-Golo-GPU-QuadroP400-x86_64-Release-All-Graphite_Dawn",
    "cq_config": {
      "location_regexes": [
        "(tests|src/gpu)/graphite/.*",
<<<<<<< HEAD
=======
        "src/sksl/generated/.*",
>>>>>>> beb4d7d7
        "dm/.+"
      ]
    }
  },
  {"name": "Test-Win10-MSVC-Golo-GPU-QuadroP400-x86_64-Release-All-Graphite_Vulkan"},
  {"name": "Test-Win10-MSVC-Golo-GPU-QuadroP400-x86_64-Debug-All-Graphite_Vulkan"},
  {"name": "Test-Win10-MSVC-Golo-GPU-QuadroP400-x86_64-Release-All-Vulkan"},
  {"name": "Test-Win2019-Clang-GCE-CPU-AVX2-x86-Debug-All"},
  {"name": "Test-Win2019-Clang-GCE-CPU-AVX2-x86-Release-All"},
  {"name": "Test-Win2019-Clang-GCE-CPU-AVX2-x86_64-Debug-All-ASAN"},
  {"name": "Test-Win2019-Clang-GCE-CPU-AVX2-x86_64-Debug-All-ASAN_BonusConfigs"},
  {
    "name": "Test-Win2019-Clang-GCE-CPU-AVX2-x86_64-Release-All",
    "cq_config": {}
  },
  {"name": "Test-Win2019-MSVC-GCE-CPU-AVX2-x86-Debug-All"},
  {"name": "Test-Win2019-MSVC-GCE-CPU-AVX2-x86-Release-All"},
  {"name": "Test-Win2019-MSVC-GCE-CPU-AVX2-x86_64-Debug-All"},
  {"name": "Test-Win2019-MSVC-GCE-CPU-AVX2-x86_64-Release-All"},
  {"name": "Test-iOS-Clang-iPadPro-GPU-PowerVRGT7800-arm64-Debug-All"},
  {"name": "Test-iOS-Clang-iPadPro-GPU-PowerVRGT7800-arm64-Debug-All-Metal"},
  {"name": "Test-iOS-Clang-iPadPro-GPU-PowerVRGT7800-arm64-Release-All"},
  {"name": "Test-iOS-Clang-iPadPro-GPU-PowerVRGT7800-arm64-Release-All-Metal"},
  {"name": "Test-iOS-Clang-iPhone7-GPU-PowerVRGT7600-arm64-Debug-All"},
  {"name": "Test-iOS-Clang-iPhone7-GPU-PowerVRGT7600-arm64-Debug-All-Metal"},
  {"name": "Test-iOS-Clang-iPhone7-GPU-PowerVRGT7600-arm64-Release-All"},
  {"name": "Test-iOS-Clang-iPhone7-GPU-PowerVRGT7600-arm64-Release-All-Metal"},
  {"name": "Test-iOS-Clang-iPhone8-GPU-AppleA11-arm64-Debug-All"},
  {"name": "Test-iOS-Clang-iPhone8-GPU-AppleA11-arm64-Debug-All-Metal"},
  {"name": "Test-iOS-Clang-iPhone8-GPU-AppleA11-arm64-Release-All"},
  {"name": "Test-iOS-Clang-iPhone8-GPU-AppleA11-arm64-Release-All-Metal"},
  {"name": "Test-iOS-Xcode11.4.1-iPhone11-GPU-AppleA13-arm64-Debug-All"},
  {"name": "Test-iOS-Xcode11.4.1-iPhone11-GPU-AppleA13-arm64-Debug-All-Metal"},
  {"name": "Test-iOS-Xcode11.4.1-iPhone11-GPU-AppleA13-arm64-Release-All"},
  {"name": "Test-iOS-Xcode11.4.1-iPhone11-GPU-AppleA13-arm64-Release-All-Metal"}
]<|MERGE_RESOLUTION|>--- conflicted
+++ resolved
@@ -5,19 +5,15 @@
   },
   {
     "name": "BazelBuild-base-enforce_iwyu-linux_x64",
-<<<<<<< HEAD
-=======
     "cq_config": {}
   },
   {
     "name": "BazelBuild-modules_canvaskit-ck_full_webgl2_debug-linux_x64",
->>>>>>> beb4d7d7
     "cq_config": {}
   },
   {"name": "BazelBuild-example_hello_world_gl-release-linux_x64"},
   {
     "name": "BazelBuild-example_hello_world_vulkan-release-linux_x64",
-<<<<<<< HEAD
     "cq_config": {}
   },
   {
@@ -33,23 +29,6 @@
     "cq_config": {}
   },
   {
-=======
-    "cq_config": {}
-  },
-  {
-    "name": "BazelBuild-skia_public-enforce_iwyu-linux_x64",
-    "cq_config": {}
-  },
-  {
-    "name": "BazelBuild-skottie_tool_gpu-enforce_iwyu-linux_x64",
-    "cq_config": {}
-  },
-  {
-    "name": "BazelBuild-skia_public-release-linux_x64",
-    "cq_config": {}
-  },
-  {
->>>>>>> beb4d7d7
     "name": "BazelBuild-tests-enforce_iwyu-linux_x64",
     "cq_config": {}
   },
@@ -89,21 +68,6 @@
   {"name": "BazelTest-toolchain_layering_check-experimental_bazel_test_client-release-linux_x64"},
   {"name": "BazelTest-precompiled-android_codec_test-pixel_5-linux_arm64"},
   {"name": "BazelTest-precompiled-android_cpu_only_test-pixel_5-linux_arm64"},
-<<<<<<< HEAD
-  {"name": "Build-Debian10-GCC-x86-Debug-Docker"},
-  {"name": "Build-Debian10-GCC-x86-Release-Docker"},
-  {"name": "Build-Debian10-GCC-x86_64-Debug-Docker"},
-  {
-    "name": "Build-Debian10-GCC-x86_64-Debug-NoGPU_Docker",
-    "cq_config": {}
-  },
-  {
-    "name": "Build-Debian10-GCC-x86_64-Release-Docker",
-    "cq_config": {}
-  },
-  {"name": "Build-Debian10-GCC-x86_64-Release-NoGPU_Docker"},
-  {"name": "Build-Debian10-GCC-x86_64-Release-Shared_Docker"},
-=======
   {"name": "Build-Debian11-GCC-x86-Debug-Docker"},
   {"name": "Build-Debian11-GCC-x86-Release-Docker"},
   {"name": "Build-Debian11-GCC-x86_64-Debug-Docker"},
@@ -117,7 +81,6 @@
   },
   {"name": "Build-Debian11-GCC-x86_64-Release-NoGPU_Docker"},
   {"name": "Build-Debian11-GCC-x86_64-Release-Shared_Docker"},
->>>>>>> beb4d7d7
   {
     "name": "Build-Debian10-Clang-arm-Debug-Android",
     "cq_config": {}
@@ -144,10 +107,7 @@
     "cq_config": {
       "location_regexes": [
         "(tests|src/gpu)/graphite/.*",
-<<<<<<< HEAD
-=======
         "src/sksl/generated/.*",
->>>>>>> beb4d7d7
         "bazel/external/dawn/*",
         "DEPS"
       ]
@@ -291,12 +251,8 @@
     "name": "Build-Mac-Clang-x86_64-Debug-Graphite_Dawn",
     "cq_config": {
       "location_regexes": [
-<<<<<<< HEAD
-        "(tests|src/gpu)/graphite/.*"
-=======
         "(tests|src/gpu)/graphite/.*",
         "src/sksl/generated/.*"
->>>>>>> beb4d7d7
       ]
     }
   },
@@ -304,12 +260,8 @@
     "name": "Build-Mac-Clang-x86_64-Debug-Graphite_Metal",
     "cq_config": {
       "location_regexes": [
-<<<<<<< HEAD
-        "(tests|src/gpu)/graphite/.*"
-=======
         "(tests|src/gpu)/graphite/.*",
         "src/sksl/generated/.*"
->>>>>>> beb4d7d7
       ]
     }
   },
@@ -324,12 +276,8 @@
     "name": "Build-Mac-Clang-x86_64-Release-Graphite_Metal",
     "cq_config": {
       "location_regexes": [
-<<<<<<< HEAD
-        "(tests|src/gpu)/graphite/.*"
-=======
         "(tests|src/gpu)/graphite/.*",
         "src/sksl/generated/.*"
->>>>>>> beb4d7d7
       ]
     }
   },
@@ -357,12 +305,8 @@
     "name": "Build-Mac-Clang-arm64-Debug-ASAN_Graphite_Metal",
     "cq_config": {
       "location_regexes": [
-<<<<<<< HEAD
-        "(tests|src/gpu)/graphite/.*"
-=======
         "(tests|src/gpu)/graphite/.*",
         "src/sksl/generated/.*"
->>>>>>> beb4d7d7
       ]
     }
   },
@@ -370,12 +314,8 @@
     "name": "Build-Mac-Clang-arm64-Debug-iOS_Graphite_Metal",
     "cq_config": {
       "location_regexes": [
-<<<<<<< HEAD
-        "(tests|src/gpu)/graphite/.*"
-=======
         "(tests|src/gpu)/graphite/.*",
         "src/sksl/generated/.*"
->>>>>>> beb4d7d7
       ]
     }
   },
@@ -386,12 +326,8 @@
     "name": "Build-Mac-Clang-arm64-Release-Graphite_Metal",
     "cq_config": {
       "location_regexes": [
-<<<<<<< HEAD
-        "(tests|src/gpu)/graphite/.*"
-=======
         "(tests|src/gpu)/graphite/.*",
         "src/sksl/generated/.*"
->>>>>>> beb4d7d7
       ]
     }
   },
@@ -399,12 +335,8 @@
     "name": "Build-Mac-Clang-arm64-Release-iOS_Graphite_Metal",
     "cq_config": {
       "location_regexes": [
-<<<<<<< HEAD
-        "(tests|src/gpu)/graphite/.*"
-=======
         "(tests|src/gpu)/graphite/.*",
         "src/sksl/generated/.*"
->>>>>>> beb4d7d7
       ]
     }
   },
@@ -461,12 +393,8 @@
     "name": "Build-Win-MSVC-x86_64-Debug-Graphite_Vulkan",
     "cq_config": {
       "location_regexes": [
-<<<<<<< HEAD
-        "(tests|src/gpu)/graphite/.*"
-=======
         "(tests|src/gpu)/graphite/.*",
         "src/sksl/generated/.*"
->>>>>>> beb4d7d7
       ]
     }
   },
@@ -504,10 +432,6 @@
   {"name": "Canary-Flutter"},
   {"name": "Canary-G3"},
   {"name": "CodeSize-dm-Debian10-Clang-x86_64-OptimizeForSize"},
-<<<<<<< HEAD
-  {"name": "CodeSize-fm-Debian10-Clang-x86_64-OptimizeForSize"},
-=======
->>>>>>> beb4d7d7
   {
     "name": "CodeSize-skottie_tool-Debian10-Clang-x86_64-OptimizeForSize",
     "cq_config": {}
@@ -518,19 +442,6 @@
     "name": "CodeSize-skottie_tool_gpu-Debian10-Clang-arm-OptimizeForSize-Android",
     "cq_config": {}
   },
-<<<<<<< HEAD
-  {"name": "FM-Debian10-Clang-GCE-CPU-AVX2-x86_64-Debug-All"},
-  {"name": "FM-Debian10-Clang-GCE-CPU-AVX2-x86_64-Debug-All-ASAN"},
-  {"name": "FM-Debian10-Clang-GCE-CPU-AVX2-x86_64-Release-All-MSAN"},
-  {"name": "FM-Debian10-Clang-GCE-CPU-AVX2-x86_64-Release-All-TSAN"},
-  {"name": "FM-Mac-Clang-VMware7.1-CPU-AVX-x86_64-Debug-All"},
-  {"name": "FM-Mac-Clang-VMware7.1-CPU-AVX-x86_64-Debug-All-ASAN"},
-  {"name": "FM-Mac-Clang-VMware7.1-CPU-AVX-x86_64-Release-All-TSAN"},
-  {"name": "FM-Win-Clang-GCE-CPU-AVX2-x86_64-Debug-All"},
-  {"name": "FM-Win-Clang-GCE-CPU-AVX2-x86_64-Debug-All-ASAN"},
-  {"name": "FM-Win-MSVC-GCE-CPU-AVX2-x86_64-Debug-All"},
-=======
->>>>>>> beb4d7d7
   {"name": "Housekeeper-Nightly-RecreateSKPs_DryRun"},
   {
     "name": "Housekeeper-OnDemand-Presubmit",
@@ -638,12 +549,8 @@
     "name": "Perf-Mac10.15.7-Clang-MacBookPro11.5-GPU-RadeonHD8870M-x86_64-Release-All-Graphite_Metal",
     "cq_config": {
       "location_regexes": [
-<<<<<<< HEAD
-        "(tests|src/gpu)/graphite/.*"
-=======
         "(tests|src/gpu)/graphite/.*",
         "src/sksl/generated/.*"
->>>>>>> beb4d7d7
       ]
     }
   },
@@ -653,12 +560,8 @@
     "name": "Perf-Mac11-Clang-MacMini9.1-GPU-AppleM1-arm64-Release-All-Graphite_Metal",
     "cq_config": {
       "location_regexes": [
-<<<<<<< HEAD
-        "(tests|src/gpu)/graphite/.*"
-=======
         "(tests|src/gpu)/graphite/.*",
         "src/sksl/generated/.*"
->>>>>>> beb4d7d7
       ]
     }
   },
@@ -922,10 +825,7 @@
     "cq_config": {
       "location_regexes": [
         "(tests|src/gpu)/graphite/.*",
-<<<<<<< HEAD
-=======
         "src/sksl/generated/.*",
->>>>>>> beb4d7d7
         "dm/.+"
       ]
     }
@@ -944,10 +844,7 @@
     "cq_config": {
       "location_regexes": [
         "(tests|src/gpu)/graphite/.*",
-<<<<<<< HEAD
-=======
         "src/sksl/generated/.*",
->>>>>>> beb4d7d7
         "dm/.+"
       ]
     }
@@ -959,10 +856,7 @@
     "cq_config": {
       "location_regexes": [
         "(tests|src/gpu)/graphite/.*",
-<<<<<<< HEAD
-=======
         "src/sksl/generated/.*",
->>>>>>> beb4d7d7
         "dm/.+"
       ]
     }
@@ -973,10 +867,7 @@
     "cq_config": {
       "location_regexes": [
         "(tests|src/gpu)/graphite/.*",
-<<<<<<< HEAD
-=======
         "src/sksl/generated/.*",
->>>>>>> beb4d7d7
         "dm/.+"
       ]
     }
@@ -990,10 +881,7 @@
     "cq_config": {
       "location_regexes": [
         "(tests|src/gpu)/graphite/.*",
-<<<<<<< HEAD
-=======
         "src/sksl/generated/.*",
->>>>>>> beb4d7d7
         "dm/.+"
       ]
     }
@@ -1127,10 +1015,7 @@
     "cq_config": {
       "location_regexes": [
         "(tests|src/gpu)/graphite/.*",
-<<<<<<< HEAD
-=======
         "src/sksl/generated/.*",
->>>>>>> beb4d7d7
         "dm/.+"
       ]
     }
