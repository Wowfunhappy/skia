// Copyright 2016 The Chromium Authors. All rights reserved.
// Use of this source code is governed by a BSD-style license that can be
// found in the LICENSE file.

package gen_tasks_logic

/*
	Generate the tasks.json file.
*/

import (
	"encoding/json"
	"fmt"
	"io/ioutil"
	"log"
	"path"
	"path/filepath"
	"regexp"
	"runtime"
	"sort"
	"strconv"
	"strings"
	"time"

	"go.skia.org/infra/go/cas/rbe"
	"go.skia.org/infra/go/cipd"
	"go.skia.org/infra/task_scheduler/go/specs"
)

const (
	CAS_CANVASKIT     = "canvaskit"
	CAS_COMPILE       = "compile"
	CAS_EMPTY         = "empty" // TODO(borenet): It'd be nice if this wasn't necessary.
	CAS_LOTTIE_CI     = "lottie-ci"
	CAS_LOTTIE_WEB    = "lottie-web"
	CAS_PATHKIT       = "pathkit"
	CAS_PERF          = "perf"
	CAS_PUPPETEER     = "puppeteer"
	CAS_RUN_RECIPE    = "run-recipe"
	CAS_RECIPES       = "recipes"
	CAS_RECREATE_SKPS = "recreate-skps"
	CAS_SKOTTIE_WASM  = "skottie-wasm"
	CAS_SKPBENCH      = "skpbench"
	CAS_TASK_DRIVERS  = "task-drivers"
	CAS_TEST          = "test"
	CAS_WASM_GM       = "wasm-gm"
	CAS_WHOLE_REPO    = "whole-repo"

	BUILD_TASK_DRIVERS_PREFIX  = "Housekeeper-PerCommit-BuildTaskDrivers"
	BUNDLE_RECIPES_NAME        = "Housekeeper-PerCommit-BundleRecipes"
	ISOLATE_GCLOUD_LINUX_NAME  = "Housekeeper-PerCommit-IsolateGCloudLinux"
	ISOLATE_SKIMAGE_NAME       = "Housekeeper-PerCommit-IsolateSkImage"
	ISOLATE_SKP_NAME           = "Housekeeper-PerCommit-IsolateSKP"
	ISOLATE_MSKP_NAME          = "Housekeeper-PerCommit-IsolateMSKP"
	ISOLATE_SVG_NAME           = "Housekeeper-PerCommit-IsolateSVG"
	ISOLATE_NDK_LINUX_NAME     = "Housekeeper-PerCommit-IsolateAndroidNDKLinux"
	ISOLATE_SDK_LINUX_NAME     = "Housekeeper-PerCommit-IsolateAndroidSDKLinux"
	ISOLATE_WIN_TOOLCHAIN_NAME = "Housekeeper-PerCommit-IsolateWinToolchain"

	DEFAULT_OS_DEBIAN              = "Debian-10.10"
	DEFAULT_OS_LINUX_GCE           = "Debian-10.3"
	OLD_OS_LINUX_GCE               = "Debian-9.8"
	COMPILE_TASK_NAME_OS_LINUX     = "Debian10"
	COMPILE_TASK_NAME_OS_LINUX_OLD = "Debian9"
	DEFAULT_OS_MAC                 = "Mac-10.15.7"
	DEFAULT_OS_WIN                 = "Windows-Server-17763"

	// Small is a 2-core machine.
	// TODO(dogben): Would n1-standard-1 or n1-standard-2 be sufficient?
	MACHINE_TYPE_SMALL = "n1-highmem-2"
	// Medium is a 16-core machine
	MACHINE_TYPE_MEDIUM = "n1-standard-16"
	// Large is a 64-core machine. (We use "highcpu" because we don't need more than 57GB memory for
	// any of our tasks.)
	MACHINE_TYPE_LARGE = "n1-highcpu-64"

	// Swarming output dirs.
	OUTPUT_NONE  = "output_ignored" // This will result in outputs not being isolated.
	OUTPUT_BUILD = "build"
	OUTPUT_TEST  = "test"
	OUTPUT_PERF  = "perf"

	// Name prefix for upload jobs.
	PREFIX_UPLOAD = "Upload"
)

var (
	// "Constants"

	// Named caches used by tasks.
	CACHES_GIT = []*specs.Cache{
		{
			Name: "git",
			Path: "cache/git",
		},
		{
			Name: "git_cache",
			Path: "cache/git_cache",
		},
	}
	CACHES_GO = []*specs.Cache{
		{
			Name: "go_cache",
			Path: "cache/go_cache",
		},
		{
			Name: "gopath",
			Path: "cache/gopath",
		},
	}
	CACHES_WORKDIR = []*specs.Cache{
		{
			Name: "work",
			Path: "cache/work",
		},
	}
	CACHES_CCACHE = []*specs.Cache{
		{
			Name: "ccache",
			Path: "cache/ccache",
		},
	}
	// The "docker" cache is used as a persistent working directory for
	// tasks which use Docker. It is not to be confused with Docker's own
	// cache, which stores images. We do not currently use a named Swarming
	// cache for the latter.
	// TODO(borenet): We should ensure that any task which uses Docker does
	// not also use the normal "work" cache, to prevent issues like
	// https://bugs.chromium.org/p/skia/issues/detail?id=9749.
	CACHES_DOCKER = []*specs.Cache{
		{
			Name: "docker",
			Path: "cache/docker",
		},
	}

	// CAS_SPEC_LOTTIE_CI is a CasSpec which includes the files needed for
	// lottie-ci.  This is global so that it can be overridden by other
	// repositories which import this file.
	CAS_SPEC_LOTTIE_CI = &specs.CasSpec{
		Root: "..",
		Paths: []string{
			"skia/.vpython",
			"skia/infra/bots/run_recipe.py",
			"skia/infra/lottiecap",
			"skia/tools/lottie-web-perf",
			"skia/tools/lottiecap",
		},
		Excludes: []string{rbe.ExcludeGitDir},
	}

	// CAS_SPEC_WHOLE_REPO is a CasSpec which includes the entire repo. This is
	// global so that it can be overridden by other repositories which import
	// this file.
	CAS_SPEC_WHOLE_REPO = &specs.CasSpec{
		Root:     "..",
		Paths:    []string{"skia"},
		Excludes: []string{rbe.ExcludeGitDir},
	}

	// TODO(borenet): This hacky and bad.
	CIPD_PKG_LUCI_AUTH = cipd.MustGetPackage("infra/tools/luci-auth/${platform}")

	CIPD_PKGS_GOLDCTL = []*specs.CipdPackage{cipd.MustGetPackage("skia/tools/goldctl/${platform}")}

	CIPD_PKGS_XCODE = []*specs.CipdPackage{
		// https://chromium.googlesource.com/chromium/tools/build/+/e19b7d9390e2bb438b566515b141ed2b9ed2c7c2/scripts/slave/recipe_modules/ios/api.py#317
		// This package is really just an installer for XCode.
		{
			Name: "infra/tools/mac_toolchain/${platform}",
			Path: "mac_toolchain",
			// When this is updated, also update
			// https://skia.googlesource.com/skcms.git/+/f1e2b45d18facbae2dece3aca673fe1603077846/infra/bots/gen_tasks.go#56
			Version: "git_revision:796d2b92cff93fc2059623ce0a66284373ceea0a",
		},
	}

	// These properties are required by some tasks, eg. for running
	// bot_update, but they prevent de-duplication, so they should only be
	// used where necessary.
	EXTRA_PROPS = map[string]string{
		"buildbucket_build_id": specs.PLACEHOLDER_BUILDBUCKET_BUILD_ID,
		"patch_issue":          specs.PLACEHOLDER_ISSUE_INT,
		"patch_ref":            specs.PLACEHOLDER_PATCH_REF,
		"patch_repo":           specs.PLACEHOLDER_PATCH_REPO,
		"patch_set":            specs.PLACEHOLDER_PATCHSET_INT,
		"patch_storage":        specs.PLACEHOLDER_PATCH_STORAGE,
		"repository":           specs.PLACEHOLDER_REPO,
		"revision":             specs.PLACEHOLDER_REVISION,
		"task_id":              specs.PLACEHOLDER_TASK_ID,
	}

	// ISOLATE_ASSET_MAPPING maps the name of an asset to the configuration
	// for how the CIPD package should be installed for a given task.
	ISOLATE_ASSET_MAPPING = map[string]uploadAssetCASCfg{
		"gcloud_linux": {
			uploadTaskName: ISOLATE_GCLOUD_LINUX_NAME,
			path:           "gcloud_linux",
		},
		"skimage": {
			uploadTaskName: ISOLATE_SKIMAGE_NAME,
			path:           "skimage",
		},
		"skp": {
			uploadTaskName: ISOLATE_SKP_NAME,
			path:           "skp",
		},
		"svg": {
			uploadTaskName: ISOLATE_SVG_NAME,
			path:           "svg",
		},
		"mskp": {
			uploadTaskName: ISOLATE_MSKP_NAME,
			path:           "mskp",
		},
		"android_ndk_linux": {
			uploadTaskName: ISOLATE_NDK_LINUX_NAME,
			path:           "android_ndk_linux",
		},
		"android_sdk_linux": {
			uploadTaskName: ISOLATE_SDK_LINUX_NAME,
			path:           "android_sdk_linux",
		},
		"win_toolchain": {
			alwaysIsolate:  true,
			uploadTaskName: ISOLATE_WIN_TOOLCHAIN_NAME,
			path:           "win_toolchain",
		},
	}

	// Set dontReduceOpsTaskSplitting option on these models
	DONT_REDUCE_OPS_TASK_SPLITTING_MODELS = []string{
		"NUC5PPYH",
	}
)

// Config contains general configuration information.
type Config struct {
	// Directory containing assets. Assumed to be relative to the directory
	// which contains the calling gen_tasks.go file. If not specified, uses
	// the infra/bots/assets from this repo.
	AssetsDir string `json:"assets_dir"`

	// Path to the builder name schema JSON file. Assumed to be relative to
	// the directory which contains the calling gen_tasks.go file. If not
	// specified, uses infra/bots/recipe_modules/builder_name_schema/builder_name_schema.json
	// from this repo.
	BuilderNameSchemaFile string `json:"builder_name_schema"`

	// URL of the Skia Gold known hashes endpoint.
	GoldHashesURL string `json:"gold_hashes_url"`

	// GCS bucket used for GM results.
	GsBucketGm string `json:"gs_bucket_gm"`

	// GCS bucket used for Nanobench results.
	GsBucketNano string `json:"gs_bucket_nano"`

	// Optional function which returns a bot ID for internal devices.
	InternalHardwareLabel func(parts map[string]string) *int `json:"-"`

	// List of task names for which we'll never upload results.
	NoUpload []string `json:"no_upload"`

	// PathToSkia is the relative path from the root of the current checkout to
	// the root of the Skia checkout.
	PathToSkia string `json:"path_to_skia"`

	// Swarming pool used for triggering tasks.
	Pool string `json:"pool"`

	// LUCI project associated with this repo.
	Project string `json:"project"`

	// Service accounts.
	ServiceAccountCanary       string `json:"service_account_canary"`
	ServiceAccountCompile      string `json:"service_account_compile"`
	ServiceAccountHousekeeper  string `json:"service_account_housekeeper"`
	ServiceAccountRecreateSKPs string `json:"service_account_recreate_skps"`
	ServiceAccountUploadBinary string `json:"service_account_upload_binary"`
	ServiceAccountUploadGM     string `json:"service_account_upload_gm"`
	ServiceAccountUploadNano   string `json:"service_account_upload_nano"`

	// Optional override function which derives Swarming bot dimensions
	// from parts of task names.
	SwarmDimensions func(parts map[string]string) []string `json:"-"`
}

// JobInfo is the type of each entry in the jobs.json file.
type JobInfo struct {
	// The name of the job.
	Name string `json:"name"`

	// The optional CQ config of this job. If the CQ config is missing then the
	// job will not be added to the CQ of this branch.
	CQConfig *specs.CommitQueueJobConfig `json:"cq_config,omitempty"`
}

// LoadConfig loads the Config from a cfg.json file which is the sibling of the
// calling gen_tasks.go file.
func LoadConfig() *Config {
	cfgDir := getCallingDirName()
	var cfg Config
	LoadJson(filepath.Join(cfgDir, "cfg.json"), &cfg)
	return &cfg
}

// CheckoutRoot is a wrapper around specs.GetCheckoutRoot which prevents the
// caller from needing a dependency on the specs package.
func CheckoutRoot() string {
	root, err := specs.GetCheckoutRoot()
	if err != nil {
		log.Fatal(err)
	}
	return root
}

// LoadJson loads JSON from the given file and unmarshals it into the given
// destination.
func LoadJson(filename string, dest interface{}) {
	b, err := ioutil.ReadFile(filename)
	if err != nil {
		log.Fatalf("Unable to read %q: %s", filename, err)
	}
	if err := json.Unmarshal(b, dest); err != nil {
		log.Fatalf("Unable to parse %q: %s", filename, err)
	}
}

// In returns true if |s| is *in* |a| slice.
// TODO(borenet): This is copied from go.skia.org/infra/go/util to avoid the
// huge set of additional dependencies added by that package.
func In(s string, a []string) bool {
	for _, x := range a {
		if x == s {
			return true
		}
	}
	return false
}

// GenTasks regenerates the tasks.json file. Loads the job list from a jobs.json
// file which is the sibling of the calling gen_tasks.go file. If cfg is nil, it
// is similarly loaded from a cfg.json file which is the sibling of the calling
// gen_tasks.go file.
func GenTasks(cfg *Config) {
	b := specs.MustNewTasksCfgBuilder()

	// Find the paths to the infra/bots directories in this repo and the
	// repo of the calling file.
	relpathTargetDir := getThisDirName()
	relpathBaseDir := getCallingDirName()

	// Parse jobs.json.
	var jobsWithInfo []*JobInfo
	LoadJson(filepath.Join(relpathBaseDir, "jobs.json"), &jobsWithInfo)
	// Create a slice with only job names.
	jobs := []string{}
	for _, j := range jobsWithInfo {
		jobs = append(jobs, j.Name)
	}

	if cfg == nil {
		cfg = new(Config)
		LoadJson(filepath.Join(relpathBaseDir, "cfg.json"), cfg)
	}

	// Create the JobNameSchema.
	builderNameSchemaFile := filepath.Join(relpathTargetDir, "recipe_modules", "builder_name_schema", "builder_name_schema.json")
	if cfg.BuilderNameSchemaFile != "" {
		builderNameSchemaFile = filepath.Join(relpathBaseDir, cfg.BuilderNameSchemaFile)
	}
	schema, err := NewJobNameSchema(builderNameSchemaFile)
	if err != nil {
		log.Fatal(err)
	}

	// Set the assets dir.
	assetsDir := filepath.Join(relpathTargetDir, "assets")
	if cfg.AssetsDir != "" {
		assetsDir = filepath.Join(relpathBaseDir, cfg.AssetsDir)
	}
	b.SetAssetsDir(assetsDir)

	// Create Tasks and Jobs.
	builder := &builder{
		TasksCfgBuilder: b,
		cfg:             cfg,
		jobNameSchema:   schema,
		jobs:            jobs,
	}
	for _, j := range jobsWithInfo {
		jb := newJobBuilder(builder, j.Name)
		jb.genTasksForJob()
		jb.finish()

		// Add the CQ spec if it is a CQ job.
		if j.CQConfig != nil {
			b.MustAddCQJob(j.Name, j.CQConfig)
		}
	}

	// Create CasSpecs.
	b.MustAddCasSpec(CAS_CANVASKIT, &specs.CasSpec{
		Root: "..",
		Paths: []string{
			"skia/.vpython",
			"skia/infra/bots/run_recipe.py",
			"skia/infra/canvaskit",
			"skia/modules/canvaskit",
			"skia/modules/pathkit/perf/perfReporter.js",
			"skia/modules/pathkit/tests/testReporter.js",
		},
		Excludes: []string{rbe.ExcludeGitDir},
	})
	b.MustAddCasSpec(CAS_EMPTY, specs.EmptyCasSpec)
	b.MustAddCasSpec(CAS_LOTTIE_CI, CAS_SPEC_LOTTIE_CI)
	b.MustAddCasSpec(CAS_LOTTIE_WEB, &specs.CasSpec{
		Root: "..",
		Paths: []string{
			"skia/.vpython",
			"skia/infra/bots/run_recipe.py",
			"skia/tools/lottie-web-perf",
		},
		Excludes: []string{rbe.ExcludeGitDir},
	})
	b.MustAddCasSpec(CAS_PATHKIT, &specs.CasSpec{
		Root: "..",
		Paths: []string{
			"skia/.vpython",
			"skia/infra/bots/run_recipe.py",
			"skia/infra/pathkit",
			"skia/modules/pathkit",
		},
		Excludes: []string{rbe.ExcludeGitDir},
	})
	b.MustAddCasSpec(CAS_PERF, &specs.CasSpec{
		Root: "..",
		Paths: []string{
			"skia/.vpython",
			"skia/infra/bots/assets",
			"skia/infra/bots/run_recipe.py",
			"skia/platform_tools/ios/bin",
			"skia/resources",
			"skia/tools/valgrind.supp",
		},
		Excludes: []string{rbe.ExcludeGitDir},
	})
	b.MustAddCasSpec(CAS_PUPPETEER, &specs.CasSpec{
		Root: "../skia", // Needed for other repos.
		Paths: []string{
			".vpython",
			"tools/perf-canvaskit-puppeteer",
		},
		Excludes: []string{rbe.ExcludeGitDir},
	})
	b.MustAddCasSpec(CAS_RECIPES, &specs.CasSpec{
		Root: "..",
		Paths: []string{
			"skia/infra/config/recipes.cfg",
			"skia/infra/bots/bundle_recipes.sh",
			"skia/infra/bots/README.recipes.md",
			"skia/infra/bots/recipe_modules",
			"skia/infra/bots/recipes",
			"skia/infra/bots/recipes.py",
		},
		Excludes: []string{rbe.ExcludeGitDir},
	})
	b.MustAddCasSpec(CAS_RUN_RECIPE, &specs.CasSpec{
		Root: "..",
		Paths: []string{
			"skia/.vpython",
			"skia/infra/bots/run_recipe.py",
		},
		Excludes: []string{rbe.ExcludeGitDir},
	})
	b.MustAddCasSpec(CAS_SKOTTIE_WASM, &specs.CasSpec{
		Root: "..",
		Paths: []string{
			"skia/.vpython",
			"skia/infra/bots/run_recipe.py",
			"skia/tools/skottie-wasm-perf",
		},
		Excludes: []string{rbe.ExcludeGitDir},
	})
	b.MustAddCasSpec(CAS_SKPBENCH, &specs.CasSpec{
		Root: "..",
		Paths: []string{
			"skia/.vpython",
			"skia/infra/bots/assets",
			"skia/infra/bots/run_recipe.py",
			"skia/tools/skpbench",
			"skia/tools/valgrind.supp",
		},
		Excludes: []string{rbe.ExcludeGitDir},
	})
	b.MustAddCasSpec(CAS_TASK_DRIVERS, &specs.CasSpec{
		Root: "..",
		Paths: []string{
			// Deps needed to use Bazel
			"skia/BUILD.bazel",
			"skia/WORKSPACE.bazel",
			"skia/bazel",
			"skia/go_repositories.bzl",
			"skia/toolchain",
			// Actually needed to build the task drivers
			"skia/infra/bots/BUILD.bazel",
			"skia/infra/bots/build_task_drivers.sh",
			"skia/infra/bots/task_drivers",
		},
		Excludes: []string{rbe.ExcludeGitDir},
	})
	b.MustAddCasSpec(CAS_TEST, &specs.CasSpec{
		Root: "..",
		Paths: []string{
			"skia/.vpython",
			"skia/infra/bots/assets",
			"skia/infra/bots/run_recipe.py",
			"skia/platform_tools/ios/bin",
			"skia/resources",
			"skia/tools/valgrind.supp",
		},
		Excludes: []string{rbe.ExcludeGitDir},
	})
	b.MustAddCasSpec(CAS_WASM_GM, &specs.CasSpec{
		Root: "../skia", // Needed for other repos.
		Paths: []string{
			".vpython",
			"resources",
			"tools/run-wasm-gm-tests",
		},
		Excludes: []string{rbe.ExcludeGitDir},
	})
	b.MustAddCasSpec(CAS_WHOLE_REPO, CAS_SPEC_WHOLE_REPO)
	b.MustAddCasSpec(CAS_RECREATE_SKPS, &specs.CasSpec{
		Root: "..",
		Paths: []string{
			"skia/.vpython",
			"skia/DEPS",
			"skia/bin/fetch-sk",
			"skia/infra/bots/assets/skp",
			"skia/infra/bots/utils.py",
			"skia/infra/config/recipes.cfg",
			"skia/tools/skp",
		},
		Excludes: []string{rbe.ExcludeGitDir},
	})
	generateCompileCAS(b, cfg)

	builder.MustFinish()
}

// getThisDirName returns the infra/bots directory which is an ancestor of this
// file.
func getThisDirName() string {
	_, thisFileName, _, ok := runtime.Caller(0)
	if !ok {
		log.Fatal("Unable to find path to current file.")
	}
	return filepath.Dir(filepath.Dir(thisFileName))
}

// getCallingDirName returns the infra/bots directory which is an ancestor of
// the calling gen_tasks.go file. WARNING: assumes that the calling gen_tasks.go
// file appears two steps up the stack; do not call from a function which is not
// directly called by gen_tasks.go.
func getCallingDirName() string {
	_, callingFileName, _, ok := runtime.Caller(2)
	if !ok {
		log.Fatal("Unable to find path to calling file.")
	}
	return filepath.Dir(callingFileName)
}

// builder is a wrapper for specs.TasksCfgBuilder.
type builder struct {
	*specs.TasksCfgBuilder
	cfg           *Config
	jobNameSchema *JobNameSchema
	jobs          []string
}

// marshalJson encodes the given data as JSON and fixes escaping of '<' which Go
// does by default.
func marshalJson(data interface{}) string {
	j, err := json.Marshal(data)
	if err != nil {
		log.Fatal(err)
	}
	return strings.Replace(string(j), "\\u003c", "<", -1)
}

// kitchenTaskNoBundle sets up the task to run a recipe via Kitchen, without the
// recipe bundle.
func (b *taskBuilder) kitchenTaskNoBundle(recipe string, outputDir string) {
	b.cipd(CIPD_PKG_LUCI_AUTH)
	b.cipd(cipd.MustGetPackage("infra/tools/luci/kitchen/${platform}"))
	b.env("RECIPES_USE_PY3", "true")
	b.envPrefixes("VPYTHON_DEFAULT_SPEC", "skia/.vpython")
	b.usesPython()
	b.recipeProp("swarm_out_dir", outputDir)
	if outputDir != OUTPUT_NONE {
		b.output(outputDir)
	}
	python := "cipd_bin_packages/vpython3${EXECUTABLE_SUFFIX}"
	if b.role("Test", "Perf") && b.matchOs("Win7") && b.matchModel("Golo") {
		// TODO(borenet): Win7 machines in the Golo seem to be missing a
		// necessary DLL to make python3 work.
		python = "cipd_bin_packages/vpython"
	}
	b.cmd(python, "-u", "skia/infra/bots/run_recipe.py", "${ISOLATED_OUTDIR}", recipe, b.getRecipeProps(), b.cfg.Project)
	// Most recipes want this isolate; they can override if necessary.
	b.cas(CAS_RUN_RECIPE)
	b.timeout(time.Hour)
	b.addToPATH("cipd_bin_packages", "cipd_bin_packages/bin")
	b.Spec.ExtraTags = map[string]string{
		"log_location": fmt.Sprintf("logdog://logs.chromium.org/%s/${SWARMING_TASK_ID}/+/annotations", b.cfg.Project),
	}

	// Attempts.
	if !b.role("Build", "Upload") && b.extraConfig("ASAN", "HWASAN", "MSAN", "TSAN", "Valgrind") {
		// Sanitizers often find non-deterministic issues that retries would hide.
		b.attempts(1)
	} else {
		// Retry by default to hide random bot/hardware failures.
		b.attempts(2)
	}
}

// kitchenTask sets up the task to run a recipe via Kitchen.
func (b *taskBuilder) kitchenTask(recipe string, outputDir string) {
	b.kitchenTaskNoBundle(recipe, outputDir)
	b.dep(b.bundleRecipes())
}

// internalHardwareLabel returns the internal ID for the bot, if any.
func (b *taskBuilder) internalHardwareLabel() *int {
	if b.cfg.InternalHardwareLabel != nil {
		return b.cfg.InternalHardwareLabel(b.parts)
	}
	return nil
}

// linuxGceDimensions adds the Swarming bot dimensions for Linux GCE instances.
func (b *taskBuilder) linuxGceDimensions(machineType string) {
	b.dimension(
		// Specify CPU to avoid running builds on bots with a more unique CPU.
		"cpu:x86-64-Haswell_GCE",
		"gpu:none",
		// Currently all Linux GCE tasks run on 16-CPU machines.
		fmt.Sprintf("machine_type:%s", machineType),
		fmt.Sprintf("os:%s", DEFAULT_OS_LINUX_GCE),
		fmt.Sprintf("pool:%s", b.cfg.Pool),
	)
}

// codesizeTaskNameRegexp captures the "CodeSize-<binary name>-" prefix of a CodeSize task name.
var codesizeTaskNameRegexp = regexp.MustCompile("^CodeSize-[a-zA-Z0-9_]+-")

// deriveCompileTaskName returns the name of a compile task based on the given
// job name.
func (b *jobBuilder) deriveCompileTaskName() string {
	if b.role("Test", "Perf", "FM") {
		task_os := b.parts["os"]
		ec := []string{}
		if val := b.parts["extra_config"]; val != "" {
			ec = strings.Split(val, "_")
			ignore := []string{
				"Skpbench", "AbandonGpuContext", "PreAbandonGpuContext", "Valgrind",
				"ReleaseAndAbandonGpuContext", "FSAA", "FAAA", "FDAA", "NativeFonts", "GDI",
				"NoGPUThreads", "ProcDump", "DDL1", "DDL3", "OOPRDDL", "T8888",
				"DDLTotal", "DDLRecord", "9x9", "BonusConfigs", "SkottieTracing", "SkottieWASM",
				"GpuTess", "DMSAAStats", "Mskp", "Docker", "PDF", "SkVM", "Puppeteer",
				"SkottieFrames", "RenderSKP", "CanvasPerf", "AllPathsVolatile", "WebGL2", "i5"}
			keep := make([]string, 0, len(ec))
			for _, part := range ec {
				if !In(part, ignore) {
					keep = append(keep, part)
				}
			}
			ec = keep
		}
		if b.os("Android") {
			if !In("Android", ec) {
				ec = append([]string{"Android"}, ec...)
			}
			task_os = COMPILE_TASK_NAME_OS_LINUX
		} else if b.os("ChromeOS") {
			ec = append([]string{"Chromebook", "GLES"}, ec...)
			task_os = COMPILE_TASK_NAME_OS_LINUX
		} else if b.os("iOS") {
			ec = append([]string{task_os}, ec...)
			task_os = "Mac"
		} else if b.matchOs("Win") {
			task_os = "Win"
		} else if b.compiler("GCC") {
			// GCC compiles are now on a Docker container. We use the same OS and
			// version to compile as to test.
			ec = append(ec, "Docker")
		} else if b.matchOs("Ubuntu", "Debian") {
			task_os = COMPILE_TASK_NAME_OS_LINUX
		} else if b.matchOs("Mac") {
			task_os = "Mac"
		}
		jobNameMap := map[string]string{
			"role":          "Build",
			"os":            task_os,
			"compiler":      b.parts["compiler"],
			"target_arch":   b.parts["arch"],
			"configuration": b.parts["configuration"],
		}
		if b.extraConfig("PathKit") {
			ec = []string{"PathKit"}
		}
		if b.extraConfig("CanvasKit", "SkottieWASM", "Puppeteer") {
			if b.cpu() {
				ec = []string{"CanvasKit_CPU"}
			} else {
				ec = []string{"CanvasKit"}
			}

		}
		if len(ec) > 0 {
			jobNameMap["extra_config"] = strings.Join(ec, "_")
		}
		name, err := b.jobNameSchema.MakeJobName(jobNameMap)
		if err != nil {
			log.Fatal(err)
		}
		return name
	} else if b.role("BuildStats") {
		return strings.Replace(b.Name, "BuildStats", "Build", 1)
	} else if b.role("CodeSize") {
		return codesizeTaskNameRegexp.ReplaceAllString(b.Name, "Build-")
	} else {
		return b.Name
	}
}

// swarmDimensions generates swarming bot dimensions for the given task.
func (b *taskBuilder) swarmDimensions() {
	if b.cfg.SwarmDimensions != nil {
		dims := b.cfg.SwarmDimensions(b.parts)
		if dims != nil {
			b.dimension(dims...)
			return
		}
	}
	b.defaultSwarmDimensions()
}

// defaultSwarmDimensions generates default swarming bot dimensions for the given task.
func (b *taskBuilder) defaultSwarmDimensions() {
	d := map[string]string{
		"pool": b.cfg.Pool,
	}
	if os, ok := b.parts["os"]; ok {
		d["os"], ok = map[string]string{
			"Android":    "Android",
			"ChromeOS":   "ChromeOS",
			"Debian9":    DEFAULT_OS_LINUX_GCE, // Runs in Deb9 Docker.
			"Debian10":   DEFAULT_OS_LINUX_GCE,
			"Mac":        DEFAULT_OS_MAC,
			"Mac10.12":   "Mac-10.12",
			"Mac10.13":   "Mac-10.13.6",
			"Mac10.14":   "Mac-10.14",
			"Mac10.15.1": "Mac-10.15.1",
			"Mac10.15.7": "Mac-10.15.7", // Same as 'Mac', but explicit.
			"Mac11":      "Mac-11.4",
			"Mac12":      "Mac-12",
			"Ubuntu18":   "Ubuntu-18.04",
			"Win":        DEFAULT_OS_WIN,
			"Win10":      "Windows-10-19044",
			"Win2019":    DEFAULT_OS_WIN,
			"Win7":       "Windows-7-SP1",
			"Win8":       "Windows-8.1-SP0",
			"iOS":        "iOS-13.3.1",
		}[os]
		if !ok {
			log.Fatalf("Entry %q not found in OS mapping.", os)
		}
		if os == "Win10" && b.parts["model"] == "Golo" {
			// ChOps-owned machines have Windows 10 21h1.
			d["os"] = "Windows-10-19043"
		}
		if b.parts["model"] == "iPhone11" {
			d["os"] = "iOS-13.6"
		}
		if b.parts["model"] == "iPadPro" {
			d["os"] = "iOS-13.6"
		}
	} else {
		d["os"] = DEFAULT_OS_DEBIAN
	}
	if b.role("Test", "Perf") {
		if b.os("Android") {
			// For Android, the device type is a better dimension
			// than CPU or GPU.
			deviceInfo, ok := map[string][]string{
				"AndroidOne":      {"sprout", "MOB30Q"},
				"GalaxyS7_G930FD": {"herolte", "R16NW_G930FXXS2ERH6"}, // This is Oreo.
				"GalaxyS9":        {"starlte", "QP1A.190711.020"},     // This is Android10.
				"GalaxyS20":       {"exynos990", "QP1A.190711.020"},
				"JioNext":         {"msm8937", "RKQ1.210602.002"},
				"Nexus5":          {"hammerhead", "M4B30Z_3437181"},
				"Nexus7":          {"grouper", "LMY47V_1836172"}, // 2012 Nexus 7
				"P30":             {"HWELE", "HUAWEIELE-L29"},
				"Pixel2XL":        {"taimen", "PPR1.180610.009"},
				"Pixel3":          {"blueline", "PQ1A.190105.004"},
				"Pixel3a":         {"sargo", "QP1A.190711.020"},
				"Pixel4":          {"flame", "RPB2.200611.009"},       // R Preview
				"Pixel4a":         {"sunfish", "AOSP.MASTER_7819821"}, // Pixel4a flashed with an Android HWASan build.
				"Pixel4XL":        {"coral", "QD1A.190821.011.C4"},
				"Pixel5":          {"redfin", "RD1A.200810.022.A4"},
				"Pixel6":          {"oriole", "SD1A.210817.037"},
				"TecnoSpark3Pro":  {"TECNO-KB8", "PPR1.180610.011"},
				"Wembley":         {"wembley", "SP2A.211004.001"},
			}[b.parts["model"]]
			if !ok {
				log.Fatalf("Entry %q not found in Android mapping.", b.parts["model"])
			}
			d["device_type"] = deviceInfo[0]
			d["device_os"] = deviceInfo[1]

			// Tests using Android's HWAddress Sanitizer require an HWASan build of Android.
			// See https://developer.android.com/ndk/guides/hwasan.
			if b.extraConfig("HWASAN") {
				d["android_hwasan_build"] = "1"
			}
		} else if b.os("iOS") {
			device, ok := map[string]string{
				"iPadMini4": "iPad5,1",
				"iPhone7":   "iPhone9,1",
				"iPhone8":   "iPhone10,1",
				"iPhone11":  "iPhone12,1",
				"iPadPro":   "iPad6,3",
			}[b.parts["model"]]
			if !ok {
				log.Fatalf("Entry %q not found in iOS mapping.", b.parts["model"])
			}
			d["device_type"] = device
		} else if b.cpu() || b.extraConfig("CanvasKit", "Docker", "SwiftShader") {
			modelMapping, ok := map[string]map[string]string{
				"AppleM1": {
					"MacMini9.1": "arm64-64-Apple_M1",
				},
				"AVX": {
					"VMware7.1": "x86-64",
				},
				"AVX2": {
					"GCE":            "x86-64-Haswell_GCE",
					"MacBookAir7.2":  "x86-64-i5-5350U",
					"MacBookPro11.5": "x86-64-i7-4870HQ",
					"MacMini7.1":     "x86-64-i5-4278U",
					"NUC5i7RYH":      "x86-64-i7-5557U",
				},
				"AVX512": {
					"GCE":  "x86-64-Skylake_GCE",
					"Golo": "Intel64_Family_6_Model_85_Stepping_7__GenuineIntel",
				},
				"Rome": {
					"GCE": "x86-64-AMD_Rome_GCE",
				},
				"SwiftShader": {
					"GCE": "x86-64-Haswell_GCE",
				},
			}[b.parts["cpu_or_gpu_value"]]
			if !ok {
				log.Fatalf("Entry %q not found in CPU mapping.", b.parts["cpu_or_gpu_value"])
			}
			cpu, ok := modelMapping[b.parts["model"]]
			if !ok {
				log.Fatalf("Entry %q not found in %q model mapping.", b.parts["model"], b.parts["cpu_or_gpu_value"])
			}
			d["cpu"] = cpu
			if b.model("GCE") && b.matchOs("Debian") {
				d["os"] = DEFAULT_OS_LINUX_GCE
			}
			if b.model("GCE") && d["cpu"] == "x86-64-Haswell_GCE" {
				d["machine_type"] = MACHINE_TYPE_MEDIUM
			}
		} else {
			// It's a GPU job.
			if b.matchOs("Win") {
				gpu, ok := map[string]string{
					// At some point this might use the device ID, but for now it's like Chromebooks.
					"Adreno630":     "Adreno630",
					"GT610":         "10de:104a-23.21.13.9101",
					"GTX660":        "10de:11c0-26.21.14.4120",
					"GTX960":        "10de:1401-27.21.14.5671",
					"IntelHD4400":   "8086:0a16-20.19.15.4963",
					"IntelIris540":  "8086:1926-26.20.100.7463",
					"IntelIris6100": "8086:162b-20.19.15.4963",
					"IntelIris655":  "8086:3ea5-26.20.100.7463",
					"RadeonHD7770":  "1002:683d-26.20.13031.18002",
					"RadeonR9M470X": "1002:6646-26.20.13031.18002",
					"QuadroP400":    "10de:1cb3-30.0.15.1179",
				}[b.parts["cpu_or_gpu_value"]]
				if !ok {
					log.Fatalf("Entry %q not found in Win GPU mapping.", b.parts["cpu_or_gpu_value"])
				}
				d["gpu"] = gpu
			} else if b.isLinux() {
				gpu, ok := map[string]string{
					// Intel drivers come from CIPD, so no need to specify the version here.
					"IntelBayTrail": "8086:0f31",
					"IntelHD2000":   "8086:0102",
					"IntelHD405":    "8086:22b1",
					"IntelIris640":  "8086:5926",
<<<<<<< HEAD
					"QuadroP400":    "10de:1cb3-510.60.02",
=======
					"QuadroP400":    "10de:1cb3-440.100",
>>>>>>> e3551219
				}[b.parts["cpu_or_gpu_value"]]
				if !ok {
					log.Fatalf("Entry %q not found in Ubuntu GPU mapping.", b.parts["cpu_or_gpu_value"])
				}
				d["gpu"] = gpu

				// The Debian10 machines in the skolo are 10.10, not 10.3.
				if b.matchOs("Debian") {
					d["os"] = DEFAULT_OS_DEBIAN
				}

			} else if b.matchOs("Mac") {
				gpu, ok := map[string]string{
					"AppleM1":       "AppleM1",
					"IntelHD6000":   "8086:1626",
					"IntelHD615":    "8086:591e",
					"IntelIris5100": "8086:0a2e",
					"IntelIrisPlus": "8086:8a53",
					"RadeonHD8870M": "1002:6821-4.0.20-3.2.8",
				}[b.parts["cpu_or_gpu_value"]]
				if !ok {
					log.Fatalf("Entry %q not found in Mac GPU mapping.", b.parts["cpu_or_gpu_value"])
				}
				if gpu == "AppleM1" {
					// No GPU dimension yet, but we can constrain by CPU.
					d["cpu"] = "arm64-64-Apple_M1"
				} else {
					d["gpu"] = gpu
				}
				// We have two different types of MacMini7,1 with the same GPU but different CPUs.
				if b.gpu("IntelIris5100") {
					if b.extraConfig("i5") {
						// If we say "i5", run on our MacMini7,1s in the Skolo:
						d["cpu"] = "x86-64-i5-4278U"
					} else {
						// Otherwise, run on Golo machines, just because that's
						// where those jobs have always run. Plus, some of them
						// are Perf jobs, which we want to keep consistent.
						d["cpu"] = "x86-64-i7-4578U"
					}
				}
			} else if b.os("ChromeOS") {
				version, ok := map[string]string{
					"IntelUHDGraphics605": "14233.0.0",
					"RadeonVega3":         "14233.0.0",
					"Adreno618":           "14150.39.0",
					"MaliT860":            "14092.77.0",
				}[b.parts["cpu_or_gpu_value"]]
				if !ok {
					log.Fatalf("Entry %q not found in ChromeOS GPU mapping.", b.parts["cpu_or_gpu_value"])
				}
				d["gpu"] = b.parts["cpu_or_gpu_value"]
				d["release_version"] = version
			} else {
				log.Fatalf("Unknown GPU mapping for OS %q.", b.parts["os"])
			}
		}
	} else {
		d["gpu"] = "none"
		if d["os"] == DEFAULT_OS_LINUX_GCE {
			if b.extraConfig("CanvasKit", "CMake", "Docker", "PathKit") || b.role("BuildStats", "CodeSize") {
				b.linuxGceDimensions(MACHINE_TYPE_MEDIUM)
				return
			}
			// Use many-core machines for Build tasks.
			b.linuxGceDimensions(MACHINE_TYPE_LARGE)
			return
		} else if d["os"] == DEFAULT_OS_WIN {
			// Windows CPU bots.
			d["cpu"] = "x86-64-Haswell_GCE"
			// Use many-core machines for Build tasks.
			d["machine_type"] = MACHINE_TYPE_LARGE
		} else if d["os"] == DEFAULT_OS_MAC {
			// Mac CPU bots are no longer VMs.
			d["cpu"] = "x86-64"
			d["cores"] = "12"
			delete(d, "gpu")
		}
	}

	dims := make([]string, 0, len(d))
	for k, v := range d {
		dims = append(dims, fmt.Sprintf("%s:%s", k, v))
	}
	sort.Strings(dims)
	b.dimension(dims...)
}

// bundleRecipes generates the task to bundle and isolate the recipes. Returns
// the name of the task, which may be added as a dependency.
func (b *jobBuilder) bundleRecipes() string {
	b.addTask(BUNDLE_RECIPES_NAME, func(b *taskBuilder) {
		b.cipd(specs.CIPD_PKGS_GIT_LINUX_AMD64...)
		b.cmd("/bin/bash", "skia/infra/bots/bundle_recipes.sh", specs.PLACEHOLDER_ISOLATED_OUTDIR)
		b.linuxGceDimensions(MACHINE_TYPE_SMALL)
		b.idempotent()
		b.cas(CAS_RECIPES)
		b.usesPython()
		b.addToPATH("cipd_bin_packages", "cipd_bin_packages/bin")
	})
	return BUNDLE_RECIPES_NAME
}

// buildTaskDrivers generates the task to compile the task driver code to run on
// all platforms. Returns the name of the task, which may be added as a
// dependency.
func (b *jobBuilder) buildTaskDrivers(goos, goarch string) string {
	name := BUILD_TASK_DRIVERS_PREFIX + "_" + goos + "_" + goarch
	b.addTask(name, func(b *taskBuilder) {
		b.cmd("/bin/bash", "skia/infra/bots/build_task_drivers.sh",
			specs.PLACEHOLDER_ISOLATED_OUTDIR,
			goos+"_"+goarch)
		b.linuxGceDimensions(MACHINE_TYPE_MEDIUM)
		b.cipd(b.MustGetCipdPackageFromAsset("bazelisk"))
		b.addToPATH("bazelisk")
		b.idempotent()
		b.cas(CAS_TASK_DRIVERS)
	})
	return name
}

// updateGoDeps generates the task to update Go dependencies.
func (b *jobBuilder) updateGoDeps() {
	b.addTask(b.Name, func(b *taskBuilder) {
		b.usesGo()
		b.asset("protoc")
		b.cmd(
			"./update_go_deps",
			"--project_id", "skia-swarming-bots",
			"--task_id", specs.PLACEHOLDER_TASK_ID,
			"--task_name", b.Name,
			"--workdir", ".",
			"--gerrit_project", "skia",
			"--gerrit_url", "https://skia-review.googlesource.com",
			"--repo", specs.PLACEHOLDER_REPO,
			"--revision", specs.PLACEHOLDER_REVISION,
			"--patch_issue", specs.PLACEHOLDER_ISSUE,
			"--patch_set", specs.PLACEHOLDER_PATCHSET,
			"--patch_server", specs.PLACEHOLDER_CODEREVIEW_SERVER,
		)
		b.dep(b.buildTaskDrivers("linux", "amd64"))
		b.linuxGceDimensions(MACHINE_TYPE_MEDIUM)
		b.addToPATH("cipd_bin_packages", "cipd_bin_packages/bin")
		b.cas(CAS_EMPTY)
		b.serviceAccount(b.cfg.ServiceAccountRecreateSKPs)
	})
}

// createDockerImage creates the specified docker image. Returns the name of the
// generated task.
func (b *jobBuilder) createDockerImage(wasm bool) string {
	// First, derive the name of the task.
	imageName := "skia-release"
	taskName := "Housekeeper-PerCommit-CreateDockerImage_Skia_Release"
	if wasm {
		imageName = "skia-wasm-release"
		taskName = "Housekeeper-PerCommit-CreateDockerImage_Skia_WASM_Release"
	}
	imageDir := path.Join("docker", imageName)

	// Add the task.
	b.addTask(taskName, func(b *taskBuilder) {
		// TODO(borenet): Make this task not use Git.
		b.usesGit()
		b.cmd(
			"./build_push_docker_image",
			"--image_name", fmt.Sprintf("gcr.io/skia-public/%s", imageName),
			"--dockerfile_dir", imageDir,
			"--project_id", "skia-swarming-bots",
			"--task_id", specs.PLACEHOLDER_TASK_ID,
			"--task_name", b.Name,
			"--workdir", ".",
			"--gerrit_project", "skia",
			"--gerrit_url", "https://skia-review.googlesource.com",
			"--repo", specs.PLACEHOLDER_REPO,
			"--revision", specs.PLACEHOLDER_REVISION,
			"--patch_issue", specs.PLACEHOLDER_ISSUE,
			"--patch_set", specs.PLACEHOLDER_PATCHSET,
			"--patch_server", specs.PLACEHOLDER_CODEREVIEW_SERVER,
			"--swarm_out_dir", specs.PLACEHOLDER_ISOLATED_OUTDIR,
		)
		b.dep(b.buildTaskDrivers("linux", "amd64"))
		b.addToPATH("cipd_bin_packages", "cipd_bin_packages/bin")
		b.cas(CAS_EMPTY)
		b.serviceAccount(b.cfg.ServiceAccountCompile)
		b.linuxGceDimensions(MACHINE_TYPE_MEDIUM)
		b.usesDocker()
		b.cache(CACHES_DOCKER...)
	})
	return taskName
}

// createPushAppsFromSkiaDockerImage creates and pushes docker images of some apps
// (eg: fiddler, api) using the skia-release docker image.
func (b *jobBuilder) createPushAppsFromSkiaDockerImage() {
	b.addTask(b.Name, func(b *taskBuilder) {
		// TODO(borenet): Make this task not use Git.
		b.usesGit()
		b.cmd(
			"./push_apps_from_skia_image",
			"--project_id", "skia-swarming-bots",
			"--task_id", specs.PLACEHOLDER_TASK_ID,
			"--task_name", b.Name,
			"--workdir", ".",
			"--repo", specs.PLACEHOLDER_REPO,
			"--revision", specs.PLACEHOLDER_REVISION,
			"--patch_issue", specs.PLACEHOLDER_ISSUE,
			"--patch_set", specs.PLACEHOLDER_PATCHSET,
			"--patch_server", specs.PLACEHOLDER_CODEREVIEW_SERVER,
		)
		b.dep(b.buildTaskDrivers("linux", "amd64"))
		b.dep(b.createDockerImage(false))
		b.addToPATH("cipd_bin_packages", "cipd_bin_packages/bin", "bazelisk")
		b.cas(CAS_EMPTY)
		b.cipd(b.MustGetCipdPackageFromAsset("bazelisk"))
		b.serviceAccount(b.cfg.ServiceAccountCompile)
		b.linuxGceDimensions(MACHINE_TYPE_MEDIUM)
		b.usesDocker()
		b.cache(CACHES_DOCKER...)
		b.timeout(2 * time.Hour)
	})
}

// createPushBazelAppsFromWASMDockerImage pushes those infra apps that have been ported to Bazel
// and require assets built in the WASM docker image.
// TODO(kjlubick) The inputs to this job should not be the docker build, but a Bazel build.
func (b *jobBuilder) createPushBazelAppsFromWASMDockerImage() {
	b.addTask(b.Name, func(b *taskBuilder) {
		// TODO(borenet): Make this task not use Git.
		b.usesGit()
		b.cmd(
			"./push_bazel_apps_from_wasm_image",
			"--project_id", "skia-swarming-bots",
			"--task_id", specs.PLACEHOLDER_TASK_ID,
			"--task_name", b.Name,
			"--workdir", ".",
			"--skia_revision", specs.PLACEHOLDER_REVISION,
		)
		b.dep(b.buildTaskDrivers("linux", "amd64"))
		b.dep(b.createDockerImage(true))
		b.addToPATH("cipd_bin_packages", "cipd_bin_packages/bin", "bazelisk")
		b.cas(CAS_EMPTY)
		b.cipd(b.MustGetCipdPackageFromAsset("bazelisk"))
		b.serviceAccount(b.cfg.ServiceAccountCompile)
		b.linuxGceDimensions(MACHINE_TYPE_MEDIUM)
		b.usesDocker()
		b.cache(CACHES_DOCKER...)
	})
}

var iosRegex = regexp.MustCompile(`os:iOS-(.*)`)

func (b *taskBuilder) maybeAddIosDevImage() {
	for _, dim := range b.Spec.Dimensions {
		if m := iosRegex.FindStringSubmatch(dim); len(m) >= 2 {
			var asset string
			switch m[1] {
			// Other patch versions can be added to the same case.
			case "11.4.1":
				asset = "ios-dev-image-11.4"
			case "13.3.1":
				asset = "ios-dev-image-13.3"
			case "13.4.1":
				asset = "ios-dev-image-13.4"
			case "13.5.1":
				asset = "ios-dev-image-13.5"
			case "13.6":
				asset = "ios-dev-image-13.6"
			default:
				log.Fatalf("Unable to determine correct ios-dev-image asset for %s. If %s is a new iOS release, you must add a CIPD package containing the corresponding iOS dev image; see ios-dev-image-11.4 for an example.", b.Name, m[1])
			}
			b.asset(asset)
			break
		} else if strings.Contains(dim, "iOS") {
			log.Fatalf("Must specify iOS version for %s to obtain correct dev image; os dimension is missing version: %s", b.Name, dim)
		}
	}
}

// compile generates a compile task. Returns the name of the compile task.
func (b *jobBuilder) compile() string {
	name := b.deriveCompileTaskName()
	if b.extraConfig("WasmGMTests") {
		b.compileWasmGMTests(name)
	} else {
		b.addTask(name, func(b *taskBuilder) {
			recipe := "compile"
			casSpec := CAS_COMPILE
			if b.extraConfig("NoDEPS", "CMake", "CommandBuffer", "Flutter") {
				recipe = "sync_and_compile"
				casSpec = CAS_RUN_RECIPE
				b.recipeProps(EXTRA_PROPS)
				b.usesGit()
				if !b.extraConfig("NoDEPS") {
					b.cache(CACHES_WORKDIR...)
				}
			} else {
				b.idempotent()
			}
			b.kitchenTask(recipe, OUTPUT_BUILD)
			b.cas(casSpec)
			b.serviceAccount(b.cfg.ServiceAccountCompile)
			b.swarmDimensions()
			if b.extraConfig("Docker", "LottieWeb", "CMake") || b.compiler("EMCC") {
				b.usesDocker()
				b.cache(CACHES_DOCKER...)
			}

			// Android bots require a toolchain.
			if b.extraConfig("Android") {
				if b.matchOs("Mac") {
					b.asset("android_ndk_darwin")
				} else if b.matchOs("Win") {
					pkg := b.MustGetCipdPackageFromAsset("android_ndk_windows")
					pkg.Path = "n"
					b.cipd(pkg)
				} else {
					b.asset("android_ndk_linux")
				}
			} else if b.extraConfig("Chromebook") {
				b.asset("clang_linux")
				if b.arch("x86_64") {
					b.asset("chromebook_x86_64_gles")
				} else if b.arch("arm") {
					b.asset("armhf_sysroot")
					b.asset("chromebook_arm_gles")
				}
			} else if b.isLinux() {
				if b.compiler("Clang") {
					b.asset("clang_linux")
				}
				if b.extraConfig("SwiftShader") {
					b.asset("cmake_linux")
				}
				b.asset("ccache_linux")
				b.usesCCache()
			} else if b.matchOs("Win") {
				b.asset("win_toolchain")
				if b.compiler("Clang") {
					b.asset("clang_win")
				}
			} else if b.matchOs("Mac") {
				b.cipd(CIPD_PKGS_XCODE...)
				b.Spec.Caches = append(b.Spec.Caches, &specs.Cache{
					Name: "xcode",
					Path: "cache/Xcode.app",
				})
				b.asset("ccache_mac")
				b.usesCCache()
				if b.extraConfig("CommandBuffer") {
					b.timeout(2 * time.Hour)
				}
				if b.extraConfig("iOS") {
					b.asset("provisioning_profile_ios")
				}
			}
		})
	}

	// All compile tasks are runnable as their own Job. Assert that the Job
	// is listed in jobs.
	if !In(name, b.jobs) {
		log.Fatalf("Job %q is missing from the jobs list! Derived from: %q", name, b.Name)
	}

	return name
}

// recreateSKPs generates a RecreateSKPs task.
func (b *jobBuilder) recreateSKPs() {
	cmd := []string{
		"./recreate_skps",
		"--local=false",
		"--project_id", "skia-swarming-bots",
		"--task_id", specs.PLACEHOLDER_TASK_ID,
		"--task_name", b.Name,
		"--skia_revision", specs.PLACEHOLDER_REVISION,
		"--patch_ref", specs.PLACEHOLDER_PATCH_REF,
		"--git_cache", "cache/git",
		"--checkout_root", "cache/work",
		"--dm_path", "build/dm",
	}
	if b.matchExtraConfig("DryRun") {
		cmd = append(cmd, "--dry_run")
	}
	b.addTask(b.Name, func(b *taskBuilder) {
		b.cas(CAS_RECREATE_SKPS)
		b.dep(b.buildTaskDrivers("linux", "amd64"))
		b.dep("Build-Debian10-Clang-x86_64-Release") // To get DM.
		b.cmd(cmd...)
		b.cipd(CIPD_PKG_LUCI_AUTH)
		b.serviceAccount(b.cfg.ServiceAccountRecreateSKPs)
		b.dimension(
			"pool:SkiaCT",
			fmt.Sprintf("os:%s", DEFAULT_OS_LINUX_GCE),
		)
		b.usesGo()
		b.cache(CACHES_WORKDIR...)
		b.timeout(6 * time.Hour)
		b.usesPython()
		b.addToPATH("cipd_bin_packages", "cipd_bin_packages/bin")
		b.attempts(2)
	})
}

// checkGeneratedFiles verifies that no generated SKSL files have been edited
// by hand.
func (b *jobBuilder) checkGeneratedFiles() {
	b.addTask(b.Name, func(b *taskBuilder) {
		b.recipeProps(EXTRA_PROPS)
		b.kitchenTask("check_generated_files", OUTPUT_NONE)
		b.serviceAccount(b.cfg.ServiceAccountCompile)
		b.linuxGceDimensions(MACHINE_TYPE_LARGE)
		b.usesGo()
		b.asset("clang_linux")
		b.asset("ccache_linux")
		b.usesCCache()
		b.cache(CACHES_WORKDIR...)
	})
}

// checkGnToBp verifies that the gn_to_bp.py script continues to work.
func (b *jobBuilder) checkGnToBp() {
	b.addTask(b.Name, func(b *taskBuilder) {
		b.cas(CAS_COMPILE)
		b.dep(b.buildTaskDrivers("linux", "amd64"))
		b.cmd("./run_gn_to_bp",
			"--local=false",
			"--project_id", "skia-swarming-bots",
			"--task_id", specs.PLACEHOLDER_TASK_ID,
			"--task_name", b.Name,
		)
		b.linuxGceDimensions(MACHINE_TYPE_SMALL)
		b.usesPython()
		b.serviceAccount(b.cfg.ServiceAccountHousekeeper)
	})
}

// housekeeper generates a Housekeeper task.
func (b *jobBuilder) housekeeper() {
	b.addTask(b.Name, func(b *taskBuilder) {
		b.recipeProps(EXTRA_PROPS)
		b.kitchenTask("housekeeper", OUTPUT_NONE)
		b.serviceAccount(b.cfg.ServiceAccountHousekeeper)
		b.linuxGceDimensions(MACHINE_TYPE_SMALL)
		b.usesGit()
		b.cache(CACHES_WORKDIR...)
	})
}

// g3FrameworkCanary generates a G3 Framework Canary task. Returns
// the name of the last task in the generated chain of tasks, which the Job
// should add as a dependency.
func (b *jobBuilder) g3FrameworkCanary() {
	b.addTask(b.Name, func(b *taskBuilder) {
		b.cas(CAS_EMPTY)
		b.dep(b.buildTaskDrivers("linux", "amd64"))
		b.cmd("./g3_canary",
			"--local=false",
			"--project_id", "skia-swarming-bots",
			"--task_id", specs.PLACEHOLDER_TASK_ID,
			"--task_name", b.Name,
			"--repo", specs.PLACEHOLDER_REPO,
			"--revision", specs.PLACEHOLDER_REVISION,
			"--patch_issue", specs.PLACEHOLDER_ISSUE,
			"--patch_set", specs.PLACEHOLDER_PATCHSET,
			"--patch_server", specs.PLACEHOLDER_CODEREVIEW_SERVER,
		)
		b.linuxGceDimensions(MACHINE_TYPE_SMALL)
		b.cipd(CIPD_PKG_LUCI_AUTH)
		b.serviceAccount("skia-g3-framework-compile@skia-swarming-bots.iam.gserviceaccount.com")
		b.timeout(3 * time.Hour)
		b.attempts(1)
	})
}

// infra generates an infra_tests task.
func (b *jobBuilder) infra() {
	b.addTask(b.Name, func(b *taskBuilder) {
		if b.matchOs("Win") || b.matchExtraConfig("Win") {
			b.dimension(
				// Specify CPU to avoid running builds on bots with a more unique CPU.
				"cpu:x86-64-Haswell_GCE",
				"gpu:none",
				fmt.Sprintf("machine_type:%s", MACHINE_TYPE_MEDIUM), // We don't have any small Windows instances.
				fmt.Sprintf("os:%s", DEFAULT_OS_WIN),
				fmt.Sprintf("pool:%s", b.cfg.Pool),
			)
		} else {
			b.linuxGceDimensions(MACHINE_TYPE_SMALL)
		}
		b.recipeProp("repository", specs.PLACEHOLDER_REPO)
		b.kitchenTask("infra", OUTPUT_NONE)
		b.cas(CAS_WHOLE_REPO)
		b.serviceAccount(b.cfg.ServiceAccountCompile)
		b.cipd(specs.CIPD_PKGS_GSUTIL...)
		b.idempotent()
		b.usesGo()
	})
}

// buildstats generates a builtstats task, which compiles code and generates
// statistics about the build.
func (b *jobBuilder) buildstats() {
	compileTaskName := b.compile()
	b.addTask(b.Name, func(b *taskBuilder) {
		b.recipeProps(EXTRA_PROPS)
		b.kitchenTask("compute_buildstats", OUTPUT_PERF)
		b.dep(compileTaskName)
		b.asset("bloaty")
		b.linuxGceDimensions(MACHINE_TYPE_MEDIUM)
		b.usesDocker()
		b.usesGit()
		b.cache(CACHES_WORKDIR...)
	})
	// Upload release results (for tracking in perf)
	// We have some jobs that are FYI (e.g. Debug-CanvasKit, tree-map generator)
	if b.release() && !b.arch("x86_64") {
		uploadName := fmt.Sprintf("%s%s%s", PREFIX_UPLOAD, b.jobNameSchema.Sep, b.Name)
		depName := b.Name
		b.addTask(uploadName, func(b *taskBuilder) {
			b.recipeProp("gs_bucket", b.cfg.GsBucketNano)
			b.recipeProps(EXTRA_PROPS)
			// TODO(borenet): I'm not sure why the upload task is
			// using the BuildStats task name, but I've done this
			// to maintain existing behavior.
			b.Name = depName
			b.kitchenTask("upload_buildstats_results", OUTPUT_NONE)
			b.Name = uploadName
			b.serviceAccount(b.cfg.ServiceAccountUploadNano)
			b.linuxGceDimensions(MACHINE_TYPE_SMALL)
			b.cipd(specs.CIPD_PKGS_GSUTIL...)
			b.dep(depName)
		})
	}
}

// codesize generates a codesize task, which takes binary produced by a
// compile task, runs Bloaty against it, and uploads the resulting code size
// statistics to the GCS bucket belonging to the codesize.skia.org service.
func (b *jobBuilder) codesize() {
	compileTaskName := b.compile()
	bloatyCipdPkg := b.MustGetCipdPackageFromAsset("bloaty")

	b.addTask(b.Name, func(b *taskBuilder) {
		b.cas(CAS_EMPTY)
		b.dep(b.buildTaskDrivers("linux", "amd64"), compileTaskName)
		b.cmd("./codesize",
			"--local=false",
			"--project_id", "skia-swarming-bots",
			"--task_id", specs.PLACEHOLDER_TASK_ID,
			"--task_name", b.Name,
			"--compile_task_name", compileTaskName,
			// Note: the binary name cannot contain dashes, otherwise the naming
			// schema logic will partition it into multiple parts.
			//
			// If we ever need to define a CodeSize-* task for a binary with
			// dashes in its name (e.g. "my-binary"), a potential workaround is to
			// create a mapping from a new, non-dashed binary name (e.g. "my_binary")
			// to the actual binary name with dashes. This mapping can be hardcoded
			// in this function; no changes to the task driver would be necessary.
			"--binary_name", b.parts["binary_name"],
			"--bloaty_cipd_version", bloatyCipdPkg.Version,
			"--repo", specs.PLACEHOLDER_REPO,
			"--revision", specs.PLACEHOLDER_REVISION,
			"--patch_issue", specs.PLACEHOLDER_ISSUE,
			"--patch_set", specs.PLACEHOLDER_PATCHSET,
			"--patch_server", specs.PLACEHOLDER_CODEREVIEW_SERVER,
		)
		b.linuxGceDimensions(MACHINE_TYPE_SMALL)
		b.cache(CACHES_WORKDIR...)
		b.cipd(CIPD_PKG_LUCI_AUTH)
		b.asset("bloaty")
		b.serviceAccount("skia-external-codesize@skia-swarming-bots.iam.gserviceaccount.com")
		b.timeout(20 * time.Minute)
		b.attempts(1)
	})
}

// doUpload indicates whether the given Job should upload its results.
func (b *jobBuilder) doUpload() bool {
	for _, s := range b.cfg.NoUpload {
		m, err := regexp.MatchString(s, b.Name)
		if err != nil {
			log.Fatal(err)
		}
		if m {
			return false
		}
	}
	return true
}

// commonTestPerfAssets adds the assets needed by Test and Perf tasks.
func (b *taskBuilder) commonTestPerfAssets() {
	// Docker-based tests don't need the standard CIPD assets
	if b.extraConfig("CanvasKit", "PathKit") || (b.role("Test") && b.extraConfig("LottieWeb")) {
		return
	}
	if b.extraConfig("Skpbench") {
		// Skpbench only needs skps
		b.asset("skp", "mskp")
	} else if b.os("Android", "ChromeOS", "iOS") {
		b.asset("skp", "svg", "skimage")
	} else {
		// for desktop machines
		b.asset("skimage", "skp", "svg")
	}

	if b.isLinux() && b.matchExtraConfig("SAN") {
		b.asset("clang_linux")
	}

	if b.isLinux() {
		if b.extraConfig("Vulkan") {
			b.asset("linux_vulkan_sdk")
		}
		if b.matchGpu("Intel") {
			b.asset("mesa_intel_driver_linux")
		}
	}
	if b.matchOs("Win") && b.extraConfig("ProcDump") {
		b.asset("procdump_win")
	}
}

// directUpload adds prerequisites for uploading to GCS.
func (b *taskBuilder) directUpload(gsBucket, serviceAccount string) {
	b.recipeProp("gs_bucket", gsBucket)
	b.serviceAccount(serviceAccount)
	b.cipd(specs.CIPD_PKGS_GSUTIL...)
}

// dm generates a Test task using dm.
func (b *jobBuilder) dm() {
	compileTaskName := ""
	// LottieWeb doesn't require anything in Skia to be compiled.
	if !b.extraConfig("LottieWeb") {
		compileTaskName = b.compile()
	}
	directUpload := false
	b.addTask(b.Name, func(b *taskBuilder) {
		cas := CAS_TEST
		recipe := "test"
		if b.extraConfig("PathKit") {
			cas = CAS_PATHKIT
			recipe = "test_pathkit"
			if b.doUpload() {
				b.directUpload(b.cfg.GsBucketGm, b.cfg.ServiceAccountUploadGM)
				directUpload = true
			}
		} else if b.extraConfig("CanvasKit") {
			cas = CAS_CANVASKIT
			recipe = "test_canvaskit"
			if b.doUpload() {
				b.directUpload(b.cfg.GsBucketGm, b.cfg.ServiceAccountUploadGM)
				directUpload = true
			}
		} else if b.extraConfig("LottieWeb") {
			// CAS_LOTTIE_CI differs from CAS_LOTTIE_WEB in that it includes
			// more of the files, especially those brought in via DEPS in the
			// lottie-ci repo. The main difference between Perf.+LottieWeb and
			// Test.+LottieWeb is that the former pulls in the lottie build via
			// npm and the latter always tests at lottie's
			// ToT.
			cas = CAS_LOTTIE_CI
			recipe = "test_lottie_web"
			if b.doUpload() {
				b.directUpload(b.cfg.GsBucketGm, b.cfg.ServiceAccountUploadGM)
				directUpload = true
			}
		} else {
			// Default recipe supports direct upload.
			// TODO(http://skbug.com/11785): Windows jobs are unable to extract gsutil.
			// https://bugs.chromium.org/p/chromium/issues/detail?id=1192611
			if b.doUpload() && !b.matchOs("Win") {
				b.directUpload(b.cfg.GsBucketGm, b.cfg.ServiceAccountUploadGM)
				directUpload = true
			}
		}
		b.recipeProp("gold_hashes_url", b.cfg.GoldHashesURL)
		b.recipeProps(EXTRA_PROPS)
		iid := b.internalHardwareLabel()
		iidStr := ""
		if iid != nil {
			iidStr = strconv.Itoa(*iid)
		}
		if recipe == "test" {
			b.dmFlags(iidStr)
		}
		b.kitchenTask(recipe, OUTPUT_TEST)
		b.cas(cas)
		b.swarmDimensions()
		if b.extraConfig("CanvasKit", "Docker", "LottieWeb", "PathKit") {
			b.usesDocker()
		}
		if compileTaskName != "" {
			b.dep(compileTaskName)
		}
		if b.os("Android") && b.extraConfig("ASAN") {
			b.asset("android_ndk_linux")
		}
		b.commonTestPerfAssets()
		if b.matchExtraConfig("Lottie") {
			b.asset("lottie-samples")
		}
		b.expiration(20 * time.Hour)

		b.timeout(4 * time.Hour)
		if b.extraConfig("Valgrind") {
			b.timeout(9 * time.Hour)
			b.expiration(48 * time.Hour)
			b.asset("valgrind")
			// Since Valgrind runs on the same bots as the CQ, we restrict Valgrind to a subset of the bots
			// to ensure there are always bots free for CQ tasks.
			b.dimension("valgrind:1")
		} else if b.extraConfig("MSAN") {
			b.timeout(9 * time.Hour)
		} else if b.arch("x86") && b.debug() {
			// skia:6737
			b.timeout(6 * time.Hour)
		}
		b.maybeAddIosDevImage()
	})

	// Upload results if necessary. TODO(kjlubick): If we do coverage analysis at the same
	// time as normal tests (which would be nice), cfg.json needs to have Coverage removed.
	if b.doUpload() && !directUpload {
		uploadName := fmt.Sprintf("%s%s%s", PREFIX_UPLOAD, b.jobNameSchema.Sep, b.Name)
		depName := b.Name
		b.addTask(uploadName, func(b *taskBuilder) {
			b.recipeProp("gs_bucket", b.cfg.GsBucketGm)
			b.recipeProps(EXTRA_PROPS)
			b.kitchenTask("upload_dm_results", OUTPUT_NONE)
			b.serviceAccount(b.cfg.ServiceAccountUploadGM)
			b.linuxGceDimensions(MACHINE_TYPE_SMALL)
			b.cipd(specs.CIPD_PKGS_GSUTIL...)
			b.dep(depName)
		})
	}
}

func (b *jobBuilder) fm() {
	goos := "linux"
	if strings.Contains(b.parts["os"], "Win") {
		goos = "windows"
	}
	if strings.Contains(b.parts["os"], "Mac") {
		goos = "darwin"
	}

	b.addTask(b.Name, func(b *taskBuilder) {
		b.asset("skimage", "skp", "svg")
		b.cas(CAS_TEST)
		b.dep(b.buildTaskDrivers(goos, "amd64"), b.compile())
		b.cmd("./fm_driver${EXECUTABLE_SUFFIX}",
			"--local=false",
			"--resources=skia/resources",
			"--imgs=skimage",
			"--skps=skp",
			"--svgs=svg",
			"--project_id", "skia-swarming-bots",
			"--task_id", specs.PLACEHOLDER_TASK_ID,
			"--bot", b.Name,
			"--gold="+strconv.FormatBool(!b.matchExtraConfig("SAN")),
			"--gold_hashes_url", b.cfg.GoldHashesURL,
			"build/fm${EXECUTABLE_SUFFIX}")
		b.serviceAccount(b.cfg.ServiceAccountUploadGM)
		b.swarmDimensions()
		b.attempts(1)

		if b.isLinux() && b.matchExtraConfig("SAN") {
			b.asset("clang_linux")
			// Sanitizers may want to run llvm-symbolizer for readable stack traces.
			b.addToPATH("clang_linux/bin")

			// Point sanitizer builds at our prebuilt libc++ for this sanitizer.
			if b.extraConfig("MSAN") {
				// We'd see false positives in std::basic_string<char> if this weren't set.
				b.envPrefixes("LD_LIBRARY_PATH", "clang_linux/msan")
			} else if b.extraConfig("TSAN") {
				// Occasional false positives may crop up in the standard library without this.
				b.envPrefixes("LD_LIBRARY_PATH", "clang_linux/tsan")
			} else {
				// This isn't strictly required, but we usually get better sanitizer
				// diagnostics from libc++ than the default OS-provided libstdc++.
				b.envPrefixes("LD_LIBRARY_PATH", "clang_linux/lib")
			}
		}
	})
}

// canary generates a task that uses TaskDrivers to trigger canary manual rolls on autorollers.
// Canary-G3 does not use this path because it is very different from other autorollers.
func (b *jobBuilder) canary(rollerName, canaryCQKeyword, targetProjectBaseURL string) {
	b.addTask(b.Name, func(b *taskBuilder) {
		b.cas(CAS_EMPTY)
		b.dep(b.buildTaskDrivers("linux", "amd64"))
		b.cmd("./canary",
			"--local=false",
			"--project_id", "skia-swarming-bots",
			"--task_id", specs.PLACEHOLDER_TASK_ID,
			"--task_name", b.Name,
			"--roller_name", rollerName,
			"--cq_keyword", canaryCQKeyword,
			"--target_project_base_url", targetProjectBaseURL,
			"--repo", specs.PLACEHOLDER_REPO,
			"--revision", specs.PLACEHOLDER_REVISION,
			"--patch_issue", specs.PLACEHOLDER_ISSUE,
			"--patch_set", specs.PLACEHOLDER_PATCHSET,
			"--patch_server", specs.PLACEHOLDER_CODEREVIEW_SERVER,
		)
		b.linuxGceDimensions(MACHINE_TYPE_SMALL)
		b.cipd(CIPD_PKG_LUCI_AUTH)
		b.serviceAccount(b.cfg.ServiceAccountCanary)
		b.timeout(3 * time.Hour)
		b.attempts(1)
	})
}

// puppeteer generates a task that uses TaskDrivers combined with a node script and puppeteer to
// benchmark something using Chromium (e.g. CanvasKit, LottieWeb).
func (b *jobBuilder) puppeteer() {
	compileTaskName := b.compile()
	b.addTask(b.Name, func(b *taskBuilder) {
		b.defaultSwarmDimensions()
		b.usesNode()
		b.cipd(CIPD_PKG_LUCI_AUTH)
		b.dep(b.buildTaskDrivers("linux", "amd64"), compileTaskName)
		b.output(OUTPUT_PERF)
		b.timeout(60 * time.Minute)
		b.cas(CAS_PUPPETEER)
		b.serviceAccount(b.cfg.ServiceAccountCompile)

		webglversion := "2"
		if b.extraConfig("WebGL1") {
			webglversion = "1"
		}

		if b.extraConfig("SkottieFrames") {
			b.cmd(
				"./perf_puppeteer_skottie_frames",
				"--project_id", "skia-swarming-bots",
				"--git_hash", specs.PLACEHOLDER_REVISION,
				"--task_id", specs.PLACEHOLDER_TASK_ID,
				"--task_name", b.Name,
				"--canvaskit_bin_path", "./build",
				"--lotties_path", "./lotties_with_assets",
				"--node_bin_path", "./node/node/bin",
				"--benchmark_path", "./tools/perf-canvaskit-puppeteer",
				"--output_path", OUTPUT_PERF,
				"--os_trace", b.parts["os"],
				"--model_trace", b.parts["model"],
				"--cpu_or_gpu_trace", b.parts["cpu_or_gpu"],
				"--cpu_or_gpu_value_trace", b.parts["cpu_or_gpu_value"],
				"--webgl_version", webglversion, // ignore when running with cpu backend
			)
			// This CIPD package was made by hand with the following invocation:
			//   cipd create -name skia/internal/lotties_with_assets -in ./lotties/ -tag version:0
			//   cipd acl-edit skia/internal/lotties_with_assets -reader group:project-skia-external-task-accounts
			//   cipd acl-edit skia/internal/lotties_with_assets -reader user:pool-skia@chromium-swarm.iam.gserviceaccount.com
			// Where lotties is a hand-selected set of lottie animations and (optionally) assets used in
			// them (e.g. fonts, images).
			b.cipd(&specs.CipdPackage{
				Name:    "skia/internal/lotties_with_assets",
				Path:    "lotties_with_assets",
				Version: "version:1",
			})
		} else if b.extraConfig("RenderSKP") {
			b.cmd(
				"./perf_puppeteer_render_skps",
				"--project_id", "skia-swarming-bots",
				"--git_hash", specs.PLACEHOLDER_REVISION,
				"--task_id", specs.PLACEHOLDER_TASK_ID,
				"--task_name", b.Name,
				"--canvaskit_bin_path", "./build",
				"--skps_path", "./skp",
				"--node_bin_path", "./node/node/bin",
				"--benchmark_path", "./tools/perf-canvaskit-puppeteer",
				"--output_path", OUTPUT_PERF,
				"--os_trace", b.parts["os"],
				"--model_trace", b.parts["model"],
				"--cpu_or_gpu_trace", b.parts["cpu_or_gpu"],
				"--cpu_or_gpu_value_trace", b.parts["cpu_or_gpu_value"],
				"--webgl_version", webglversion,
			)
			b.asset("skp")
		} else if b.extraConfig("CanvasPerf") { // refers to the canvas_perf.js test suite
			b.cmd(
				"./perf_puppeteer_canvas",
				"--project_id", "skia-swarming-bots",
				"--git_hash", specs.PLACEHOLDER_REVISION,
				"--task_id", specs.PLACEHOLDER_TASK_ID,
				"--task_name", b.Name,
				"--canvaskit_bin_path", "./build",
				"--node_bin_path", "./node/node/bin",
				"--benchmark_path", "./tools/perf-canvaskit-puppeteer",
				"--output_path", OUTPUT_PERF,
				"--os_trace", b.parts["os"],
				"--model_trace", b.parts["model"],
				"--cpu_or_gpu_trace", b.parts["cpu_or_gpu"],
				"--cpu_or_gpu_value_trace", b.parts["cpu_or_gpu_value"],
				"--webgl_version", webglversion,
			)
			b.asset("skp")
		}

	})

	// Upload results to Perf after.
	// TODO(kjlubick,borenet) deduplicate this with the logic in perf().
	uploadName := fmt.Sprintf("%s%s%s", PREFIX_UPLOAD, b.jobNameSchema.Sep, b.Name)
	depName := b.Name
	b.addTask(uploadName, func(b *taskBuilder) {
		b.recipeProp("gs_bucket", b.cfg.GsBucketNano)
		b.recipeProps(EXTRA_PROPS)
		// TODO(borenet): I'm not sure why the upload task is
		// using the Perf task name, but I've done this to
		// maintain existing behavior.
		b.Name = depName
		b.kitchenTask("upload_nano_results", OUTPUT_NONE)
		b.Name = uploadName
		b.serviceAccount(b.cfg.ServiceAccountUploadNano)
		b.linuxGceDimensions(MACHINE_TYPE_SMALL)
		b.cipd(specs.CIPD_PKGS_GSUTIL...)
		b.dep(depName)
	})
}

// perf generates a Perf task.
func (b *jobBuilder) perf() {
	compileTaskName := ""
	// LottieWeb doesn't require anything in Skia to be compiled.
	if !b.extraConfig("LottieWeb") {
		compileTaskName = b.compile()
	}
	doUpload := b.release() && b.doUpload()
	b.addTask(b.Name, func(b *taskBuilder) {
		recipe := "perf"
		cas := CAS_PERF
		if b.extraConfig("Skpbench") {
			recipe = "skpbench"
			cas = CAS_SKPBENCH
		} else if b.extraConfig("PathKit") {
			cas = CAS_PATHKIT
			recipe = "perf_pathkit"
		} else if b.extraConfig("CanvasKit") {
			cas = CAS_CANVASKIT
			recipe = "perf_canvaskit"
		} else if b.extraConfig("SkottieTracing") {
			recipe = "perf_skottietrace"
		} else if b.extraConfig("SkottieWASM") {
			recipe = "perf_skottiewasm_lottieweb"
			cas = CAS_SKOTTIE_WASM
		} else if b.extraConfig("LottieWeb") {
			recipe = "perf_skottiewasm_lottieweb"
			cas = CAS_LOTTIE_WEB
		}
		b.recipeProps(EXTRA_PROPS)
		if recipe == "perf" {
			b.nanobenchFlags(doUpload)
		} else if recipe == "skpbench" {
			b.skpbenchFlags()
		}
		b.kitchenTask(recipe, OUTPUT_PERF)
		b.cas(cas)
		b.swarmDimensions()
		if b.extraConfig("CanvasKit", "Docker", "PathKit") {
			b.usesDocker()
		}
		if compileTaskName != "" {
			b.dep(compileTaskName)
		}
		b.commonTestPerfAssets()
		b.expiration(20 * time.Hour)
		b.timeout(4 * time.Hour)

		if b.extraConfig("Valgrind") {
			b.timeout(9 * time.Hour)
			b.expiration(48 * time.Hour)
			b.asset("valgrind")
			// Since Valgrind runs on the same bots as the CQ, we restrict Valgrind to a subset of the bots
			// to ensure there are always bots free for CQ tasks.
			b.dimension("valgrind:1")
		} else if b.extraConfig("MSAN") {
			b.timeout(9 * time.Hour)
		} else if b.parts["arch"] == "x86" && b.parts["configuration"] == "Debug" {
			// skia:6737
			b.timeout(6 * time.Hour)
		} else if b.extraConfig("LottieWeb", "SkottieWASM") {
			b.asset("node", "lottie-samples")
		} else if b.matchExtraConfig("Skottie") {
			b.asset("lottie-samples")
		}

		if b.os("Android") && b.cpu() {
			b.asset("text_blob_traces")
		}
		b.maybeAddIosDevImage()

		iid := b.internalHardwareLabel()
		if iid != nil {
			b.Spec.Command = append(b.Spec.Command, fmt.Sprintf("internal_hardware_label=%d", *iid))
		}
	})

	// Upload results if necessary.
	if doUpload {
		uploadName := fmt.Sprintf("%s%s%s", PREFIX_UPLOAD, b.jobNameSchema.Sep, b.Name)
		depName := b.Name
		b.addTask(uploadName, func(b *taskBuilder) {
			b.recipeProp("gs_bucket", b.cfg.GsBucketNano)
			b.recipeProps(EXTRA_PROPS)
			// TODO(borenet): I'm not sure why the upload task is
			// using the Perf task name, but I've done this to
			// maintain existing behavior.
			b.Name = depName
			b.kitchenTask("upload_nano_results", OUTPUT_NONE)
			b.Name = uploadName
			b.serviceAccount(b.cfg.ServiceAccountUploadNano)
			b.linuxGceDimensions(MACHINE_TYPE_SMALL)
			b.cipd(specs.CIPD_PKGS_GSUTIL...)
			b.dep(depName)
		})
	}
}

// presubmit generates a task which runs the presubmit for this repo.
func (b *jobBuilder) presubmit() {
	b.addTask(b.Name, func(b *taskBuilder) {
		b.recipeProps(map[string]string{
			"category":         "cq",
			"patch_gerrit_url": "https://skia-review.googlesource.com",
			"patch_project":    "skia",
			"patch_ref":        specs.PLACEHOLDER_PATCH_REF,
			"reason":           "CQ",
			"repo_name":        "skia",
		})
		b.recipeProps(EXTRA_PROPS)
		b.kitchenTaskNoBundle("run_presubmit", OUTPUT_NONE)
		b.cas(CAS_RUN_RECIPE)
		b.serviceAccount(b.cfg.ServiceAccountCompile)
		// Use MACHINE_TYPE_LARGE because it seems to save time versus
		// MEDIUM and we want presubmit to be fast.
		b.linuxGceDimensions(MACHINE_TYPE_LARGE)
		b.usesGit()
		b.cipd(&specs.CipdPackage{
			Name:    "infra/recipe_bundles/chromium.googlesource.com/chromium/tools/build",
			Path:    "recipe_bundle",
			Version: "git_revision:1a28cb094add070f4beefd052725223930d8c27a",
		})
	})
}

// compileWasmGMTests uses a task driver to compile the GMs and unit tests for Web Assembly (WASM).
// We can use the same build for both CPU and GPU tests since the latter requires the code for the
// former anyway.
func (b *jobBuilder) compileWasmGMTests(compileName string) {
	b.addTask(compileName, func(b *taskBuilder) {
		b.attempts(1)
		b.usesDocker()
		b.linuxGceDimensions(MACHINE_TYPE_MEDIUM)
		b.cipd(CIPD_PKG_LUCI_AUTH)
		b.dep(b.buildTaskDrivers("linux", "amd64"))
		b.output("wasm_out")
		b.timeout(60 * time.Minute)
		b.cas(CAS_COMPILE)
		b.serviceAccount(b.cfg.ServiceAccountCompile)
		b.cache(CACHES_DOCKER...)
		// For now, we only have one compile mode - a GPU release mode. This should be sufficient to
		// run CPU, WebGL1, and WebGL2 tests. Debug mode is not needed for the waterfall because
		// when using puppeteer, stacktraces from exceptions are hard to get access to, so we do not
		// even bother.
		b.cmd(
			"./compile_wasm_gm_tests",
			"--project_id", "skia-swarming-bots",
			"--task_id", specs.PLACEHOLDER_TASK_ID,
			"--task_name", compileName,
			"--out_path", "./wasm_out",
			"--skia_path", "./skia",
			"--work_path", "./cache/docker/wasm_gm",
		)
	})
}

// compileWasmGMTests uses a task driver to compile the GMs and unit tests for Web Assembly (WASM).
// We can use the same build for both CPU and GPU tests since the latter requires the code for the
// former anyway.
func (b *jobBuilder) runWasmGMTests() {
	compileTaskName := b.compile()

	b.addTask(b.Name, func(b *taskBuilder) {
		b.attempts(1)
		b.usesNode()
		b.swarmDimensions()
		b.cipd(CIPD_PKG_LUCI_AUTH)
		b.cipd(CIPD_PKGS_GOLDCTL...)
		b.dep(b.buildTaskDrivers("linux", "amd64"))
		b.dep(compileTaskName)
		b.timeout(60 * time.Minute)
		b.cas(CAS_WASM_GM)
		b.serviceAccount(b.cfg.ServiceAccountUploadGM)
		b.cmd(
			"./run_wasm_gm_tests",
			"--project_id", "skia-swarming-bots",
			"--task_id", specs.PLACEHOLDER_TASK_ID,
			"--task_name", b.Name,
			"--test_harness_path", "./tools/run-wasm-gm-tests",
			"--built_path", "./wasm_out",
			"--node_bin_path", "./node/node/bin",
			"--resource_path", "./resources",
			"--work_path", "./wasm_gm/work",
			"--gold_ctl_path", "./cipd_bin_packages/goldctl",
			"--gold_hashes_url", b.cfg.GoldHashesURL,
			"--git_commit", specs.PLACEHOLDER_REVISION,
			"--changelist_id", specs.PLACEHOLDER_ISSUE,
			"--patchset_order", specs.PLACEHOLDER_PATCHSET,
			"--tryjob_id", specs.PLACEHOLDER_BUILDBUCKET_BUILD_ID,
			// TODO(kjlubick, nifong) Make these not hard coded if we change the configs we test on.
			"--webgl_version", "2", // 0 means CPU ; this flag controls cpu_or_gpu and extra_config
			"--gold_key", "alpha_type:Premul",
			"--gold_key", "arch:wasm",
			"--gold_key", "browser:Chrome",
			"--gold_key", "color_depth:8888",
			"--gold_key", "config:gles",
			"--gold_key", "configuration:Release",
			"--gold_key", "cpu_or_gpu_value:QuadroP400",
			"--gold_key", "model:Golo",
			"--gold_key", "os:Ubuntu18",
		)
	})
}<|MERGE_RESOLUTION|>--- conflicted
+++ resolved
@@ -907,11 +907,7 @@
 					"IntelHD2000":   "8086:0102",
 					"IntelHD405":    "8086:22b1",
 					"IntelIris640":  "8086:5926",
-<<<<<<< HEAD
-					"QuadroP400":    "10de:1cb3-510.60.02",
-=======
 					"QuadroP400":    "10de:1cb3-440.100",
->>>>>>> e3551219
 				}[b.parts["cpu_or_gpu_value"]]
 				if !ok {
 					log.Fatalf("Entry %q not found in Ubuntu GPU mapping.", b.parts["cpu_or_gpu_value"])
