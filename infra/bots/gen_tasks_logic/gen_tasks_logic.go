// Copyright 2016 The Chromium Authors. All rights reserved.
// Use of this source code is governed by a BSD-style license that can be
// found in the LICENSE file.

package gen_tasks_logic

/*
	Generate the tasks.json file.
*/

import (
	"encoding/json"
	"fmt"
	"io/ioutil"
	"log"
	"path"
	"path/filepath"
	"regexp"
	"runtime"
	"sort"
	"strconv"
	"strings"
	"time"

	"go.skia.org/infra/go/cas/rbe"
	"go.skia.org/infra/go/cipd"
	"go.skia.org/infra/task_scheduler/go/specs"
)

const (
	CAS_CANVASKIT     = "canvaskit"
	CAS_COMPILE       = "compile"
	CAS_EMPTY         = "empty" // TODO(borenet): It'd be nice if this wasn't necessary.
	CAS_LOTTIE_CI     = "lottie-ci"
	CAS_LOTTIE_WEB    = "lottie-web"
	CAS_PATHKIT       = "pathkit"
	CAS_PERF          = "perf"
	CAS_PUPPETEER     = "puppeteer"
	CAS_RUN_RECIPE    = "run-recipe"
	CAS_RECIPES       = "recipes"
	CAS_RECREATE_SKPS = "recreate-skps"
	CAS_SKOTTIE_WASM  = "skottie-wasm"
	CAS_SKPBENCH      = "skpbench"
	CAS_TASK_DRIVERS  = "task-drivers"
	CAS_TEST          = "test"
	CAS_WASM_GM       = "wasm-gm"
	CAS_WHOLE_REPO    = "whole-repo"

	BUILD_TASK_DRIVERS_PREFIX  = "Housekeeper-PerCommit-BuildTaskDrivers"
	BUNDLE_RECIPES_NAME        = "Housekeeper-PerCommit-BundleRecipes"
	ISOLATE_GCLOUD_LINUX_NAME  = "Housekeeper-PerCommit-IsolateGCloudLinux"
	ISOLATE_SKIMAGE_NAME       = "Housekeeper-PerCommit-IsolateSkImage"
	ISOLATE_SKP_NAME           = "Housekeeper-PerCommit-IsolateSKP"
	ISOLATE_MSKP_NAME          = "Housekeeper-PerCommit-IsolateMSKP"
	ISOLATE_SVG_NAME           = "Housekeeper-PerCommit-IsolateSVG"
	ISOLATE_NDK_LINUX_NAME     = "Housekeeper-PerCommit-IsolateAndroidNDKLinux"
	ISOLATE_SDK_LINUX_NAME     = "Housekeeper-PerCommit-IsolateAndroidSDKLinux"
	ISOLATE_WIN_TOOLCHAIN_NAME = "Housekeeper-PerCommit-IsolateWinToolchain"

	DEBIAN_11_OS                   = "Debian-11.2"
	DEFAULT_OS_DEBIAN              = "Debian-10.10"
	DEFAULT_OS_LINUX_GCE           = "Debian-10.3"
	OLD_OS_LINUX_GCE               = "Debian-9.8"
	COMPILE_TASK_NAME_OS_LINUX     = "Debian10"
	COMPILE_TASK_NAME_OS_LINUX_OLD = "Debian9"
	DEFAULT_OS_MAC                 = "Mac-10.15.7"
	DEFAULT_OS_WIN                 = "Windows-Server-17763"

	// Small is a 2-core machine.
	// TODO(dogben): Would n1-standard-1 or n1-standard-2 be sufficient?
	MACHINE_TYPE_SMALL = "n1-highmem-2"
	// Medium is a 16-core machine
	MACHINE_TYPE_MEDIUM = "n1-standard-16"
	// Large is a 64-core machine. (We use "highcpu" because we don't need more than 57GB memory for
	// any of our tasks.)
	MACHINE_TYPE_LARGE = "n1-highcpu-64"

	// Swarming output dirs.
	OUTPUT_NONE  = "output_ignored" // This will result in outputs not being isolated.
	OUTPUT_BUILD = "build"
	OUTPUT_TEST  = "test"
	OUTPUT_PERF  = "perf"

	// Name prefix for upload jobs.
	PREFIX_UPLOAD = "Upload"

	// This will have to kept in sync with the kMin_Version in
	// src/core/SkPicturePriv.h
	// See the comment in that file on how to find the version to use here.
	oldestSupportedSkpVersion = 293
)

var (
	// "Constants"

	// Named caches used by tasks.
	CACHES_GIT = []*specs.Cache{
		{
			Name: "git",
			Path: "cache/git",
		},
		{
			Name: "git_cache",
			Path: "cache/git_cache",
		},
	}
	CACHES_GO = []*specs.Cache{
		{
			Name: "go_cache",
			Path: "cache/go_cache",
		},
		{
			Name: "gopath",
			Path: "cache/gopath",
		},
	}
	CACHES_WORKDIR = []*specs.Cache{
		{
			Name: "work",
			Path: "cache/work",
		},
	}
	CACHES_CCACHE = []*specs.Cache{
		{
			Name: "ccache",
			Path: "cache/ccache",
		},
	}
	// The "docker" cache is used as a persistent working directory for
	// tasks which use Docker. It is not to be confused with Docker's own
	// cache, which stores images. We do not currently use a named Swarming
	// cache for the latter.
	// TODO(borenet): We should ensure that any task which uses Docker does
	// not also use the normal "work" cache, to prevent issues like
	// https://bugs.chromium.org/p/skia/issues/detail?id=9749.
	CACHES_DOCKER = []*specs.Cache{
		{
			Name: "docker",
			Path: "cache/docker",
		},
	}

	// CAS_SPEC_LOTTIE_CI is a CasSpec which includes the files needed for
	// lottie-ci.  This is global so that it can be overridden by other
	// repositories which import this file.
	CAS_SPEC_LOTTIE_CI = &specs.CasSpec{
		Root: "..",
		Paths: []string{
			"skia/.vpython",
			"skia/infra/bots/run_recipe.py",
			"skia/infra/lottiecap",
			"skia/tools/lottie-web-perf",
			"skia/tools/lottiecap",
		},
		Excludes: []string{rbe.ExcludeGitDir},
	}

	// CAS_SPEC_WHOLE_REPO is a CasSpec which includes the entire repo. This is
	// global so that it can be overridden by other repositories which import
	// this file.
	CAS_SPEC_WHOLE_REPO = &specs.CasSpec{
		Root:     "..",
		Paths:    []string{"skia"},
		Excludes: []string{rbe.ExcludeGitDir},
	}

	// TODO(borenet): This hacky and bad.
	CIPD_PKG_LUCI_AUTH = cipd.MustGetPackage("infra/tools/luci-auth/${platform}")

	CIPD_PKGS_GOLDCTL = []*specs.CipdPackage{cipd.MustGetPackage("skia/tools/goldctl/${platform}")}

	CIPD_PKGS_XCODE = []*specs.CipdPackage{
		// https://chromium.googlesource.com/chromium/tools/build/+/e19b7d9390e2bb438b566515b141ed2b9ed2c7c2/scripts/slave/recipe_modules/ios/api.py#317
		// This package is really just an installer for XCode.
		{
			Name: "infra/tools/mac_toolchain/${platform}",
			Path: "mac_toolchain",
			// When this is updated, also update
			// https://skia.googlesource.com/skcms.git/+/f1e2b45d18facbae2dece3aca673fe1603077846/infra/bots/gen_tasks.go#56
			Version: "git_revision:796d2b92cff93fc2059623ce0a66284373ceea0a",
		},
	}

	// These properties are required by some tasks, eg. for running
	// bot_update, but they prevent de-duplication, so they should only be
	// used where necessary.
	EXTRA_PROPS = map[string]string{
		"buildbucket_build_id": specs.PLACEHOLDER_BUILDBUCKET_BUILD_ID,
		"patch_issue":          specs.PLACEHOLDER_ISSUE_INT,
		"patch_ref":            specs.PLACEHOLDER_PATCH_REF,
		"patch_repo":           specs.PLACEHOLDER_PATCH_REPO,
		"patch_set":            specs.PLACEHOLDER_PATCHSET_INT,
		"patch_storage":        specs.PLACEHOLDER_PATCH_STORAGE,
		"repository":           specs.PLACEHOLDER_REPO,
		"revision":             specs.PLACEHOLDER_REVISION,
		"task_id":              specs.PLACEHOLDER_TASK_ID,
	}

	// ISOLATE_ASSET_MAPPING maps the name of an asset to the configuration
	// for how the CIPD package should be installed for a given task.
	ISOLATE_ASSET_MAPPING = map[string]uploadAssetCASCfg{
		"gcloud_linux": {
			uploadTaskName: ISOLATE_GCLOUD_LINUX_NAME,
			path:           "gcloud_linux",
		},
		"skimage": {
			uploadTaskName: ISOLATE_SKIMAGE_NAME,
			path:           "skimage",
		},
		"skp": {
			uploadTaskName: ISOLATE_SKP_NAME,
			path:           "skp",
		},
		"svg": {
			uploadTaskName: ISOLATE_SVG_NAME,
			path:           "svg",
		},
		"mskp": {
			uploadTaskName: ISOLATE_MSKP_NAME,
			path:           "mskp",
		},
		"android_ndk_linux": {
			uploadTaskName: ISOLATE_NDK_LINUX_NAME,
			path:           "android_ndk_linux",
		},
		"android_sdk_linux": {
			uploadTaskName: ISOLATE_SDK_LINUX_NAME,
			path:           "android_sdk_linux",
		},
		"win_toolchain": {
			alwaysIsolate:  true,
			uploadTaskName: ISOLATE_WIN_TOOLCHAIN_NAME,
			path:           "win_toolchain",
		},
	}

	// Set dontReduceOpsTaskSplitting option on these models
	DONT_REDUCE_OPS_TASK_SPLITTING_MODELS = []string{
		"NUC5PPYH",
	}
)

// Config contains general configuration information.
type Config struct {
	// Directory containing assets. Assumed to be relative to the directory
	// which contains the calling gen_tasks.go file. If not specified, uses
	// the infra/bots/assets from this repo.
	AssetsDir string `json:"assets_dir"`

	// Path to the builder name schema JSON file. Assumed to be relative to
	// the directory which contains the calling gen_tasks.go file. If not
	// specified, uses infra/bots/recipe_modules/builder_name_schema/builder_name_schema.json
	// from this repo.
	BuilderNameSchemaFile string `json:"builder_name_schema"`

	// URL of the Skia Gold known hashes endpoint.
	GoldHashesURL string `json:"gold_hashes_url"`

	// GCS bucket used for GM results.
	GsBucketGm string `json:"gs_bucket_gm"`

	// GCS bucket used for Nanobench results.
	GsBucketNano string `json:"gs_bucket_nano"`

	// Optional function which returns a bot ID for internal devices.
	InternalHardwareLabel func(parts map[string]string) *int `json:"-"`

	// List of task names for which we'll never upload results.
	NoUpload []string `json:"no_upload"`

	// PathToSkia is the relative path from the root of the current checkout to
	// the root of the Skia checkout.
	PathToSkia string `json:"path_to_skia"`

	// Swarming pool used for triggering tasks.
	Pool string `json:"pool"`

	// LUCI project associated with this repo.
	Project string `json:"project"`

	// Service accounts.
	ServiceAccountCanary       string `json:"service_account_canary"`
	ServiceAccountCompile      string `json:"service_account_compile"`
	ServiceAccountHousekeeper  string `json:"service_account_housekeeper"`
	ServiceAccountRecreateSKPs string `json:"service_account_recreate_skps"`
	ServiceAccountUploadBinary string `json:"service_account_upload_binary"`
	ServiceAccountUploadGM     string `json:"service_account_upload_gm"`
	ServiceAccountUploadNano   string `json:"service_account_upload_nano"`

	// Optional override function which derives Swarming bot dimensions
	// from parts of task names.
	SwarmDimensions func(parts map[string]string) []string `json:"-"`
}

// JobInfo is the type of each entry in the jobs.json file.
type JobInfo struct {
	// The name of the job.
	Name string `json:"name"`

	// The optional CQ config of this job. If the CQ config is missing then the
	// job will not be added to the CQ of this branch.
	CQConfig *specs.CommitQueueJobConfig `json:"cq_config,omitempty"`
}

// LoadConfig loads the Config from a cfg.json file which is the sibling of the
// calling gen_tasks.go file.
func LoadConfig() *Config {
	cfgDir := getCallingDirName()
	var cfg Config
	LoadJson(filepath.Join(cfgDir, "cfg.json"), &cfg)
	return &cfg
}

// CheckoutRoot is a wrapper around specs.GetCheckoutRoot which prevents the
// caller from needing a dependency on the specs package.
func CheckoutRoot() string {
	root, err := specs.GetCheckoutRoot()
	if err != nil {
		log.Fatal(err)
	}
	return root
}

// LoadJson loads JSON from the given file and unmarshals it into the given
// destination.
func LoadJson(filename string, dest interface{}) {
	b, err := ioutil.ReadFile(filename)
	if err != nil {
		log.Fatalf("Unable to read %q: %s", filename, err)
	}
	if err := json.Unmarshal(b, dest); err != nil {
		log.Fatalf("Unable to parse %q: %s", filename, err)
	}
}

// In returns true if |s| is *in* |a| slice.
// TODO(borenet): This is copied from go.skia.org/infra/go/util to avoid the
// huge set of additional dependencies added by that package.
func In(s string, a []string) bool {
	for _, x := range a {
		if x == s {
			return true
		}
	}
	return false
}

// GenTasks regenerates the tasks.json file. Loads the job list from a jobs.json
// file which is the sibling of the calling gen_tasks.go file. If cfg is nil, it
// is similarly loaded from a cfg.json file which is the sibling of the calling
// gen_tasks.go file.
func GenTasks(cfg *Config) {
	b := specs.MustNewTasksCfgBuilder()

	// Find the paths to the infra/bots directories in this repo and the
	// repo of the calling file.
	relpathTargetDir := getThisDirName()
	relpathBaseDir := getCallingDirName()

	// Parse jobs.json.
	var jobsWithInfo []*JobInfo
	LoadJson(filepath.Join(relpathBaseDir, "jobs.json"), &jobsWithInfo)
	// Create a slice with only job names.
	jobs := []string{}
	for _, j := range jobsWithInfo {
		jobs = append(jobs, j.Name)
	}

	if cfg == nil {
		cfg = new(Config)
		LoadJson(filepath.Join(relpathBaseDir, "cfg.json"), cfg)
	}

	// Create the JobNameSchema.
	builderNameSchemaFile := filepath.Join(relpathTargetDir, "recipe_modules", "builder_name_schema", "builder_name_schema.json")
	if cfg.BuilderNameSchemaFile != "" {
		builderNameSchemaFile = filepath.Join(relpathBaseDir, cfg.BuilderNameSchemaFile)
	}
	schema, err := NewJobNameSchema(builderNameSchemaFile)
	if err != nil {
		log.Fatal(err)
	}

	// Set the assets dir.
	assetsDir := filepath.Join(relpathTargetDir, "assets")
	if cfg.AssetsDir != "" {
		assetsDir = filepath.Join(relpathBaseDir, cfg.AssetsDir)
	}
	b.SetAssetsDir(assetsDir)

	// Create Tasks and Jobs.
	builder := &builder{
		TasksCfgBuilder: b,
		cfg:             cfg,
		jobNameSchema:   schema,
		jobs:            jobs,
	}
	for _, j := range jobsWithInfo {
		jb := newJobBuilder(builder, j.Name)
		jb.genTasksForJob()
		jb.finish()

		// Add the CQ spec if it is a CQ job.
		if j.CQConfig != nil {
			b.MustAddCQJob(j.Name, j.CQConfig)
		}
	}

	// Create CasSpecs.
	b.MustAddCasSpec(CAS_CANVASKIT, &specs.CasSpec{
		Root: "..",
		Paths: []string{
			"skia/.vpython",
			"skia/infra/bots/run_recipe.py",
			"skia/infra/canvaskit",
			"skia/modules/canvaskit",
			"skia/modules/pathkit/perf/perfReporter.js",
			"skia/modules/pathkit/tests/testReporter.js",
		},
		Excludes: []string{rbe.ExcludeGitDir},
	})
	b.MustAddCasSpec(CAS_EMPTY, specs.EmptyCasSpec)
	b.MustAddCasSpec(CAS_LOTTIE_CI, CAS_SPEC_LOTTIE_CI)
	b.MustAddCasSpec(CAS_LOTTIE_WEB, &specs.CasSpec{
		Root: "..",
		Paths: []string{
			"skia/.vpython",
			"skia/infra/bots/run_recipe.py",
			"skia/tools/lottie-web-perf",
		},
		Excludes: []string{rbe.ExcludeGitDir},
	})
	b.MustAddCasSpec(CAS_PATHKIT, &specs.CasSpec{
		Root: "..",
		Paths: []string{
			"skia/.vpython",
			"skia/infra/bots/run_recipe.py",
			"skia/infra/pathkit",
			"skia/modules/pathkit",
		},
		Excludes: []string{rbe.ExcludeGitDir},
	})
	b.MustAddCasSpec(CAS_PERF, &specs.CasSpec{
		Root: "..",
		Paths: []string{
			"skia/.vpython",
			"skia/infra/bots/assets",
			"skia/infra/bots/run_recipe.py",
			"skia/platform_tools/ios/bin",
			"skia/resources",
			"skia/tools/valgrind.supp",
		},
		Excludes: []string{rbe.ExcludeGitDir},
	})
	b.MustAddCasSpec(CAS_PUPPETEER, &specs.CasSpec{
		Root: "../skia", // Needed for other repos.
		Paths: []string{
			".vpython",
			"tools/perf-canvaskit-puppeteer",
		},
		Excludes: []string{rbe.ExcludeGitDir},
	})
	b.MustAddCasSpec(CAS_RECIPES, &specs.CasSpec{
		Root: "..",
		Paths: []string{
			"skia/infra/config/recipes.cfg",
			"skia/infra/bots/bundle_recipes.sh",
			"skia/infra/bots/README.recipes.md",
			"skia/infra/bots/recipe_modules",
			"skia/infra/bots/recipes",
			"skia/infra/bots/recipes.py",
		},
		Excludes: []string{rbe.ExcludeGitDir},
	})
	b.MustAddCasSpec(CAS_RUN_RECIPE, &specs.CasSpec{
		Root: "..",
		Paths: []string{
			"skia/.vpython",
			"skia/infra/bots/run_recipe.py",
		},
		Excludes: []string{rbe.ExcludeGitDir},
	})
	b.MustAddCasSpec(CAS_SKOTTIE_WASM, &specs.CasSpec{
		Root: "..",
		Paths: []string{
			"skia/.vpython",
			"skia/infra/bots/run_recipe.py",
			"skia/tools/skottie-wasm-perf",
		},
		Excludes: []string{rbe.ExcludeGitDir},
	})
	b.MustAddCasSpec(CAS_SKPBENCH, &specs.CasSpec{
		Root: "..",
		Paths: []string{
			"skia/.vpython",
			"skia/infra/bots/assets",
			"skia/infra/bots/run_recipe.py",
			"skia/tools/skpbench",
			"skia/tools/valgrind.supp",
		},
		Excludes: []string{rbe.ExcludeGitDir},
	})
	b.MustAddCasSpec(CAS_TASK_DRIVERS, &specs.CasSpec{
		Root: "..",
		Paths: []string{
			// Deps needed to use Bazel
			"skia/.bazelrc",
			"skia/.bazelversion",
			"skia/BUILD.bazel",
			"skia/WORKSPACE.bazel",
			"skia/bazel",
			"skia/go_repositories.bzl",
			"skia/requirements.txt",
			"skia/toolchain",
			// Actually needed to build the task drivers
			"skia/infra/bots/BUILD.bazel",
			"skia/infra/bots/build_task_drivers.sh",
			"skia/infra/bots/task_drivers",
		},
		Excludes: []string{rbe.ExcludeGitDir},
	})
	b.MustAddCasSpec(CAS_TEST, &specs.CasSpec{
		Root: "..",
		Paths: []string{
			"skia/.vpython",
			"skia/infra/bots/assets",
			"skia/infra/bots/run_recipe.py",
			"skia/platform_tools/ios/bin",
			"skia/resources",
			"skia/tools/valgrind.supp",
		},
		Excludes: []string{rbe.ExcludeGitDir},
	})
	b.MustAddCasSpec(CAS_WASM_GM, &specs.CasSpec{
		Root: "../skia", // Needed for other repos.
		Paths: []string{
			".vpython",
			"resources",
			"tools/run-wasm-gm-tests",
		},
		Excludes: []string{rbe.ExcludeGitDir},
	})
	b.MustAddCasSpec(CAS_WHOLE_REPO, CAS_SPEC_WHOLE_REPO)
	b.MustAddCasSpec(CAS_RECREATE_SKPS, &specs.CasSpec{
		Root: "..",
		Paths: []string{
			"skia/.vpython",
			"skia/DEPS",
			"skia/bin/fetch-sk",
			"skia/infra/bots/assets/skp",
			"skia/infra/bots/utils.py",
			"skia/infra/config/recipes.cfg",
			"skia/tools/skp",
		},
		Excludes: []string{rbe.ExcludeGitDir},
	})
	generateCompileCAS(b, cfg)

	builder.MustFinish()
}

// getThisDirName returns the infra/bots directory which is an ancestor of this
// file.
func getThisDirName() string {
	_, thisFileName, _, ok := runtime.Caller(0)
	if !ok {
		log.Fatal("Unable to find path to current file.")
	}
	return filepath.Dir(filepath.Dir(thisFileName))
}

// getCallingDirName returns the infra/bots directory which is an ancestor of
// the calling gen_tasks.go file. WARNING: assumes that the calling gen_tasks.go
// file appears two steps up the stack; do not call from a function which is not
// directly called by gen_tasks.go.
func getCallingDirName() string {
	_, callingFileName, _, ok := runtime.Caller(2)
	if !ok {
		log.Fatal("Unable to find path to calling file.")
	}
	return filepath.Dir(callingFileName)
}

// builder is a wrapper for specs.TasksCfgBuilder.
type builder struct {
	*specs.TasksCfgBuilder
	cfg           *Config
	jobNameSchema *JobNameSchema
	jobs          []string
}

// marshalJson encodes the given data as JSON and fixes escaping of '<' which Go
// does by default.
func marshalJson(data interface{}) string {
	j, err := json.Marshal(data)
	if err != nil {
		log.Fatal(err)
	}
	return strings.Replace(string(j), "\\u003c", "<", -1)
}

// kitchenTaskNoBundle sets up the task to run a recipe via Kitchen, without the
// recipe bundle.
func (b *taskBuilder) kitchenTaskNoBundle(recipe string, outputDir string) {
	b.cipd(CIPD_PKG_LUCI_AUTH)
	b.cipd(cipd.MustGetPackage("infra/tools/luci/kitchen/${platform}"))
	b.env("RECIPES_USE_PY3", "true")
	b.envPrefixes("VPYTHON_DEFAULT_SPEC", "skia/.vpython")
	b.usesPython()
	b.recipeProp("swarm_out_dir", outputDir)
	if outputDir != OUTPUT_NONE {
		b.output(outputDir)
	}
<<<<<<< HEAD
	python := "cipd_bin_packages/vpython3${EXECUTABLE_SUFFIX}"
=======
	const python = "cipd_bin_packages/vpython3${EXECUTABLE_SUFFIX}"
>>>>>>> b301ff02
	b.cmd(python, "-u", "skia/infra/bots/run_recipe.py", "${ISOLATED_OUTDIR}", recipe, b.getRecipeProps(), b.cfg.Project)
	// Most recipes want this isolate; they can override if necessary.
	b.cas(CAS_RUN_RECIPE)
	b.timeout(time.Hour)
	b.addToPATH("cipd_bin_packages", "cipd_bin_packages/bin")
	b.Spec.ExtraTags = map[string]string{
		"log_location": fmt.Sprintf("logdog://logs.chromium.org/%s/${SWARMING_TASK_ID}/+/annotations", b.cfg.Project),
	}

	// Attempts.
	if !b.role("Build", "Upload") && b.extraConfig("ASAN", "HWASAN", "MSAN", "TSAN", "Valgrind") {
		// Sanitizers often find non-deterministic issues that retries would hide.
		b.attempts(1)
	} else {
		// Retry by default to hide random bot/hardware failures.
		b.attempts(2)
	}
}

// kitchenTask sets up the task to run a recipe via Kitchen.
func (b *taskBuilder) kitchenTask(recipe string, outputDir string) {
	b.kitchenTaskNoBundle(recipe, outputDir)
	b.dep(b.bundleRecipes())
}

// internalHardwareLabel returns the internal ID for the bot, if any.
func (b *taskBuilder) internalHardwareLabel() *int {
	if b.cfg.InternalHardwareLabel != nil {
		return b.cfg.InternalHardwareLabel(b.parts)
	}
	return nil
}

// linuxGceDimensions adds the Swarming bot dimensions for Linux GCE instances.
func (b *taskBuilder) linuxGceDimensions(machineType string) {
	b.dimension(
		// Specify CPU to avoid running builds on bots with a more unique CPU.
		"cpu:x86-64-Haswell_GCE",
		"gpu:none",
		// Currently all Linux GCE tasks run on 16-CPU machines.
		fmt.Sprintf("machine_type:%s", machineType),
		fmt.Sprintf("os:%s", DEFAULT_OS_LINUX_GCE),
		fmt.Sprintf("pool:%s", b.cfg.Pool),
	)
}

// codesizeTaskNameRegexp captures the "CodeSize-<binary name>-" prefix of a CodeSize task name.
var codesizeTaskNameRegexp = regexp.MustCompile("^CodeSize-[a-zA-Z0-9_]+-")

// deriveCompileTaskName returns the name of a compile task based on the given
// job name.
func (b *jobBuilder) deriveCompileTaskName() string {
	if b.role("Test", "Perf", "FM") {
		task_os := b.parts["os"]
		ec := []string{}
		if val := b.parts["extra_config"]; val != "" {
			ec = strings.Split(val, "_")
			ignore := []string{
				"Skpbench", "AbandonGpuContext", "PreAbandonGpuContext", "Valgrind", "FailFlushTimeCallbacks",
				"ReleaseAndAbandonGpuContext", "FSAA", "FAAA", "FDAA", "NativeFonts", "GDI",
				"NoGPUThreads", "DDL1", "DDL3", "OOPRDDL", "T8888",
				"DDLTotal", "DDLRecord", "9x9", "BonusConfigs", "SkottieTracing", "SkottieWASM",
				"GpuTess", "DMSAAStats", "Mskp", "Docker", "PDF", "SkVM", "Puppeteer",
				"SkottieFrames", "RenderSKP", "CanvasPerf", "AllPathsVolatile", "WebGL2", "i5",
				"OldestSupportedSkpVersion"}
			keep := make([]string, 0, len(ec))
			for _, part := range ec {
				if !In(part, ignore) {
					keep = append(keep, part)
				}
			}
			ec = keep
		}
		if b.os("Android") {
			if !In("Android", ec) {
				ec = append([]string{"Android"}, ec...)
			}
			task_os = COMPILE_TASK_NAME_OS_LINUX
		} else if b.os("ChromeOS") {
			ec = append([]string{"Chromebook", "GLES"}, ec...)
			task_os = COMPILE_TASK_NAME_OS_LINUX
		} else if b.os("iOS") {
			ec = append([]string{task_os}, ec...)
			task_os = "Mac"
		} else if b.matchOs("Win") {
			task_os = "Win"
		} else if b.compiler("GCC") {
			// GCC compiles are now on a Docker container. We use the same OS and
			// version to compile as to test.
			ec = append(ec, "Docker")
		} else if b.matchOs("Debian11") {
			// We compile using the Debian11 machines in the skolo.
			task_os = "Debian11"
		} else if b.matchOs("Ubuntu", "Debian") {
			task_os = COMPILE_TASK_NAME_OS_LINUX
		} else if b.matchOs("Mac") {
			task_os = "Mac"
		}
		jobNameMap := map[string]string{
			"role":          "Build",
			"os":            task_os,
			"compiler":      b.parts["compiler"],
			"target_arch":   b.parts["arch"],
			"configuration": b.parts["configuration"],
		}
		if b.extraConfig("PathKit") {
			ec = []string{"PathKit"}
		}
		if b.extraConfig("CanvasKit", "SkottieWASM", "Puppeteer") {
			if b.cpu() {
				ec = []string{"CanvasKit_CPU"}
			} else {
				ec = []string{"CanvasKit"}
			}

		}
		if len(ec) > 0 {
			jobNameMap["extra_config"] = strings.Join(ec, "_")
		}
		name, err := b.jobNameSchema.MakeJobName(jobNameMap)
		if err != nil {
			log.Fatal(err)
		}
		return name
	} else if b.role("BuildStats") {
		return strings.Replace(b.Name, "BuildStats", "Build", 1)
	} else if b.role("CodeSize") {
		return codesizeTaskNameRegexp.ReplaceAllString(b.Name, "Build-")
	} else {
		return b.Name
	}
}

// swarmDimensions generates swarming bot dimensions for the given task.
func (b *taskBuilder) swarmDimensions() {
	if b.cfg.SwarmDimensions != nil {
		dims := b.cfg.SwarmDimensions(b.parts)
		if dims != nil {
			b.dimension(dims...)
			return
		}
	}
	b.defaultSwarmDimensions()
}

// defaultSwarmDimensions generates default swarming bot dimensions for the given task.
func (b *taskBuilder) defaultSwarmDimensions() {
	d := map[string]string{
		"pool": b.cfg.Pool,
	}
	if os, ok := b.parts["os"]; ok {
		d["os"], ok = map[string]string{
			"Android":    "Android",
			"ChromeOS":   "ChromeOS",
			"Debian9":    DEFAULT_OS_LINUX_GCE, // Runs in Deb9 Docker.
			"Debian10":   DEFAULT_OS_LINUX_GCE,
			"Debian11":   DEBIAN_11_OS,
			"Mac":        DEFAULT_OS_MAC,
			"Mac10.12":   "Mac-10.12",
			"Mac10.13":   "Mac-10.13.6",
			"Mac10.14":   "Mac-10.14",
			"Mac10.15.1": "Mac-10.15.1",
			"Mac10.15.7": "Mac-10.15.7", // Same as 'Mac', but explicit.
			"Mac11":      "Mac-11.4",
			"Mac12":      "Mac-12",
			"Ubuntu18":   "Ubuntu-18.04",
			"Win":        DEFAULT_OS_WIN,
			"Win10":      "Windows-10-19044",
			"Win2019":    DEFAULT_OS_WIN,
			"Win8":       "Windows-8.1-SP0",
			"iOS":        "iOS-13.3.1",
		}[os]
		if !ok {
			log.Fatalf("Entry %q not found in OS mapping.", os)
		}
		if os == "Win10" && b.parts["model"] == "Golo" {
			// ChOps-owned machines have Windows 10 21h1.
			d["os"] = "Windows-10-19043"
		}
		if b.parts["model"] == "iPhone11" {
			d["os"] = "iOS-13.6"
		}
		if b.parts["model"] == "iPadPro" {
			d["os"] = "iOS-13.6"
		}
	} else {
		d["os"] = DEFAULT_OS_DEBIAN
	}
	if b.role("Test", "Perf") {
		if b.os("Android") {
			// For Android, the device type is a better dimension
			// than CPU or GPU.
			deviceInfo, ok := map[string][]string{
				"AndroidOne":      {"sprout", "MOB30Q"},
				"GalaxyS7_G930FD": {"herolte", "R16NW_G930FXXS2ERH6"}, // This is Oreo.
				"GalaxyS9":        {"starlte", "QP1A.190711.020"},     // This is Android10.
				"GalaxyS20":       {"exynos990", "QP1A.190711.020"},
				"JioNext":         {"msm8937", "RKQ1.210602.002"},
				"Nexus5":          {"hammerhead", "M4B30Z_3437181"},
				"Nexus7":          {"grouper", "LMY47V_1836172"}, // 2012 Nexus 7
				"P30":             {"HWELE", "HUAWEIELE-L29"},
				"Pixel2XL":        {"taimen", "PPR1.180610.009"},
				"Pixel3":          {"blueline", "PQ1A.190105.004"},
				"Pixel3a":         {"sargo", "QP1A.190711.020"},
				"Pixel4":          {"flame", "RPB2.200611.009"},       // R Preview
				"Pixel4a":         {"sunfish", "AOSP.MASTER_7819821"}, // Pixel4a flashed with an Android HWASan build.
				"Pixel4XL":        {"coral", "QD1A.190821.011.C4"},
				"Pixel5":          {"redfin", "RD1A.200810.022.A4"},
				"Pixel6":          {"oriole", "SD1A.210817.037"},
				"TecnoSpark3Pro":  {"TECNO-KB8", "PPR1.180610.011"},
				"Wembley":         {"wembley", "SP2A.211004.001"},
			}[b.parts["model"]]
			if !ok {
				log.Fatalf("Entry %q not found in Android mapping.", b.parts["model"])
			}
			d["device_type"] = deviceInfo[0]
			d["device_os"] = deviceInfo[1]

			// Tests using Android's HWAddress Sanitizer require an HWASan build of Android.
			// See https://developer.android.com/ndk/guides/hwasan.
			if b.extraConfig("HWASAN") {
				d["android_hwasan_build"] = "1"
			}
		} else if b.os("iOS") {
			device, ok := map[string]string{
				"iPadMini4": "iPad5,1",
				"iPhone7":   "iPhone9,1",
				"iPhone8":   "iPhone10,1",
				"iPhone11":  "iPhone12,1",
				"iPadPro":   "iPad6,3",
			}[b.parts["model"]]
			if !ok {
				log.Fatalf("Entry %q not found in iOS mapping.", b.parts["model"])
			}
			d["device_type"] = device
		} else if b.cpu() || b.extraConfig("CanvasKit", "Docker", "SwiftShader") {
			modelMapping, ok := map[string]map[string]string{
				"AppleM1": {
					"MacMini9.1": "arm64-64-Apple_M1",
				},
				"AVX": {
					"VMware7.1": "x86-64",
				},
				"AVX2": {
					"GCE":            "x86-64-Haswell_GCE",
					"MacBookAir7.2":  "x86-64-i5-5350U",
					"MacBookPro11.5": "x86-64-i7-4870HQ",
					"MacMini7.1":     "x86-64-i5-4278U",
					"NUC5i7RYH":      "x86-64-i7-5557U",
				},
				"AVX512": {
					"GCE":  "x86-64-Skylake_GCE",
					"Golo": "Intel64_Family_6_Model_85_Stepping_7__GenuineIntel",
				},
				"Rome": {
					"GCE": "x86-64-AMD_Rome_GCE",
				},
				"SwiftShader": {
					"GCE": "x86-64-Haswell_GCE",
				},
			}[b.parts["cpu_or_gpu_value"]]
			if !ok {
				log.Fatalf("Entry %q not found in CPU mapping.", b.parts["cpu_or_gpu_value"])
			}
			cpu, ok := modelMapping[b.parts["model"]]
			if !ok {
				log.Fatalf("Entry %q not found in %q model mapping.", b.parts["model"], b.parts["cpu_or_gpu_value"])
			}
			d["cpu"] = cpu
			if b.model("GCE") && b.matchOs("Debian") {
				d["os"] = DEFAULT_OS_LINUX_GCE
			}
			if b.model("GCE") && d["cpu"] == "x86-64-Haswell_GCE" {
				d["machine_type"] = MACHINE_TYPE_MEDIUM
			}
		} else {
			// It's a GPU job.
			if b.matchOs("Win") {
				gpu, ok := map[string]string{
					// At some point this might use the device ID, but for now it's like Chromebooks.
					"Adreno630":     "Adreno630",
					"GT610":         "10de:104a-23.21.13.9101",
					"GTX660":        "10de:11c0-26.21.14.4120",
					"GTX960":        "10de:1401-27.21.14.5671",
					"IntelHD4400":   "8086:0a16-20.19.15.4963",
					"IntelIris540":  "8086:1926-26.20.100.7463",
					"IntelIris6100": "8086:162b-20.19.15.4963",
					"IntelIris655":  "8086:3ea5-26.20.100.7463",
					"RadeonHD7770":  "1002:683d-26.20.13031.18002",
					"RadeonR9M470X": "1002:6646-26.20.13031.18002",
					"QuadroP400":    "10de:1cb3-30.0.15.1179",
					"RadeonVega6":   "1002:1636-30.0.15021.1001",
					"RTX3060":       "10de:2489-30.0.15.1165",
				}[b.parts["cpu_or_gpu_value"]]
				if !ok {
					log.Fatalf("Entry %q not found in Win GPU mapping.", b.parts["cpu_or_gpu_value"])
				}
				d["gpu"] = gpu
			} else if b.isLinux() {
				gpu, ok := map[string]string{
					// Intel drivers come from CIPD, so no need to specify the version here.
					"IntelBayTrail": "8086:0f31",
					"IntelHD2000":   "8086:0102",
					"IntelHD405":    "8086:22b1",
					"IntelIris640":  "8086:5926",
					"QuadroP400":    "10de:1cb3-510.60.02",
					"RTX3060":       "10de:2489-460.91.03",
				}[b.parts["cpu_or_gpu_value"]]
				if !ok {
					log.Fatalf("Entry %q not found in Ubuntu GPU mapping.", b.parts["cpu_or_gpu_value"])
				}
				d["gpu"] = gpu

				if b.matchOs("Debian11") {
					d["os"] = DEBIAN_11_OS
				} else if b.matchOs("Debian") {
					// The Debian10 machines in the skolo are 10.10, not 10.3.
					d["os"] = DEFAULT_OS_DEBIAN
				}

			} else if b.matchOs("Mac") {
				gpu, ok := map[string]string{
					"AppleM1":       "AppleM1",
					"IntelHD6000":   "8086:1626",
					"IntelHD615":    "8086:591e",
					"IntelIris5100": "8086:0a2e",
					"IntelIrisPlus": "8086:8a53",
					"RadeonHD8870M": "1002:6821-4.0.20-3.2.8",
				}[b.parts["cpu_or_gpu_value"]]
				if !ok {
					log.Fatalf("Entry %q not found in Mac GPU mapping.", b.parts["cpu_or_gpu_value"])
				}
				if gpu == "AppleM1" {
					// No GPU dimension yet, but we can constrain by CPU.
					d["cpu"] = "arm64-64-Apple_M1"
				} else {
					d["gpu"] = gpu
				}
				// We have two different types of MacMini7,1 with the same GPU but different CPUs.
				if b.gpu("IntelIris5100") {
					if b.extraConfig("i5") {
						// If we say "i5", run on our MacMini7,1s in the Skolo:
						d["cpu"] = "x86-64-i5-4278U"
					} else {
						// Otherwise, run on Golo machines, just because that's
						// where those jobs have always run. Plus, some of them
						// are Perf jobs, which we want to keep consistent.
						d["cpu"] = "x86-64-i7-4578U"
					}
				}
			} else if b.os("ChromeOS") {
				version, ok := map[string]string{
					"IntelUHDGraphics605": "14233.0.0",
					"RadeonVega3":         "14233.0.0",
					"Adreno618":           "14150.39.0",
					"MaliT860":            "14092.77.0",
				}[b.parts["cpu_or_gpu_value"]]
				if !ok {
					log.Fatalf("Entry %q not found in ChromeOS GPU mapping.", b.parts["cpu_or_gpu_value"])
				}
				d["gpu"] = b.parts["cpu_or_gpu_value"]
				d["release_version"] = version
			} else {
				log.Fatalf("Unknown GPU mapping for OS %q.", b.parts["os"])
			}
		}
	} else {
		if d["os"] == DEBIAN_11_OS {
			// The Debain11 compile machines in the skolo have GPUs, but we
			// still use them for compiles also.
		} else {
			d["gpu"] = "none"
		}
		if d["os"] == DEFAULT_OS_LINUX_GCE {
			if b.extraConfig("CanvasKit", "CMake", "Docker", "PathKit") || b.role("BuildStats", "CodeSize") {
				b.linuxGceDimensions(MACHINE_TYPE_MEDIUM)
				return
			}
			// Use many-core machines for Build tasks.
			b.linuxGceDimensions(MACHINE_TYPE_LARGE)
			return
		} else if d["os"] == DEFAULT_OS_WIN {
			// Windows CPU bots.
			d["cpu"] = "x86-64-Haswell_GCE"
			// Use many-core machines for Build tasks.
			d["machine_type"] = MACHINE_TYPE_LARGE
		} else if d["os"] == DEFAULT_OS_MAC {
			// Mac CPU bots are no longer VMs.
			d["cpu"] = "x86-64"
			d["cores"] = "12"
			delete(d, "gpu")
		}
	}

	dims := make([]string, 0, len(d))
	for k, v := range d {
		dims = append(dims, fmt.Sprintf("%s:%s", k, v))
	}
	sort.Strings(dims)
	b.dimension(dims...)
}

// bundleRecipes generates the task to bundle and isolate the recipes. Returns
// the name of the task, which may be added as a dependency.
func (b *jobBuilder) bundleRecipes() string {
	b.addTask(BUNDLE_RECIPES_NAME, func(b *taskBuilder) {
		b.cipd(specs.CIPD_PKGS_GIT_LINUX_AMD64...)
		b.cmd("/bin/bash", "skia/infra/bots/bundle_recipes.sh", specs.PLACEHOLDER_ISOLATED_OUTDIR)
		b.linuxGceDimensions(MACHINE_TYPE_SMALL)
		b.idempotent()
		b.cas(CAS_RECIPES)
		b.usesPython()
		b.addToPATH("cipd_bin_packages", "cipd_bin_packages/bin")
	})
	return BUNDLE_RECIPES_NAME
}

// buildTaskDrivers generates the task to compile the task driver code to run on
// all platforms. Returns the name of the task, which may be added as a
// dependency.
func (b *jobBuilder) buildTaskDrivers(goos, goarch string) string {
	name := BUILD_TASK_DRIVERS_PREFIX + "_" + goos + "_" + goarch
	b.addTask(name, func(b *taskBuilder) {
		b.cmd("/bin/bash", "skia/infra/bots/build_task_drivers.sh",
			specs.PLACEHOLDER_ISOLATED_OUTDIR,
			goos+"_"+goarch)
		b.linuxGceDimensions(MACHINE_TYPE_MEDIUM)
		b.cipd(b.MustGetCipdPackageFromAsset("bazelisk"))
		b.addToPATH("bazelisk")
		b.idempotent()
		b.cas(CAS_TASK_DRIVERS)
	})
	return name
}

// createDockerImage creates the specified docker image. Returns the name of the
// generated task.
func (b *jobBuilder) createDockerImage(wasm bool) string {
	// First, derive the name of the task.
	imageName := "skia-release"
	taskName := "Housekeeper-PerCommit-CreateDockerImage_Skia_Release"
	if wasm {
		imageName = "skia-wasm-release"
		taskName = "Housekeeper-PerCommit-CreateDockerImage_Skia_WASM_Release"
	}
	imageDir := path.Join("docker", imageName)

	// Add the task.
	b.addTask(taskName, func(b *taskBuilder) {
		// TODO(borenet): Make this task not use Git.
		b.usesGit()
		b.cmd(
			"./build_push_docker_image",
			"--image_name", fmt.Sprintf("gcr.io/skia-public/%s", imageName),
			"--dockerfile_dir", imageDir,
			"--project_id", "skia-swarming-bots",
			"--task_id", specs.PLACEHOLDER_TASK_ID,
			"--task_name", b.Name,
			"--workdir", ".",
			"--gerrit_project", "skia",
			"--gerrit_url", "https://skia-review.googlesource.com",
			"--repo", specs.PLACEHOLDER_REPO,
			"--revision", specs.PLACEHOLDER_REVISION,
			"--patch_issue", specs.PLACEHOLDER_ISSUE,
			"--patch_set", specs.PLACEHOLDER_PATCHSET,
			"--patch_server", specs.PLACEHOLDER_CODEREVIEW_SERVER,
			"--swarm_out_dir", specs.PLACEHOLDER_ISOLATED_OUTDIR,
		)
		b.dep(b.buildTaskDrivers("linux", "amd64"))
		b.addToPATH("cipd_bin_packages", "cipd_bin_packages/bin")
		b.cas(CAS_EMPTY)
		b.serviceAccount(b.cfg.ServiceAccountCompile)
		b.linuxGceDimensions(MACHINE_TYPE_MEDIUM)
		b.usesDocker()
		b.cache(CACHES_DOCKER...)
	})
	return taskName
}

// createPushAppsFromSkiaDockerImage creates and pushes docker images of some apps
// (eg: fiddler, api) using the skia-release docker image.
func (b *jobBuilder) createPushAppsFromSkiaDockerImage() {
	b.addTask(b.Name, func(b *taskBuilder) {
		// TODO(borenet): Make this task not use Git.
		b.usesGit()
		b.cmd(
			"./push_apps_from_skia_image",
			"--project_id", "skia-swarming-bots",
			"--task_id", specs.PLACEHOLDER_TASK_ID,
			"--task_name", b.Name,
			"--workdir", ".",
			"--repo", specs.PLACEHOLDER_REPO,
			"--revision", specs.PLACEHOLDER_REVISION,
			"--patch_issue", specs.PLACEHOLDER_ISSUE,
			"--patch_set", specs.PLACEHOLDER_PATCHSET,
			"--patch_server", specs.PLACEHOLDER_CODEREVIEW_SERVER,
		)
		b.dep(b.buildTaskDrivers("linux", "amd64"))
		b.dep(b.createDockerImage(false))
		b.addToPATH("cipd_bin_packages", "cipd_bin_packages/bin", "bazelisk")
		b.cas(CAS_EMPTY)
		b.cipd(b.MustGetCipdPackageFromAsset("bazelisk"))
		b.serviceAccount(b.cfg.ServiceAccountCompile)
		b.linuxGceDimensions(MACHINE_TYPE_MEDIUM)
		b.usesDocker()
		b.cache(CACHES_DOCKER...)
		b.timeout(2 * time.Hour)
	})
}

// createPushBazelAppsFromWASMDockerImage pushes those infra apps that have been ported to Bazel
// and require assets built in the WASM docker image.
// TODO(kjlubick) The inputs to this job should not be the docker build, but a Bazel build.
func (b *jobBuilder) createPushBazelAppsFromWASMDockerImage() {
	b.addTask(b.Name, func(b *taskBuilder) {
		// TODO(borenet): Make this task not use Git.
		b.usesGit()
		b.cmd(
			"./push_bazel_apps_from_wasm_image",
			"--project_id", "skia-swarming-bots",
			"--task_id", specs.PLACEHOLDER_TASK_ID,
			"--task_name", b.Name,
			"--workdir", ".",
			"--skia_revision", specs.PLACEHOLDER_REVISION,
		)
		b.dep(b.buildTaskDrivers("linux", "amd64"))
		b.dep(b.createDockerImage(true))
		b.addToPATH("cipd_bin_packages", "cipd_bin_packages/bin", "bazelisk")
		b.cas(CAS_EMPTY)
		b.cipd(b.MustGetCipdPackageFromAsset("bazelisk"))
		b.serviceAccount(b.cfg.ServiceAccountCompile)
		b.linuxGceDimensions(MACHINE_TYPE_MEDIUM)
		b.usesDocker()
		b.cache(CACHES_DOCKER...)
	})
}

var iosRegex = regexp.MustCompile(`os:iOS-(.*)`)

func (b *taskBuilder) maybeAddIosDevImage() {
	for _, dim := range b.Spec.Dimensions {
		if m := iosRegex.FindStringSubmatch(dim); len(m) >= 2 {
			var asset string
			switch m[1] {
			// Other patch versions can be added to the same case.
			case "11.4.1":
				asset = "ios-dev-image-11.4"
			case "13.3.1":
				asset = "ios-dev-image-13.3"
			case "13.4.1":
				asset = "ios-dev-image-13.4"
			case "13.5.1":
				asset = "ios-dev-image-13.5"
			case "13.6":
				asset = "ios-dev-image-13.6"
			default:
				log.Fatalf("Unable to determine correct ios-dev-image asset for %s. If %s is a new iOS release, you must add a CIPD package containing the corresponding iOS dev image; see ios-dev-image-11.4 for an example.", b.Name, m[1])
			}
			b.asset(asset)
			break
		} else if strings.Contains(dim, "iOS") {
			log.Fatalf("Must specify iOS version for %s to obtain correct dev image; os dimension is missing version: %s", b.Name, dim)
		}
	}
}

// compile generates a compile task. Returns the name of the compile task.
func (b *jobBuilder) compile() string {
	name := b.deriveCompileTaskName()
	if b.extraConfig("WasmGMTests") {
		b.compileWasmGMTests(name)
	} else if b.compiler("BazelClang") {
		b.compileWithBazel(name)
	} else {
		b.addTask(name, func(b *taskBuilder) {
			recipe := "compile"
			casSpec := CAS_COMPILE
			if b.extraConfig("NoDEPS", "CMake", "Flutter") {
				recipe = "sync_and_compile"
				casSpec = CAS_RUN_RECIPE
				b.recipeProps(EXTRA_PROPS)
				b.usesGit()
				if !b.extraConfig("NoDEPS") {
					b.cache(CACHES_WORKDIR...)
				}
			} else {
				b.idempotent()
			}
			b.kitchenTask(recipe, OUTPUT_BUILD)
			b.cas(casSpec)
			b.serviceAccount(b.cfg.ServiceAccountCompile)
			b.swarmDimensions()
			if b.extraConfig("Docker", "LottieWeb", "CMake") || b.compiler("EMCC") {
				b.usesDocker()
				b.cache(CACHES_DOCKER...)
			}
			if b.extraConfig("Dawn") {
				// https://dawn.googlesource.com/dawn/+/516701da8184655a47c92a573cc84da7db5e69d4/generator/dawn_version_generator.py#21
				b.usesGit()
			}

			// Android bots require a toolchain.
			if b.extraConfig("Android") {
				if b.matchOs("Mac") {
					b.asset("android_ndk_darwin")
				} else if b.matchOs("Win") {
					pkg := b.MustGetCipdPackageFromAsset("android_ndk_windows")
					pkg.Path = "n"
					b.cipd(pkg)
				} else {
					b.asset("android_ndk_linux")
				}
			} else if b.extraConfig("Chromebook") {
				b.asset("clang_linux")
				if b.arch("x86_64") {
					b.asset("chromebook_x86_64_gles")
				} else if b.arch("arm") {
					b.asset("armhf_sysroot")
					b.asset("chromebook_arm_gles")
				}
			} else if b.isLinux() {
				if b.compiler("Clang") {
					b.asset("clang_linux")
				}
				if b.extraConfig("SwiftShader") {
					b.asset("cmake_linux")
				}
				b.asset("ccache_linux")
				b.usesCCache()
			} else if b.matchOs("Win") {
				b.asset("win_toolchain")
				if b.compiler("Clang") {
					b.asset("clang_win")
				}
			} else if b.matchOs("Mac") {
				b.cipd(CIPD_PKGS_XCODE...)
				b.Spec.Caches = append(b.Spec.Caches, &specs.Cache{
					Name: "xcode",
					Path: "cache/Xcode.app",
				})
				b.asset("ccache_mac")
				b.usesCCache()
				if b.extraConfig("iOS") {
					b.asset("provisioning_profile_ios")
				}
			}
		})
	}

	// All compile tasks are runnable as their own Job. Assert that the Job
	// is listed in jobs.
	if !In(name, b.jobs) {
		log.Fatalf("Job %q is missing from the jobs list! Derived from: %q", name, b.Name)
	}

	return name
}

// compileWithBazel uses RBE to compile Skia.
func (b *jobBuilder) compileWithBazel(name string) {
	if b.extraConfig("IWYU") {
		b.addTask(name, func(b *taskBuilder) {
			b.cmd("./bazel_check_includes",
				"--project_id", "skia-swarming-bots",
				"--task_id", specs.PLACEHOLDER_TASK_ID,
				"--task_name", b.Name,
			)
			b.linuxGceDimensions(MACHINE_TYPE_MEDIUM)
			b.cipd(b.MustGetCipdPackageFromAsset("bazelisk"))
			b.addToPATH("bazelisk")
			b.idempotent()
			b.cas(CAS_COMPILE)
			b.dep(b.buildTaskDrivers("linux", "amd64"))
			b.attempts(1)
			b.serviceAccount(b.cfg.ServiceAccountCompile)
		})
	} else {
		log.Fatalf("Unsupported Bazel task " + name)
	}
}

// compileWithBazel uses RBE to compile Skia.
func (b *jobBuilder) checkGeneratedBazelFiles() {
	b.addTask("Housekeeper-PerCommit-CheckGeneratedBazelFiles", func(b *taskBuilder) {
		b.cmd("./check_generated_bazel_files",
			"--project_id", "skia-swarming-bots",
			"--task_id", specs.PLACEHOLDER_TASK_ID,
			"--task_name", b.Name,
		)
		b.linuxGceDimensions(MACHINE_TYPE_MEDIUM)
		b.cipd(b.MustGetCipdPackageFromAsset("bazelisk"))
		b.addToPATH("bazelisk")
		b.idempotent()
		b.cas(CAS_COMPILE)
		b.dep(b.buildTaskDrivers("linux", "amd64"))
		b.attempts(1)
		b.serviceAccount(b.cfg.ServiceAccountCompile) // needed for logging
	})
}

// recreateSKPs generates a RecreateSKPs task.
func (b *jobBuilder) recreateSKPs() {
	cmd := []string{
		"./recreate_skps",
		"--local=false",
		"--project_id", "skia-swarming-bots",
		"--task_id", specs.PLACEHOLDER_TASK_ID,
		"--task_name", b.Name,
		"--skia_revision", specs.PLACEHOLDER_REVISION,
		"--patch_ref", specs.PLACEHOLDER_PATCH_REF,
		"--git_cache", "cache/git",
		"--checkout_root", "cache/work",
		"--dm_path", "build/dm",
	}
	if b.matchExtraConfig("DryRun") {
		cmd = append(cmd, "--dry_run")
	}
	b.addTask(b.Name, func(b *taskBuilder) {
		b.cas(CAS_RECREATE_SKPS)
		b.dep(b.buildTaskDrivers("linux", "amd64"))
		b.dep("Build-Debian10-Clang-x86_64-Release") // To get DM.
		b.cmd(cmd...)
		b.cipd(CIPD_PKG_LUCI_AUTH)
		b.serviceAccount(b.cfg.ServiceAccountRecreateSKPs)
		b.dimension(
			"pool:SkiaCT",
			fmt.Sprintf("os:%s", DEFAULT_OS_LINUX_GCE),
		)
		b.usesGo()
		b.cache(CACHES_WORKDIR...)
		b.timeout(6 * time.Hour)
		b.usesPython()
		b.addToPATH("cipd_bin_packages", "cipd_bin_packages/bin")
		b.attempts(2)
	})
}

// checkGeneratedFiles verifies that no generated SKSL files have been edited
// by hand.
func (b *jobBuilder) checkGeneratedFiles() {
	b.addTask(b.Name, func(b *taskBuilder) {
		b.recipeProps(EXTRA_PROPS)
		b.kitchenTask("check_generated_files", OUTPUT_NONE)
		b.serviceAccount(b.cfg.ServiceAccountCompile)
		b.linuxGceDimensions(MACHINE_TYPE_LARGE)
		b.usesGo()
		b.asset("clang_linux")
		b.asset("ccache_linux")
		b.usesCCache()
		b.cache(CACHES_WORKDIR...)
	})
}

// checkGnToBp verifies that the gn_to_bp.py script continues to work.
func (b *jobBuilder) checkGnToBp() {
	b.addTask(b.Name, func(b *taskBuilder) {
		b.cas(CAS_COMPILE)
		b.dep(b.buildTaskDrivers("linux", "amd64"))
		b.cmd("./run_gn_to_bp",
			"--local=false",
			"--project_id", "skia-swarming-bots",
			"--task_id", specs.PLACEHOLDER_TASK_ID,
			"--task_name", b.Name,
		)
		b.linuxGceDimensions(MACHINE_TYPE_SMALL)
		b.usesPython()
		b.serviceAccount(b.cfg.ServiceAccountHousekeeper)
	})
}

// housekeeper generates a Housekeeper task.
func (b *jobBuilder) housekeeper() {
	b.addTask(b.Name, func(b *taskBuilder) {
		b.recipeProps(EXTRA_PROPS)
		b.kitchenTask("housekeeper", OUTPUT_NONE)
		b.serviceAccount(b.cfg.ServiceAccountHousekeeper)
		b.linuxGceDimensions(MACHINE_TYPE_SMALL)
		b.usesGit()
		b.cache(CACHES_WORKDIR...)
	})
}

// g3FrameworkCanary generates a G3 Framework Canary task. Returns
// the name of the last task in the generated chain of tasks, which the Job
// should add as a dependency.
func (b *jobBuilder) g3FrameworkCanary() {
	b.addTask(b.Name, func(b *taskBuilder) {
		b.cas(CAS_EMPTY)
		b.dep(b.buildTaskDrivers("linux", "amd64"))
		b.cmd("./g3_canary",
			"--local=false",
			"--project_id", "skia-swarming-bots",
			"--task_id", specs.PLACEHOLDER_TASK_ID,
			"--task_name", b.Name,
			"--repo", specs.PLACEHOLDER_REPO,
			"--revision", specs.PLACEHOLDER_REVISION,
			"--patch_issue", specs.PLACEHOLDER_ISSUE,
			"--patch_set", specs.PLACEHOLDER_PATCHSET,
			"--patch_server", specs.PLACEHOLDER_CODEREVIEW_SERVER,
		)
		b.linuxGceDimensions(MACHINE_TYPE_SMALL)
		b.cipd(CIPD_PKG_LUCI_AUTH)
		b.serviceAccount("skia-g3-framework-compile@skia-swarming-bots.iam.gserviceaccount.com")
		b.timeout(3 * time.Hour)
		b.attempts(1)
	})
}

// infra generates an infra_tests task.
func (b *jobBuilder) infra() {
	b.addTask(b.Name, func(b *taskBuilder) {
		if b.matchOs("Win") || b.matchExtraConfig("Win") {
			b.dimension(
				// Specify CPU to avoid running builds on bots with a more unique CPU.
				"cpu:x86-64-Haswell_GCE",
				"gpu:none",
				fmt.Sprintf("machine_type:%s", MACHINE_TYPE_MEDIUM), // We don't have any small Windows instances.
				fmt.Sprintf("os:%s", DEFAULT_OS_WIN),
				fmt.Sprintf("pool:%s", b.cfg.Pool),
			)
		} else {
			b.linuxGceDimensions(MACHINE_TYPE_SMALL)
		}
		b.recipeProp("repository", specs.PLACEHOLDER_REPO)
		b.kitchenTask("infra", OUTPUT_NONE)
		b.cas(CAS_WHOLE_REPO)
		b.serviceAccount(b.cfg.ServiceAccountCompile)
		b.cipd(specs.CIPD_PKGS_GSUTIL...)
		b.idempotent()
		b.usesGo()
	})
}

// buildstats generates a builtstats task, which compiles code and generates
// statistics about the build.
func (b *jobBuilder) buildstats() {
	compileTaskName := b.compile()
	b.addTask(b.Name, func(b *taskBuilder) {
		b.recipeProps(EXTRA_PROPS)
		b.kitchenTask("compute_buildstats", OUTPUT_PERF)
		b.dep(compileTaskName)
		b.asset("bloaty")
		b.linuxGceDimensions(MACHINE_TYPE_MEDIUM)
		b.usesDocker()
		b.usesGit()
		b.cache(CACHES_WORKDIR...)
	})
	// Upload release results (for tracking in perf)
	// We have some jobs that are FYI (e.g. Debug-CanvasKit, tree-map generator)
	if b.release() && !b.arch("x86_64") {
		uploadName := fmt.Sprintf("%s%s%s", PREFIX_UPLOAD, b.jobNameSchema.Sep, b.Name)
		depName := b.Name
		b.addTask(uploadName, func(b *taskBuilder) {
			b.recipeProp("gs_bucket", b.cfg.GsBucketNano)
			b.recipeProps(EXTRA_PROPS)
			// TODO(borenet): I'm not sure why the upload task is
			// using the BuildStats task name, but I've done this
			// to maintain existing behavior.
			b.Name = depName
			b.kitchenTask("upload_buildstats_results", OUTPUT_NONE)
			b.Name = uploadName
			b.serviceAccount(b.cfg.ServiceAccountUploadNano)
			b.linuxGceDimensions(MACHINE_TYPE_SMALL)
			b.cipd(specs.CIPD_PKGS_GSUTIL...)
			b.dep(depName)
		})
	}
}

// codesize generates a codesize task, which takes binary produced by a
// compile task, runs Bloaty against it, and uploads the resulting code size
// statistics to the GCS bucket belonging to the codesize.skia.org service.
func (b *jobBuilder) codesize() {
	compileTaskName := b.compile()
	bloatyCipdPkg := b.MustGetCipdPackageFromAsset("bloaty")

	b.addTask(b.Name, func(b *taskBuilder) {
		b.cas(CAS_EMPTY)
		b.dep(b.buildTaskDrivers("linux", "amd64"), compileTaskName)
		b.cmd("./codesize",
			"--local=false",
			"--project_id", "skia-swarming-bots",
			"--task_id", specs.PLACEHOLDER_TASK_ID,
			"--task_name", b.Name,
			"--compile_task_name", compileTaskName,
			// Note: the binary name cannot contain dashes, otherwise the naming
			// schema logic will partition it into multiple parts.
			//
			// If we ever need to define a CodeSize-* task for a binary with
			// dashes in its name (e.g. "my-binary"), a potential workaround is to
			// create a mapping from a new, non-dashed binary name (e.g. "my_binary")
			// to the actual binary name with dashes. This mapping can be hardcoded
			// in this function; no changes to the task driver would be necessary.
			"--binary_name", b.parts["binary_name"],
			"--bloaty_cipd_version", bloatyCipdPkg.Version,
			"--repo", specs.PLACEHOLDER_REPO,
			"--revision", specs.PLACEHOLDER_REVISION,
			"--patch_issue", specs.PLACEHOLDER_ISSUE,
			"--patch_set", specs.PLACEHOLDER_PATCHSET,
			"--patch_server", specs.PLACEHOLDER_CODEREVIEW_SERVER,
		)
		b.linuxGceDimensions(MACHINE_TYPE_SMALL)
		b.cache(CACHES_WORKDIR...)
		b.cipd(CIPD_PKG_LUCI_AUTH)
		b.asset("bloaty")
		b.serviceAccount("skia-external-codesize@skia-swarming-bots.iam.gserviceaccount.com")
		b.timeout(20 * time.Minute)
		b.attempts(1)
	})
}

// doUpload indicates whether the given Job should upload its results.
func (b *jobBuilder) doUpload() bool {
	for _, s := range b.cfg.NoUpload {
		m, err := regexp.MatchString(s, b.Name)
		if err != nil {
			log.Fatal(err)
		}
		if m {
			return false
		}
	}
	return true
}

// commonTestPerfAssets adds the assets needed by Test and Perf tasks.
func (b *taskBuilder) commonTestPerfAssets() {
	// Docker-based tests don't need the standard CIPD assets
	if b.extraConfig("CanvasKit", "PathKit") || (b.role("Test") && b.extraConfig("LottieWeb")) {
		return
	}
	if b.extraConfig("Skpbench") {
		// Skpbench only needs skps
		b.asset("skp", "mskp")
	} else if b.os("Android", "ChromeOS", "iOS") {
		b.asset("skp", "svg", "skimage")
	} else if b.extraConfig("OldestSupportedSkpVersion") {
		b.assetWithVersion("skp", oldestSupportedSkpVersion)
	} else {
		// for desktop machines
		b.asset("skimage", "skp", "svg")
	}

	if b.isLinux() && b.matchExtraConfig("SAN") {
		b.asset("clang_linux")
	}

	if b.isLinux() {
		if b.extraConfig("Vulkan") {
			b.asset("linux_vulkan_sdk")
		}
		if b.matchGpu("Intel") {
			b.asset("mesa_intel_driver_linux")
		}
	}
}

// directUpload adds prerequisites for uploading to GCS.
func (b *taskBuilder) directUpload(gsBucket, serviceAccount string) {
	b.recipeProp("gs_bucket", gsBucket)
	b.serviceAccount(serviceAccount)
	b.cipd(specs.CIPD_PKGS_GSUTIL...)
}

// dm generates a Test task using dm.
func (b *jobBuilder) dm() {
	compileTaskName := ""
	// LottieWeb doesn't require anything in Skia to be compiled.
	if !b.extraConfig("LottieWeb") {
		compileTaskName = b.compile()
	}
	directUpload := false
	b.addTask(b.Name, func(b *taskBuilder) {
		cas := CAS_TEST
		recipe := "test"
		if b.extraConfig("PathKit") {
			cas = CAS_PATHKIT
			recipe = "test_pathkit"
			if b.doUpload() {
				b.directUpload(b.cfg.GsBucketGm, b.cfg.ServiceAccountUploadGM)
				directUpload = true
			}
		} else if b.extraConfig("CanvasKit") {
			cas = CAS_CANVASKIT
			recipe = "test_canvaskit"
			if b.doUpload() {
				b.directUpload(b.cfg.GsBucketGm, b.cfg.ServiceAccountUploadGM)
				directUpload = true
			}
		} else if b.extraConfig("LottieWeb") {
			// CAS_LOTTIE_CI differs from CAS_LOTTIE_WEB in that it includes
			// more of the files, especially those brought in via DEPS in the
			// lottie-ci repo. The main difference between Perf.+LottieWeb and
			// Test.+LottieWeb is that the former pulls in the lottie build via
			// npm and the latter always tests at lottie's
			// ToT.
			cas = CAS_LOTTIE_CI
			recipe = "test_lottie_web"
			if b.doUpload() {
				b.directUpload(b.cfg.GsBucketGm, b.cfg.ServiceAccountUploadGM)
				directUpload = true
			}
		} else {
			// Default recipe supports direct upload.
			// TODO(http://skbug.com/11785): Windows jobs are unable to extract gsutil.
			// https://bugs.chromium.org/p/chromium/issues/detail?id=1192611
			if b.doUpload() && !b.matchOs("Win") {
				b.directUpload(b.cfg.GsBucketGm, b.cfg.ServiceAccountUploadGM)
				directUpload = true
			}
		}
		b.recipeProp("gold_hashes_url", b.cfg.GoldHashesURL)
		b.recipeProps(EXTRA_PROPS)
		iid := b.internalHardwareLabel()
		iidStr := ""
		if iid != nil {
			iidStr = strconv.Itoa(*iid)
		}
		if recipe == "test" {
			b.dmFlags(iidStr)
		}
		b.kitchenTask(recipe, OUTPUT_TEST)
		b.cas(cas)
		b.swarmDimensions()
		if b.extraConfig("CanvasKit", "Docker", "LottieWeb", "PathKit") {
			b.usesDocker()
		}
		if compileTaskName != "" {
			b.dep(compileTaskName)
		}
		if b.os("Android") && b.extraConfig("ASAN") {
			b.asset("android_ndk_linux")
		}
		b.commonTestPerfAssets()
		if b.matchExtraConfig("Lottie") {
			b.asset("lottie-samples")
		}
		b.expiration(20 * time.Hour)

		b.timeout(4 * time.Hour)
		if b.extraConfig("Valgrind") {
			b.timeout(9 * time.Hour)
			b.expiration(48 * time.Hour)
			b.asset("valgrind")
			// Since Valgrind runs on the same bots as the CQ, we restrict Valgrind to a subset of the bots
			// to ensure there are always bots free for CQ tasks.
			b.dimension("valgrind:1")
		} else if b.extraConfig("MSAN") {
			b.timeout(9 * time.Hour)
		} else if b.arch("x86") && b.debug() {
			// skia:6737
			b.timeout(6 * time.Hour)
		}
		b.maybeAddIosDevImage()
	})

	// Upload results if necessary. TODO(kjlubick): If we do coverage analysis at the same
	// time as normal tests (which would be nice), cfg.json needs to have Coverage removed.
	if b.doUpload() && !directUpload {
		uploadName := fmt.Sprintf("%s%s%s", PREFIX_UPLOAD, b.jobNameSchema.Sep, b.Name)
		depName := b.Name
		b.addTask(uploadName, func(b *taskBuilder) {
			b.recipeProp("gs_bucket", b.cfg.GsBucketGm)
			b.recipeProps(EXTRA_PROPS)
			b.kitchenTask("upload_dm_results", OUTPUT_NONE)
			b.serviceAccount(b.cfg.ServiceAccountUploadGM)
			b.linuxGceDimensions(MACHINE_TYPE_SMALL)
			b.cipd(specs.CIPD_PKGS_GSUTIL...)
			b.dep(depName)
		})
	}
}

func (b *jobBuilder) fm() {
	goos := "linux"
	if strings.Contains(b.parts["os"], "Win") {
		goos = "windows"
	}
	if strings.Contains(b.parts["os"], "Mac") {
		goos = "darwin"
	}

	b.addTask(b.Name, func(b *taskBuilder) {
		b.asset("skimage", "skp", "svg")
		b.cas(CAS_TEST)
		b.dep(b.buildTaskDrivers(goos, "amd64"), b.compile())
		b.cmd("./fm_driver${EXECUTABLE_SUFFIX}",
			"--local=false",
			"--resources=skia/resources",
			"--imgs=skimage",
			"--skps=skp",
			"--svgs=svg",
			"--project_id", "skia-swarming-bots",
			"--task_id", specs.PLACEHOLDER_TASK_ID,
			"--bot", b.Name,
			"--gold="+strconv.FormatBool(!b.matchExtraConfig("SAN")),
			"--gold_hashes_url", b.cfg.GoldHashesURL,
			"build/fm${EXECUTABLE_SUFFIX}")
		b.serviceAccount(b.cfg.ServiceAccountUploadGM)
		b.swarmDimensions()
		b.attempts(1)

		if b.isLinux() && b.matchExtraConfig("SAN") {
			b.asset("clang_linux")
			// Sanitizers may want to run llvm-symbolizer for readable stack traces.
			b.addToPATH("clang_linux/bin")

			// Point sanitizer builds at our prebuilt libc++ for this sanitizer.
			if b.extraConfig("MSAN") {
				// We'd see false positives in std::basic_string<char> if this weren't set.
				b.envPrefixes("LD_LIBRARY_PATH", "clang_linux/msan")
			} else if b.extraConfig("TSAN") {
				// Occasional false positives may crop up in the standard library without this.
				b.envPrefixes("LD_LIBRARY_PATH", "clang_linux/tsan")
			} else {
				// This isn't strictly required, but we usually get better sanitizer
				// diagnostics from libc++ than the default OS-provided libstdc++.
				b.envPrefixes("LD_LIBRARY_PATH", "clang_linux/lib")
			}
		}
	})
}

// canary generates a task that uses TaskDrivers to trigger canary manual rolls on autorollers.
// Canary-G3 does not use this path because it is very different from other autorollers.
func (b *jobBuilder) canary(rollerName, canaryCQKeyword, targetProjectBaseURL string) {
	b.addTask(b.Name, func(b *taskBuilder) {
		b.cas(CAS_EMPTY)
		b.dep(b.buildTaskDrivers("linux", "amd64"))
		b.cmd("./canary",
			"--local=false",
			"--project_id", "skia-swarming-bots",
			"--task_id", specs.PLACEHOLDER_TASK_ID,
			"--task_name", b.Name,
			"--roller_name", rollerName,
			"--cq_keyword", canaryCQKeyword,
			"--target_project_base_url", targetProjectBaseURL,
			"--repo", specs.PLACEHOLDER_REPO,
			"--revision", specs.PLACEHOLDER_REVISION,
			"--patch_issue", specs.PLACEHOLDER_ISSUE,
			"--patch_set", specs.PLACEHOLDER_PATCHSET,
			"--patch_server", specs.PLACEHOLDER_CODEREVIEW_SERVER,
		)
		b.linuxGceDimensions(MACHINE_TYPE_SMALL)
		b.cipd(CIPD_PKG_LUCI_AUTH)
		b.serviceAccount(b.cfg.ServiceAccountCanary)
		b.timeout(3 * time.Hour)
		b.attempts(1)
	})
}

// puppeteer generates a task that uses TaskDrivers combined with a node script and puppeteer to
// benchmark something using Chromium (e.g. CanvasKit, LottieWeb).
func (b *jobBuilder) puppeteer() {
	compileTaskName := b.compile()
	b.addTask(b.Name, func(b *taskBuilder) {
		b.defaultSwarmDimensions()
		b.usesNode()
		b.cipd(CIPD_PKG_LUCI_AUTH)
		b.dep(b.buildTaskDrivers("linux", "amd64"), compileTaskName)
		b.output(OUTPUT_PERF)
		b.timeout(60 * time.Minute)
		b.cas(CAS_PUPPETEER)
		b.serviceAccount(b.cfg.ServiceAccountCompile)

		webglversion := "2"
		if b.extraConfig("WebGL1") {
			webglversion = "1"
		}

		if b.extraConfig("SkottieFrames") {
			b.cmd(
				"./perf_puppeteer_skottie_frames",
				"--project_id", "skia-swarming-bots",
				"--git_hash", specs.PLACEHOLDER_REVISION,
				"--task_id", specs.PLACEHOLDER_TASK_ID,
				"--task_name", b.Name,
				"--canvaskit_bin_path", "./build",
				"--lotties_path", "./lotties_with_assets",
				"--node_bin_path", "./node/node/bin",
				"--benchmark_path", "./tools/perf-canvaskit-puppeteer",
				"--output_path", OUTPUT_PERF,
				"--os_trace", b.parts["os"],
				"--model_trace", b.parts["model"],
				"--cpu_or_gpu_trace", b.parts["cpu_or_gpu"],
				"--cpu_or_gpu_value_trace", b.parts["cpu_or_gpu_value"],
				"--webgl_version", webglversion, // ignore when running with cpu backend
			)
			// This CIPD package was made by hand with the following invocation:
			//   cipd create -name skia/internal/lotties_with_assets -in ./lotties/ -tag version:0
			//   cipd acl-edit skia/internal/lotties_with_assets -reader group:project-skia-external-task-accounts
			//   cipd acl-edit skia/internal/lotties_with_assets -reader user:pool-skia@chromium-swarm.iam.gserviceaccount.com
			// Where lotties is a hand-selected set of lottie animations and (optionally) assets used in
			// them (e.g. fonts, images).
			b.cipd(&specs.CipdPackage{
				Name:    "skia/internal/lotties_with_assets",
				Path:    "lotties_with_assets",
				Version: "version:1",
			})
		} else if b.extraConfig("RenderSKP") {
			b.cmd(
				"./perf_puppeteer_render_skps",
				"--project_id", "skia-swarming-bots",
				"--git_hash", specs.PLACEHOLDER_REVISION,
				"--task_id", specs.PLACEHOLDER_TASK_ID,
				"--task_name", b.Name,
				"--canvaskit_bin_path", "./build",
				"--skps_path", "./skp",
				"--node_bin_path", "./node/node/bin",
				"--benchmark_path", "./tools/perf-canvaskit-puppeteer",
				"--output_path", OUTPUT_PERF,
				"--os_trace", b.parts["os"],
				"--model_trace", b.parts["model"],
				"--cpu_or_gpu_trace", b.parts["cpu_or_gpu"],
				"--cpu_or_gpu_value_trace", b.parts["cpu_or_gpu_value"],
				"--webgl_version", webglversion,
			)
			b.asset("skp")
		} else if b.extraConfig("CanvasPerf") { // refers to the canvas_perf.js test suite
			b.cmd(
				"./perf_puppeteer_canvas",
				"--project_id", "skia-swarming-bots",
				"--git_hash", specs.PLACEHOLDER_REVISION,
				"--task_id", specs.PLACEHOLDER_TASK_ID,
				"--task_name", b.Name,
				"--canvaskit_bin_path", "./build",
				"--node_bin_path", "./node/node/bin",
				"--benchmark_path", "./tools/perf-canvaskit-puppeteer",
				"--output_path", OUTPUT_PERF,
				"--os_trace", b.parts["os"],
				"--model_trace", b.parts["model"],
				"--cpu_or_gpu_trace", b.parts["cpu_or_gpu"],
				"--cpu_or_gpu_value_trace", b.parts["cpu_or_gpu_value"],
				"--webgl_version", webglversion,
			)
			b.asset("skp")
		}

	})

	// Upload results to Perf after.
	// TODO(kjlubick,borenet) deduplicate this with the logic in perf().
	uploadName := fmt.Sprintf("%s%s%s", PREFIX_UPLOAD, b.jobNameSchema.Sep, b.Name)
	depName := b.Name
	b.addTask(uploadName, func(b *taskBuilder) {
		b.recipeProp("gs_bucket", b.cfg.GsBucketNano)
		b.recipeProps(EXTRA_PROPS)
		// TODO(borenet): I'm not sure why the upload task is
		// using the Perf task name, but I've done this to
		// maintain existing behavior.
		b.Name = depName
		b.kitchenTask("upload_nano_results", OUTPUT_NONE)
		b.Name = uploadName
		b.serviceAccount(b.cfg.ServiceAccountUploadNano)
		b.linuxGceDimensions(MACHINE_TYPE_SMALL)
		b.cipd(specs.CIPD_PKGS_GSUTIL...)
		b.dep(depName)
	})
}

// perf generates a Perf task.
func (b *jobBuilder) perf() {
	compileTaskName := ""
	// LottieWeb doesn't require anything in Skia to be compiled.
	if !b.extraConfig("LottieWeb") {
		compileTaskName = b.compile()
	}
	doUpload := b.release() && b.doUpload()
	b.addTask(b.Name, func(b *taskBuilder) {
		recipe := "perf"
		cas := CAS_PERF
		if b.extraConfig("Skpbench") {
			recipe = "skpbench"
			cas = CAS_SKPBENCH
		} else if b.extraConfig("PathKit") {
			cas = CAS_PATHKIT
			recipe = "perf_pathkit"
		} else if b.extraConfig("CanvasKit") {
			cas = CAS_CANVASKIT
			recipe = "perf_canvaskit"
		} else if b.extraConfig("SkottieTracing") {
			recipe = "perf_skottietrace"
		} else if b.extraConfig("SkottieWASM") {
			recipe = "perf_skottiewasm_lottieweb"
			cas = CAS_SKOTTIE_WASM
		} else if b.extraConfig("LottieWeb") {
			recipe = "perf_skottiewasm_lottieweb"
			cas = CAS_LOTTIE_WEB
		}
		b.recipeProps(EXTRA_PROPS)
		if recipe == "perf" {
			b.nanobenchFlags(doUpload)
		} else if recipe == "skpbench" {
			b.skpbenchFlags()
		}
		b.kitchenTask(recipe, OUTPUT_PERF)
		b.cas(cas)
		b.swarmDimensions()
		if b.extraConfig("CanvasKit", "Docker", "PathKit") {
			b.usesDocker()
		}
		if compileTaskName != "" {
			b.dep(compileTaskName)
		}
		b.commonTestPerfAssets()
		b.expiration(20 * time.Hour)
		b.timeout(4 * time.Hour)

		if b.extraConfig("Valgrind") {
			b.timeout(9 * time.Hour)
			b.expiration(48 * time.Hour)
			b.asset("valgrind")
			// Since Valgrind runs on the same bots as the CQ, we restrict Valgrind to a subset of the bots
			// to ensure there are always bots free for CQ tasks.
			b.dimension("valgrind:1")
		} else if b.extraConfig("MSAN") {
			b.timeout(9 * time.Hour)
		} else if b.parts["arch"] == "x86" && b.parts["configuration"] == "Debug" {
			// skia:6737
			b.timeout(6 * time.Hour)
		} else if b.extraConfig("LottieWeb", "SkottieWASM") {
			b.asset("node", "lottie-samples")
		} else if b.matchExtraConfig("Skottie") {
			b.asset("lottie-samples")
		}

		if b.os("Android") && b.cpu() {
			b.asset("text_blob_traces")
		}
		b.maybeAddIosDevImage()

		iid := b.internalHardwareLabel()
		if iid != nil {
			b.Spec.Command = append(b.Spec.Command, fmt.Sprintf("internal_hardware_label=%d", *iid))
		}
	})

	// Upload results if necessary.
	if doUpload {
		uploadName := fmt.Sprintf("%s%s%s", PREFIX_UPLOAD, b.jobNameSchema.Sep, b.Name)
		depName := b.Name
		b.addTask(uploadName, func(b *taskBuilder) {
			b.recipeProp("gs_bucket", b.cfg.GsBucketNano)
			b.recipeProps(EXTRA_PROPS)
			// TODO(borenet): I'm not sure why the upload task is
			// using the Perf task name, but I've done this to
			// maintain existing behavior.
			b.Name = depName
			b.kitchenTask("upload_nano_results", OUTPUT_NONE)
			b.Name = uploadName
			b.serviceAccount(b.cfg.ServiceAccountUploadNano)
			b.linuxGceDimensions(MACHINE_TYPE_SMALL)
			b.cipd(specs.CIPD_PKGS_GSUTIL...)
			b.dep(depName)
		})
	}
}

// presubmit generates a task which runs the presubmit for this repo.
func (b *jobBuilder) presubmit() {
	b.addTask(b.Name, func(b *taskBuilder) {
		b.recipeProps(map[string]string{
			"category":         "cq",
			"patch_gerrit_url": "https://skia-review.googlesource.com",
			"patch_project":    "skia",
			"patch_ref":        specs.PLACEHOLDER_PATCH_REF,
			"reason":           "CQ",
			"repo_name":        "skia",
		})
		b.recipeProps(EXTRA_PROPS)
		b.kitchenTaskNoBundle("run_presubmit", OUTPUT_NONE)
		b.cas(CAS_RUN_RECIPE)
		b.serviceAccount(b.cfg.ServiceAccountCompile)
		// Use MACHINE_TYPE_LARGE because it seems to save time versus
		// MEDIUM and we want presubmit to be fast.
		b.linuxGceDimensions(MACHINE_TYPE_LARGE)
		b.usesGit()
		b.cipd(&specs.CipdPackage{
			Name:    "infra/recipe_bundles/chromium.googlesource.com/chromium/tools/build",
			Path:    "recipe_bundle",
			Version: "git_revision:1a28cb094add070f4beefd052725223930d8c27a",
		})
	})
}

// compileWasmGMTests uses a task driver to compile the GMs and unit tests for Web Assembly (WASM).
// We can use the same build for both CPU and GPU tests since the latter requires the code for the
// former anyway.
func (b *jobBuilder) compileWasmGMTests(compileName string) {
	b.addTask(compileName, func(b *taskBuilder) {
		b.attempts(1)
		b.usesDocker()
		b.linuxGceDimensions(MACHINE_TYPE_MEDIUM)
		b.cipd(CIPD_PKG_LUCI_AUTH)
		b.dep(b.buildTaskDrivers("linux", "amd64"))
		b.output("wasm_out")
		b.timeout(60 * time.Minute)
		b.cas(CAS_COMPILE)
		b.serviceAccount(b.cfg.ServiceAccountCompile)
		b.cache(CACHES_DOCKER...)
		// For now, we only have one compile mode - a GPU release mode. This should be sufficient to
		// run CPU, WebGL1, and WebGL2 tests. Debug mode is not needed for the waterfall because
		// when using puppeteer, stacktraces from exceptions are hard to get access to, so we do not
		// even bother.
		b.cmd(
			"./compile_wasm_gm_tests",
			"--project_id", "skia-swarming-bots",
			"--task_id", specs.PLACEHOLDER_TASK_ID,
			"--task_name", compileName,
			"--out_path", "./wasm_out",
			"--skia_path", "./skia",
			"--work_path", "./cache/docker/wasm_gm",
		)
	})
}

// compileWasmGMTests uses a task driver to compile the GMs and unit tests for Web Assembly (WASM).
// We can use the same build for both CPU and GPU tests since the latter requires the code for the
// former anyway.
func (b *jobBuilder) runWasmGMTests() {
	compileTaskName := b.compile()

	b.addTask(b.Name, func(b *taskBuilder) {
		b.attempts(1)
		b.usesNode()
		b.swarmDimensions()
		b.cipd(CIPD_PKG_LUCI_AUTH)
		b.cipd(CIPD_PKGS_GOLDCTL...)
		b.dep(b.buildTaskDrivers("linux", "amd64"))
		b.dep(compileTaskName)
		b.timeout(60 * time.Minute)
		b.cas(CAS_WASM_GM)
		b.serviceAccount(b.cfg.ServiceAccountUploadGM)
		b.cmd(
			"./run_wasm_gm_tests",
			"--project_id", "skia-swarming-bots",
			"--task_id", specs.PLACEHOLDER_TASK_ID,
			"--task_name", b.Name,
			"--test_harness_path", "./tools/run-wasm-gm-tests",
			"--built_path", "./wasm_out",
			"--node_bin_path", "./node/node/bin",
			"--resource_path", "./resources",
			"--work_path", "./wasm_gm/work",
			"--gold_ctl_path", "./cipd_bin_packages/goldctl",
			"--gold_hashes_url", b.cfg.GoldHashesURL,
			"--git_commit", specs.PLACEHOLDER_REVISION,
			"--changelist_id", specs.PLACEHOLDER_ISSUE,
			"--patchset_order", specs.PLACEHOLDER_PATCHSET,
			"--tryjob_id", specs.PLACEHOLDER_BUILDBUCKET_BUILD_ID,
			// TODO(kjlubick, nifong) Make these not hard coded if we change the configs we test on.
			"--webgl_version", "2", // 0 means CPU ; this flag controls cpu_or_gpu and extra_config
			"--gold_key", "alpha_type:Premul",
			"--gold_key", "arch:wasm",
			"--gold_key", "browser:Chrome",
			"--gold_key", "color_depth:8888",
			"--gold_key", "config:gles",
			"--gold_key", "configuration:Release",
			"--gold_key", "cpu_or_gpu_value:QuadroP400",
			"--gold_key", "model:Golo",
			"--gold_key", "os:Ubuntu18",
		)
	})
}

// Maps a shorthand version of a label (which can be an arbitrary string) to an absolute Bazel
// label or "target pattern" https://bazel.build/docs/build#specifying-build-targets
// The reason we need this mapping is because Buildbucket build names cannot have / or : in them.
var shorthandToLabel = map[string]string{
	"modules_canvaskit_canvaskit_wasm": "//modules/canvaskit:canvaskit_wasm",
}

// bazelBuild adds a task which builds the specified single-target label (//foo:bar) or
// multi-target label (//foo/...) using Bazel. Depending on the host we run this on, we may
// specify additional Bazel args to build faster.
func (b *jobBuilder) bazelBuild() {
	shorthand, config, host, cross := b.parts.bazelBuildParts()
	label, ok := shorthandToLabel[shorthand]
	if !ok {
		panic("unsupported Bazel label shorthand " + shorthand)
	}
	b.addTask(b.Name, func(b *taskBuilder) {
		cmd := []string{"./bazel_build",
			"--project_id=skia-swarming-bots",
			"--task_id=" + specs.PLACEHOLDER_TASK_ID,
			"--task_name=" + b.Name,
			"--label=" + label,
			"--config=" + config,
		}
		if cross != "" {
			// The cross (and host) platform is expected to be defined in
			// //bazel/common_config_settings/BUILD.bazel
			cross = "//bazel/common_config_settings:" + cross
			cmd = append(cmd, "--cross="+cross)
		}
		if host == "linux_x64" {
			b.linuxGceDimensions(MACHINE_TYPE_MEDIUM)
			b.dep(b.buildTaskDrivers("linux", "amd64"))

			// We want all Linux Bazel Builds to use RBE
			cmd = append(cmd, "--bazel_arg=--config=linux_rbe")
			cmd = append(cmd, "--bazel_arg=--jobs=100")
			cmd = append(cmd, "--bazel_arg=--remote_download_minimal")
		} else {
			panic("unsupported Bazel host " + host)
		}
		b.cmd(cmd...)

		// TODO(kjlubick) I believe this bazelisk package is just the Linux one. To support
		//   more hosts, we need to have platform-specific bazelisk binaries.
		b.cipd(b.MustGetCipdPackageFromAsset("bazelisk"))
		b.addToPATH("bazelisk")
		b.idempotent()
		b.cas(CAS_COMPILE)
		b.attempts(1)
		b.serviceAccount(b.cfg.ServiceAccountCompile)
	})
}<|MERGE_RESOLUTION|>--- conflicted
+++ resolved
@@ -611,11 +611,7 @@
 	if outputDir != OUTPUT_NONE {
 		b.output(outputDir)
 	}
-<<<<<<< HEAD
-	python := "cipd_bin_packages/vpython3${EXECUTABLE_SUFFIX}"
-=======
 	const python = "cipd_bin_packages/vpython3${EXECUTABLE_SUFFIX}"
->>>>>>> b301ff02
 	b.cmd(python, "-u", "skia/infra/bots/run_recipe.py", "${ISOLATED_OUTDIR}", recipe, b.getRecipeProps(), b.cfg.Project)
 	// Most recipes want this isolate; they can override if necessary.
 	b.cas(CAS_RUN_RECIPE)
